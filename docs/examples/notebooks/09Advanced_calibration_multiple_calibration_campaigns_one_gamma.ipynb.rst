--- conflicted
+++ resolved
@@ -222,12 +222,7 @@
 
 .. parsed-literal::
 
-<<<<<<< HEAD
-    [<matplotlib.lines.Line2D at 0x1a2bd400>]
-=======
     [<matplotlib.lines.Line2D at 0x11925c198>]
->>>>>>> 1ef974fd
-
 
 
 
