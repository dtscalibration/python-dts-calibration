--- conflicted
+++ resolved
@@ -282,26 +282,9 @@
    "metadata": {},
    "outputs": [],
    "source": [
-<<<<<<< HEAD
-    "# We use the logic from xarray to resample. However, it returns an xarray dataset type\n",
-    "import xarray as xr\n",
-    "ds_xarray = xr.Dataset(ds).resample(time=\"47S\").mean()\n",
-    "\n",
-    "# Therefore we convert it back to the dtscalibration Datastore type.\n",
-    "from dtscalibration import DataStore\n",
-    "ds_resampled2 = DataStore(ds_xarray)"
-   ]
-  },
-  {
-   "cell_type": "markdown",
-   "metadata": {},
-   "source": [
-    "Note that the resample function from dtscalibration has been removed in v2.0.1. The above example works versions from before 2.0.1 as well. Starting with version 2.0.1 the `xr.Dataset(ds).resample()` may become `ds.resample()`."
-=======
     "# We use the logic from xarray to resample. However, it returns an xarray dataset type. Therefore we convert it back to the dtscalibration Datastore type.\n",
     "from dtscalibration import DataStore\n",
     "ds_resampled = DataStore(ds.resample(time=\"47S\").mean())"
->>>>>>> ee6a919a
    ]
   },
   {
