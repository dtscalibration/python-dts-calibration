#!/usr/bin/env python
# -*- encoding: utf-8 -*-
from __future__ import absolute_import
from __future__ import print_function

import io
import re
from glob import glob
from os.path import basename
from os.path import dirname
from os.path import join
from os.path import splitext

from setuptools import find_packages
from setuptools import setup


def read(*names, **kwargs):
    return io.open(
        join(dirname(__file__), *names),
        encoding=kwargs.get('encoding', 'utf8')
        ).read()


setup(
    name='dtscalibration',
    version='0.5.0',
    license='BSD 3-Clause License',
    description='A Python package to load raw DTS files, perform a calibration, and plot the '
                'result',
    long_description='%s\n%s' % (
        re.compile('^.. start-badges.*^.. end-badges', re.M | re.S).sub('', read('README.rst')),
        re.sub(':[a-z]+:`~?(.*?)`', r'``\1``', read('CHANGELOG.rst'))
        ),
    author='Bas des Tombe',
    author_email='bdestombe@gmail.com',
    url='https://github.com/bdestombe/python-dts-calibration',
    packages=find_packages('src'),
    package_dir={
        '': 'src'},
    py_modules=[splitext(basename(path))[0] for path in glob('src/*.py')],
    python_requires='>= 3.6',  # default dictionary is sorted
    include_package_data=True,
    zip_safe=False,
    classifiers=[
        # complete classifier list: http://pypi.python.org/pypi?%3Aaction=list_classifiers
        'Development Status :: 5 - Production/Stable',
        'Intended Audience :: Developers',
        'License :: OSI Approved :: BSD License',
        'Operating System :: Unix',
        'Operating System :: POSIX',
        'Operating System :: Microsoft :: Windows',
        'Programming Language :: Python',
        'Programming Language :: Python :: 3.6',
        'Topic :: Utilities',
        ],
    keywords=[
        'DTS', 'Calibration',
        ],
    install_requires=[
        'numpy',
        'xarray',
        'pyyaml',
        'xmltodict',
        'scipy',
<<<<<<< HEAD
        'patsy',
=======
        'patsy',  # a dependency of statsmodels
>>>>>>> aaa6399c
        'statsmodels',
        'nbsphinx',
        'dask',
        'toolz',
        'matplotlib',
        'netCDF4'
        # eg: 'aspectlib==1.1.1', 'six>=1.7',
        ],
    extras_require={
        # eg:
        #   'rst': ['docutils>=0.11'],
        #   ':python_version=="2.6"': ['argparse'],
        },
    entry_points={
        'console_scripts': [
            'dtscalibration = dtscalibration.cli:main',
            ]
        },
    )<|MERGE_RESOLUTION|>--- conflicted
+++ resolved
@@ -63,11 +63,7 @@
         'pyyaml',
         'xmltodict',
         'scipy',
-<<<<<<< HEAD
-        'patsy',
-=======
         'patsy',  # a dependency of statsmodels
->>>>>>> aaa6399c
         'statsmodels',
         'nbsphinx',
         'dask',
