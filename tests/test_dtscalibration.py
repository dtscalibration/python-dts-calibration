import os
import warnings

import numpy as np
import pytest
import scipy.sparse as sp
from scipy import stats
from xarray import Dataset
from dtscalibration import read_silixa_files
from dtscalibration.calibrate_utils import wls_sparse
from dtscalibration.calibrate_utils import wls_stats
<<<<<<< HEAD
from dtscalibration.datastore_accessor import DtsAccessor  # noqa: F401
from dtscalibration.variance_stokes import variance_stokes_exponential
from dtscalibration.variance_stokes import variance_stokes_constant
from dtscalibration.variance_stokes import variance_stokes_linear
=======

np.random.seed(0)

fn = [
    "channel 1_20170921112245510.xml",
    "channel 1_20170921112746818.xml",
    "channel 1_20170921112746818.xml",
]
fn_single = [
    "channel 2_20180504132202074.xml",
    "channel 2_20180504132232903.xml",
    "channel 2_20180504132303723.xml",
]

if 1:
    # working dir is tests
    wd = os.path.dirname(os.path.abspath(__file__))
    data_dir_single_ended = os.path.join(wd, "data", "single_ended")
    data_dir_double_ended = os.path.join(wd, "data", "double_ended")
    data_dir_double_ended2 = os.path.join(wd, "data", "double_ended2")

else:
    # working dir is src
    data_dir_single_ended = os.path.join("..", "..", "tests", "data", "single_ended")
    data_dir_double_ended = os.path.join("..", "..", "tests", "data", "double_ended")
    data_dir_double_ended2 = os.path.join("..", "..", "tests", "data", "double_ended2")


def assert_almost_equal_verbose(actual, desired, verbose=False, **kwargs):
    """Print the actual precision decimals"""
    err = np.abs(actual - desired).max()

    with warnings.catch_warnings():
        # Supress zero division warnings
        warnings.filterwarnings("ignore", message="divide by zero encountered in log10")
        dec = -np.ceil(np.log10(err))

    if not (np.isfinite(dec)):
        dec = 18.0

    m = "\n>>>>>The actual precision is: " + str(float(dec))

    if verbose:
        print(m)

    desired2 = np.broadcast_to(desired, actual.shape)
    np.testing.assert_almost_equal(actual, desired2, err_msg=m, **kwargs)
    pass


@pytest.mark.slow  # Execution time ~20 seconds
def test_variance_input_types_single():
    import dask.array as da

    from src.dtscalibration import DataStore

    state = da.random.RandomState(0)

    stokes_m_var = 40.0
    cable_len = 100.0
    nt = 500
    time = np.arange(nt)
    x = np.linspace(0.0, cable_len, 100)
    ts_cold = np.ones(nt) * 4.0
    ts_warm = np.ones(nt) * 20.0

    C_p = 15246
    C_m = 2400.0
    dalpha_r = 0.005284
    dalpha_m = 0.004961
    dalpha_p = 0.005607
    gamma = 482.6
    cold_mask = x < 0.5 * cable_len
    warm_mask = np.invert(cold_mask)  # == False
    temp_real = np.ones((len(x), nt))
    temp_real[cold_mask] *= ts_cold + 273.15
    temp_real[warm_mask] *= ts_warm + 273.15

    st = (
        C_p
        * np.exp(-dalpha_r * x[:, None])
        * np.exp(-dalpha_p * x[:, None])
        * np.exp(-gamma / temp_real)
        / (1 - np.exp(-gamma / temp_real))
    )
    ast = (
        C_m
        * np.exp(-dalpha_r * x[:, None])
        * np.exp(-dalpha_m * x[:, None])
        / (1 - np.exp(-gamma / temp_real))
    )

    st_m = st + stats.norm.rvs(size=st.shape, scale=stokes_m_var**0.5)
    ast_m = ast + stats.norm.rvs(size=ast.shape, scale=1.1 * stokes_m_var**0.5)

    print("alphaint", cable_len * (dalpha_p - dalpha_m))
    print("alpha", dalpha_p - dalpha_m)
    print("C", np.log(C_p / C_m))
    print("x0", x.max())

    ds = DataStore(
        {
            "st": (["x", "time"], st_m),
            "ast": (["x", "time"], ast_m),
            "userAcquisitionTimeFW": (["time"], np.ones(nt)),
            "cold": (["time"], ts_cold),
            "warm": (["time"], ts_warm),
        },
        coords={"x": x, "time": time},
        attrs={"isDoubleEnded": "0"},
    )

    sections = {
        "cold": [slice(0.0, 0.4 * cable_len)],
        "warm": [slice(0.6 * cable_len, cable_len)],
    }

    # Test float input
    st_var = 5.0

    ds.calibration_single_ended(
        sections=sections, st_var=st_var, ast_var=st_var, method="wls", solver="sparse"
    )

    ds.conf_int_single_ended(
        st_var=st_var,
        ast_var=st_var,
        mc_sample_size=100,
        da_random_state=state,
        mc_remove_set_flag=False,
    )

    assert_almost_equal_verbose(
        ds.tmpf_mc_var.sel(x=slice(0, 10)).mean(), 0.044361, decimal=2
    )
    assert_almost_equal_verbose(
        ds.tmpf_mc_var.sel(x=slice(90, 100)).mean(), 0.242028, decimal=2
    )

    # Test callable input
    def callable_st_var(stokes):
        slope = 0.01
        offset = 0
        return slope * stokes + offset

    ds.calibration_single_ended(
        sections=sections,
        st_var=callable_st_var,
        ast_var=callable_st_var,
        method="wls",
        solver="sparse",
    )

    ds.conf_int_single_ended(
        st_var=callable_st_var,
        ast_var=callable_st_var,
        mc_sample_size=100,
        da_random_state=state,
    )

    assert_almost_equal_verbose(
        ds.tmpf_mc_var.sel(x=slice(0, 10)).mean(), 0.184753, decimal=2
    )
    assert_almost_equal_verbose(
        ds.tmpf_mc_var.sel(x=slice(90, 100)).mean(), 0.545186, decimal=2
    )

    # Test input with shape of (ntime, nx)
    st_var = ds.st.values * 0 + 20.0
    ds.calibration_single_ended(
        sections=sections, st_var=st_var, ast_var=st_var, method="wls", solver="sparse"
    )

    ds.conf_int_single_ended(
        st_var=st_var, ast_var=st_var, mc_sample_size=100, da_random_state=state
    )

    assert_almost_equal_verbose(ds.tmpf_mc_var.mean(), 0.418098, decimal=2)

    # Test input with shape (nx, 1)
    st_var = np.vstack(
        ds.st.mean(dim="time").values * 0 + np.linspace(10, 50, num=ds.st.x.size)
    )

    ds.calibration_single_ended(
        sections=sections, st_var=st_var, ast_var=st_var, method="wls", solver="sparse"
    )

    ds.conf_int_single_ended(
        st_var=st_var, ast_var=st_var, mc_sample_size=100, da_random_state=state
    )

    assert_almost_equal_verbose(
        ds.tmpf_mc_var.sel(x=slice(0, 50)).mean().values, 0.2377, decimal=2
    )
    assert_almost_equal_verbose(
        ds.tmpf_mc_var.sel(x=slice(50, 100)).mean().values, 1.3203, decimal=2
    )

    # Test input with shape (ntime)
    st_var = ds.st.mean(dim="x").values * 0 + np.linspace(5, 200, num=nt)

    ds.calibration_single_ended(
        sections=sections, st_var=st_var, ast_var=st_var, method="wls", solver="sparse"
    )

    ds.conf_int_single_ended(
        st_var=st_var, ast_var=st_var, mc_sample_size=100, da_random_state=state
    )

    assert_almost_equal_verbose(
        ds.tmpf_mc_var.sel(time=slice(0, nt // 2)).mean().values, 1.0908, decimal=2
    )
    assert_almost_equal_verbose(
        ds.tmpf_mc_var.sel(time=slice(nt // 2, None)).mean().values, 3.0759, decimal=2
    )

    pass


@pytest.mark.slow  # Execution time ~0.5 minute
def test_variance_input_types_double():
    import dask.array as da

    from src.dtscalibration import DataStore

    state = da.random.RandomState(0)

    stokes_m_var = 40.0
    cable_len = 100.0
    nt = 500
    time = np.arange(nt)
    x = np.linspace(0.0, cable_len, 100)
    ts_cold = np.ones(nt) * 4.0
    ts_warm = np.ones(nt) * 20.0

    C_p = 15246
    C_m = 2400.0
    dalpha_r = 0.005284
    dalpha_m = 0.004961
    dalpha_p = 0.005607
    gamma = 482.6
    cold_mask = x < 0.5 * cable_len
    warm_mask = np.invert(cold_mask)  # == False
    temp_real = np.ones((len(x), nt))
    temp_real[cold_mask] *= ts_cold + 273.15
    temp_real[warm_mask] *= ts_warm + 273.15

    st = (
        C_p
        * np.exp(-dalpha_r * x[:, None])
        * np.exp(-dalpha_p * x[:, None])
        * np.exp(-gamma / temp_real)
        / (1 - np.exp(-gamma / temp_real))
    )
    ast = (
        C_m
        * np.exp(-dalpha_r * x[:, None])
        * np.exp(-dalpha_m * x[:, None])
        / (1 - np.exp(-gamma / temp_real))
    )
    rst = (
        C_p
        * np.exp(-dalpha_r * (-x[:, None] + 100))
        * np.exp(-dalpha_p * (-x[:, None] + 100))
        * np.exp(-gamma / temp_real)
        / (1 - np.exp(-gamma / temp_real))
    )
    rast = (
        C_m
        * np.exp(-dalpha_r * (-x[:, None] + 100))
        * np.exp(-dalpha_m * (-x[:, None] + 100))
        / (1 - np.exp(-gamma / temp_real))
    )

    st_m = st + stats.norm.rvs(size=st.shape, scale=stokes_m_var**0.5)
    ast_m = ast + stats.norm.rvs(size=ast.shape, scale=1.1 * stokes_m_var**0.5)
    rst_m = rst + stats.norm.rvs(size=rst.shape, scale=0.9 * stokes_m_var**0.5)
    rast_m = rast + stats.norm.rvs(size=rast.shape, scale=0.8 * stokes_m_var**0.5)

    print("alphaint", cable_len * (dalpha_p - dalpha_m))
    print("alpha", dalpha_p - dalpha_m)
    print("C", np.log(C_p / C_m))
    print("x0", x.max())

    ds = DataStore(
        {
            "st": (["x", "time"], st_m),
            "ast": (["x", "time"], ast_m),
            "rst": (["x", "time"], rst_m),
            "rast": (["x", "time"], rast_m),
            "userAcquisitionTimeFW": (["time"], np.ones(nt)),
            "userAcquisitionTimeBW": (["time"], np.ones(nt)),
            "cold": (["time"], ts_cold),
            "warm": (["time"], ts_warm),
        },
        coords={"x": x, "time": time},
        attrs={"isDoubleEnded": "1"},
    )

    sections = {
        "cold": [slice(0.0, 0.4 * cable_len)],
        "warm": [slice(0.6 * cable_len, cable_len)],
    }

    # Test float input
    st_var = 5.0

    ds.calibration_double_ended(
        sections=sections,
        st_var=st_var,
        ast_var=st_var,
        rst_var=st_var,
        rast_var=st_var,
        method="wls",
        solver="sparse",
    )

    ds.conf_int_double_ended(
        sections=sections,
        st_var=st_var,
        ast_var=st_var,
        rst_var=st_var,
        rast_var=st_var,
        mc_sample_size=100,
        da_random_state=state,
    )

    assert_almost_equal_verbose(
        ds.tmpf_mc_var.sel(x=slice(0, 10)).mean(), 0.03584935, decimal=2
    )
    assert_almost_equal_verbose(
        ds.tmpf_mc_var.sel(x=slice(90, 100)).mean(), 0.22982146, decimal=2
    )

    # Test callable input
    def st_var_callable(stokes):
        slope = 0.01
        offset = 0
        return slope * stokes + offset

    ds.calibration_double_ended(
        sections=sections,
        st_var=st_var_callable,
        ast_var=st_var_callable,
        rst_var=st_var_callable,
        rast_var=st_var_callable,
        method="wls",
        solver="sparse",
    )

    ds.conf_int_double_ended(
        sections=sections,
        st_var=st_var_callable,
        ast_var=st_var_callable,
        rst_var=st_var_callable,
        rast_var=st_var_callable,
        mc_sample_size=100,
        da_random_state=state,
    )

    assert_almost_equal_verbose(
        ds.tmpf_mc_var.sel(x=slice(0, 10)).mean(), 0.18058514, decimal=2
    )
    assert_almost_equal_verbose(
        ds.tmpf_mc_var.sel(x=slice(90, 100)).mean(), 0.53862813, decimal=2
    )

    # Test input with shape of (ntime, nx)
    st_var = ds.st.values * 0 + 20.0

    ds.calibration_double_ended(
        sections=sections,
        st_var=st_var,
        ast_var=st_var,
        rst_var=st_var,
        rast_var=st_var,
        method="wls",
        solver="sparse",
    )

    ds.conf_int_double_ended(
        sections=sections,
        st_var=st_var,
        ast_var=st_var,
        rst_var=st_var,
        rast_var=st_var,
        mc_sample_size=100,
        da_random_state=state,
    )

    assert_almost_equal_verbose(ds.tmpf_mc_var.mean(), 0.40725674, decimal=2)

    # Test input with shape (nx, 1)
    st_var = np.vstack(
        ds.st.mean(dim="time").values * 0 + np.linspace(10, 50, num=ds.st.x.size)
    )

    ds.calibration_double_ended(
        sections=sections,
        st_var=st_var,
        ast_var=st_var,
        rst_var=st_var,
        rast_var=st_var,
        method="wls",
        solver="sparse",
    )

    ds.conf_int_double_ended(
        sections=sections,
        st_var=st_var,
        ast_var=st_var,
        rst_var=st_var,
        rast_var=st_var,
        mc_sample_size=100,
        da_random_state=state,
    )

    assert_almost_equal_verbose(
        ds.tmpf_mc_var.sel(x=slice(0, 50)).mean().values, 0.21163704, decimal=2
    )
    assert_almost_equal_verbose(
        ds.tmpf_mc_var.sel(x=slice(50, 100)).mean().values, 1.28247762, decimal=2
    )

    # Test input with shape (ntime)
    st_var = ds.st.mean(dim="x").values * 0 + np.linspace(5, 200, num=nt)

    ds.calibration_double_ended(
        sections=sections,
        st_var=st_var,
        ast_var=st_var,
        rst_var=st_var,
        rast_var=st_var,
        method="wls",
        solver="sparse",
    )

    ds.conf_int_double_ended(
        sections=sections,
        st_var=st_var,
        ast_var=st_var,
        rst_var=st_var,
        rast_var=st_var,
        mc_sample_size=100,
        da_random_state=state,
    )

    assert_almost_equal_verbose(
        ds.tmpf_mc_var.sel(time=slice(0, nt // 2)).mean().values, 1.090, decimal=2
    )
    assert_almost_equal_verbose(
        ds.tmpf_mc_var.sel(time=slice(nt // 2, None)).mean().values, 3.06, decimal=2
    )

    pass


@pytest.mark.slow  # Execution time ~0.5 minute
def test_double_ended_variance_estimate_synthetic():
    import dask.array as da

    from src.dtscalibration import DataStore

    state = da.random.RandomState(0)

    stokes_m_var = 40.0
    cable_len = 100.0
    nt = 500
    time = np.arange(nt)
    x = np.linspace(0.0, cable_len, 100)
    ts_cold = np.ones(nt) * 4.0
    ts_warm = np.ones(nt) * 20.0

    C_p = 15246
    C_m = 2400.0
    dalpha_r = 0.0005284
    dalpha_m = 0.0004961
    dalpha_p = 0.0005607
    gamma = 482.6
    cold_mask = x < 0.5 * cable_len
    warm_mask = np.invert(cold_mask)  # == False
    temp_real = np.ones((len(x), nt))
    temp_real[cold_mask] *= ts_cold + 273.15
    temp_real[warm_mask] *= ts_warm + 273.15

    st = (
        C_p
        * np.exp(-dalpha_r * x[:, None])
        * np.exp(-dalpha_p * x[:, None])
        * np.exp(-gamma / temp_real)
        / (1 - np.exp(-gamma / temp_real))
    )
    ast = (
        C_m
        * np.exp(-dalpha_r * x[:, None])
        * np.exp(-dalpha_m * x[:, None])
        / (1 - np.exp(-gamma / temp_real))
    )
    rst = (
        C_p
        * np.exp(-dalpha_r * (-x[:, None] + 100))
        * np.exp(-dalpha_p * (-x[:, None] + 100))
        * np.exp(-gamma / temp_real)
        / (1 - np.exp(-gamma / temp_real))
    )
    rast = (
        C_m
        * np.exp(-dalpha_r * (-x[:, None] + 100))
        * np.exp(-dalpha_m * (-x[:, None] + 100))
        / (1 - np.exp(-gamma / temp_real))
    )

    st_m = st + stats.norm.rvs(size=st.shape, scale=stokes_m_var**0.5)
    ast_m = ast + stats.norm.rvs(size=ast.shape, scale=1.1 * stokes_m_var**0.5)
    rst_m = rst + stats.norm.rvs(size=rst.shape, scale=0.9 * stokes_m_var**0.5)
    rast_m = rast + stats.norm.rvs(size=rast.shape, scale=0.8 * stokes_m_var**0.5)

    print("alphaint", cable_len * (dalpha_p - dalpha_m))
    print("alpha", dalpha_p - dalpha_m)
    print("C", np.log(C_p / C_m))
    print("x0", x.max())

    ds = DataStore(
        {
            "st": (["x", "time"], st_m),
            "ast": (["x", "time"], ast_m),
            "rst": (["x", "time"], rst_m),
            "rast": (["x", "time"], rast_m),
            "userAcquisitionTimeFW": (["time"], np.ones(nt)),
            "userAcquisitionTimeBW": (["time"], np.ones(nt)),
            "cold": (["time"], ts_cold),
            "warm": (["time"], ts_warm),
        },
        coords={"x": x, "time": time},
        attrs={"isDoubleEnded": "1"},
    )

    sections = {
        "cold": [slice(0.0, 0.5 * cable_len)],
        "warm": [slice(0.5 * cable_len, cable_len)],
    }

    mst_var, _ = ds.variance_stokes(st_label="st", sections=sections)
    mast_var, _ = ds.variance_stokes(st_label="ast", sections=sections)
    mrst_var, _ = ds.variance_stokes(st_label="rst", sections=sections)
    mrast_var, _ = ds.variance_stokes(st_label="rast", sections=sections)

    mst_var = float(mst_var)
    mast_var = float(mast_var)
    mrst_var = float(mrst_var)
    mrast_var = float(mrast_var)

    # MC variance
    ds.calibration_double_ended(
        sections=sections,
        st_var=mst_var,
        ast_var=mast_var,
        rst_var=mrst_var,
        rast_var=mrast_var,
        method="wls",
        solver="sparse",
    )

    assert_almost_equal_verbose(ds.tmpf.mean(), 12.0, decimal=2)
    assert_almost_equal_verbose(ds.tmpb.mean(), 12.0, decimal=3)

    ds.conf_int_double_ended(
        sections=sections,
        p_val="p_val",
        p_cov="p_cov",
        st_var=mst_var,
        ast_var=mast_var,
        rst_var=mrst_var,
        rast_var=mrast_var,
        conf_ints=[2.5, 50.0, 97.5],
        mc_sample_size=100,
        da_random_state=state,
    )

    # Calibrated variance
    stdsf1 = ds.ufunc_per_section(
        sections=sections, label="tmpf", func=np.std, temp_err=True, calc_per="stretch"
    )
    stdsb1 = ds.ufunc_per_section(
        sections=sections, label="tmpb", func=np.std, temp_err=True, calc_per="stretch"
    )

    # Use a single timestep to better check if the parameter uncertainties propagate
    ds1 = ds.isel(time=1)
    # Estimated VAR
    stdsf2 = ds1.ufunc_per_section(
        sections=sections,
        label="tmpf_mc_var",
        func=np.mean,
        temp_err=False,
        calc_per="stretch",
    )
    stdsb2 = ds1.ufunc_per_section(
        sections=sections,
        label="tmpb_mc_var",
        func=np.mean,
        temp_err=False,
        calc_per="stretch",
    )

    for (_, v1), (_, v2) in zip(stdsf1.items(), stdsf2.items()):
        for v1i, v2i in zip(v1, v2):
            print("Real VAR: ", v1i**2, "Estimated VAR: ", float(v2i))
            assert_almost_equal_verbose(v1i**2, v2i, decimal=2)

    for (_, v1), (_, v2) in zip(stdsb1.items(), stdsb2.items()):
        for v1i, v2i in zip(v1, v2):
            print("Real VAR: ", v1i**2, "Estimated VAR: ", float(v2i))
            assert_almost_equal_verbose(v1i**2, v2i, decimal=2)

    pass


def test_single_ended_variance_estimate_synthetic():
    import dask.array as da

    from src.dtscalibration import DataStore

    state = da.random.RandomState(0)

    stokes_m_var = 40.0
    astokes_m_var = 60.0
    cable_len = 100.0
    nt = 50
    time = np.arange(nt)
    x = np.linspace(0.0, cable_len, 500)
    ts_cold = np.ones(nt) * 4.0
    ts_warm = np.ones(nt) * 20.0

    C_p = 15246
    C_m = 2400.0
    dalpha_r = 0.0005284
    dalpha_m = 0.0004961
    dalpha_p = 0.0005607
    gamma = 482.6
    cold_mask = x < 0.5 * cable_len
    warm_mask = np.invert(cold_mask)  # == False
    temp_real = np.ones((len(x), nt))
    temp_real[cold_mask] *= ts_cold + 273.15
    temp_real[warm_mask] *= ts_warm + 273.15

    st = (
        C_p
        * np.exp(-dalpha_r * x[:, None])
        * np.exp(-dalpha_p * x[:, None])
        * np.exp(-gamma / temp_real)
        / (1 - np.exp(-gamma / temp_real))
    )
    ast = (
        C_m
        * np.exp(-dalpha_r * x[:, None])
        * np.exp(-dalpha_m * x[:, None])
        / (1 - np.exp(-gamma / temp_real))
    )
    st_m = st + stats.norm.rvs(size=st.shape, scale=stokes_m_var**0.5)
    ast_m = ast + stats.norm.rvs(size=ast.shape, scale=astokes_m_var**0.5)

    print("alphaint", cable_len * (dalpha_p - dalpha_m))
    print("alpha", dalpha_p - dalpha_m)
    print("C", np.log(C_p / C_m))
    print("x0", x.max())

    ds = DataStore(
        {
            "st": (["x", "time"], st_m),
            "ast": (["x", "time"], ast_m),
            "userAcquisitionTimeFW": (["time"], np.ones(nt)),
            "cold": (["time"], ts_cold),
            "warm": (["time"], ts_warm),
        },
        coords={"x": x, "time": time},
        attrs={"isDoubleEnded": "0"},
    )

    sections = {
        "cold": [slice(0.0, 0.5 * cable_len)],
        "warm": [slice(0.5 * cable_len, cable_len)],
    }

    st_label = "st"
    ast_label = "ast"

    mst_var, _ = ds.variance_stokes(st_label=st_label, sections=sections)
    mast_var, _ = ds.variance_stokes(st_label=ast_label, sections=sections)
    mst_var = float(mst_var)
    mast_var = float(mast_var)

    # MC variqnce
    ds.calibration_single_ended(
        sections=sections,
        st_var=mst_var,
        ast_var=mast_var,
        method="wls",
        solver="sparse",
    )

    ds.conf_int_single_ended(
        p_val="p_val",
        p_cov="p_cov",
        st_var=mst_var,
        ast_var=mast_var,
        conf_ints=[2.5, 50.0, 97.5],
        mc_sample_size=50,
        da_random_state=state,
    )

    # Calibrated variance
    stdsf1 = ds.ufunc_per_section(
        sections=sections,
        label="tmpf",
        func=np.std,
        temp_err=True,
        calc_per="stretch",
        ddof=1,
    )

    # Use a single timestep to better check if the parameter uncertainties propagate
    ds1 = ds.isel(time=1)
    # Estimated VAR
    stdsf2 = ds1.ufunc_per_section(
        sections=sections,
        label="tmpf_mc_var",
        func=np.mean,
        temp_err=False,
        calc_per="stretch",
    )

    for (_, v1), (_, v2) in zip(stdsf1.items(), stdsf2.items()):
        for v1i, v2i in zip(v1, v2):
            print("Real VAR: ", v1i**2, "Estimated VAR: ", float(v2i))
            assert_almost_equal_verbose(v1i**2, v2i, decimal=2)

    pass


@pytest.mark.skip(reason="Not enough measurements in time. Use exponential " "instead.")
def test_variance_of_stokes():
    correct_var = 9.045
    filepath = data_dir_double_ended2
    ds = read_silixa_files(directory=filepath, timezone_netcdf="UTC", file_ext="*.xml")
    sections = {
        "probe1Temperature": [slice(7.5, 17.0), slice(70.0, 80.0)],  # cold bath
        "probe2Temperature": [slice(24.0, 34.0), slice(85.0, 95.0)],  # warm bath
    }

    I_var, _ = ds.variance_stokes(st_label="st", sections=sections)
    assert_almost_equal_verbose(I_var, correct_var, decimal=1)

    ds_dask = ds.chunk(chunks={})
    I_var, _ = ds_dask.variance_stokes(st_label="st", sections=sections)
    assert_almost_equal_verbose(I_var, correct_var, decimal=1)

    pass


def test_variance_of_stokes_synthetic():
    """
    Produces a synthetic Stokes measurement with a known noise distribution. Check if same
    variance is obtained.

    Returns
    -------

    """
    yvar = 5.0

    nx = 500
    x = np.linspace(0.0, 20.0, nx)

    nt = 200
    G = np.linspace(3000, 4000, nt)[None]

    y = G * np.exp(-0.001 * x[:, None])

    y += stats.norm.rvs(size=y.size, scale=yvar**0.5).reshape(y.shape)

    ds = DataStore(
        {
            "st": (["x", "time"], y),
            "probe1Temperature": (["time"], range(nt)),
            "userAcquisitionTimeFW": (["time"], np.ones(nt)),
        },
        coords={"x": x, "time": range(nt)},
        attrs={"isDoubleEnded": "0"},
    )

    sections = {"probe1Temperature": [slice(0.0, 20.0)]}
    test_st_var, _ = ds.variance_stokes(st_label="st", sections=sections)

    assert_almost_equal_verbose(test_st_var, yvar, decimal=1)

    test_st_var, _ = ds.variance_stokes(st_label="st", sections=sections)

    assert_almost_equal_verbose(test_st_var, yvar, decimal=1)
    pass


@pytest.mark.slow  # Execution time ~20 seconds
def test_variance_of_stokes_linear_synthetic():
    """
    Produces a synthetic Stokes measurement with a known noise distribution.
    Check if same variance is obtained.

    Returns
    -------

    """
    var_slope = 0.01

    nx = 500
    x = np.linspace(0.0, 20.0, nx)

    nt = 200
    G = np.linspace(500, 4000, nt)[None]
    c_no_noise = G * np.exp(-0.001 * x[:, None])

    c_lin_var_through_zero = stats.norm.rvs(
        loc=c_no_noise,
        # size=y.size,
        scale=(var_slope * c_no_noise) ** 0.5,
    )
    ds = DataStore(
        {
            "st": (["x", "time"], c_no_noise),
            "c_lin_var_through_zero": (["x", "time"], c_lin_var_through_zero),
            "probe1Temperature": (["time"], range(nt)),
            "userAcquisitionTimeFW": (["time"], np.ones(nt)),
        },
        coords={"x": x, "time": range(nt)},
        attrs={"isDoubleEnded": "0"},
    )

    sections = {"probe1Temperature": [slice(0.0, 20.0)]}
    test_st_var, _ = ds.variance_stokes(st_label="st", sections=sections)

    # If fit is forced through zero. Only Poisson distributed noise
    (
        slope,
        offset,
        st_sort_mean,
        st_sort_var,
        resid,
        var_fun,
    ) = ds.variance_stokes_linear(
        "c_lin_var_through_zero",
        sections=sections,
        nbin=10,
        through_zero=True,
        plot_fit=False,
    )
    assert_almost_equal_verbose(slope, var_slope, decimal=3)

    # Fit accounts for Poisson noise plus white noise
    (
        slope,
        offset,
        st_sort_mean,
        st_sort_var,
        resid,
        var_fun,
    ) = ds.variance_stokes_linear(
        "c_lin_var_through_zero", sections=sections, nbin=100, through_zero=False
    )
    assert_almost_equal_verbose(slope, var_slope, decimal=3)
    assert_almost_equal_verbose(offset, 0.0, decimal=0)

    pass


@pytest.mark.slow  # Execution time ~20 seconds
def test_exponential_variance_of_stokes():
    correct_var = 11.86535
    filepath = data_dir_double_ended2
    ds = read_silixa_files(directory=filepath, timezone_netcdf="UTC", file_ext="*.xml")
    sections = {
        "probe1Temperature": [slice(7.5, 17.0), slice(70.0, 80.0)],  # cold bath
        "probe2Temperature": [slice(24.0, 34.0), slice(85.0, 95.0)],  # warm bath
    }

    I_var, _ = ds.variance_stokes_exponential(st_label="st", sections=sections)
    assert_almost_equal_verbose(I_var, correct_var, decimal=5)

    ds_dask = ds.chunk(chunks={})
    I_var, _ = ds_dask.variance_stokes_exponential(st_label="st", sections=sections)
    assert_almost_equal_verbose(I_var, correct_var, decimal=5)

    pass

>>>>>>> f7f37608

np.random.seed(0)

fn = [
    "channel 1_20170921112245510.xml",
    "channel 1_20170921112746818.xml",
    "channel 1_20170921112746818.xml",
]
fn_single = [
    "channel 2_20180504132202074.xml",
    "channel 2_20180504132232903.xml",
    "channel 2_20180504132303723.xml",
]

if 1:
    # working dir is tests
    wd = os.path.dirname(os.path.abspath(__file__))
    data_dir_single_ended = os.path.join(wd, "data", "single_ended")
    data_dir_double_ended = os.path.join(wd, "data", "double_ended")
    data_dir_double_ended2 = os.path.join(wd, "data", "double_ended2")

else:
    # working dir is src
    data_dir_single_ended = os.path.join("..", "..", "tests", "data", "single_ended")
    data_dir_double_ended = os.path.join("..", "..", "tests", "data", "double_ended")
    data_dir_double_ended2 = os.path.join("..", "..", "tests", "data", "double_ended2")


def assert_almost_equal_verbose(actual, desired, verbose=False, **kwargs):
    """Print the actual precision decimals"""
    err = np.abs(actual - desired).max()
    dec = -np.ceil(np.log10(err))

    if not (np.isfinite(dec)):
        dec = 18.0

    m = "\n>>>>>The actual precision is: " + str(float(dec))

    if verbose:
        print(m)

    desired2 = np.broadcast_to(desired, actual.shape)
    np.testing.assert_almost_equal(actual, desired2, err_msg=m, **kwargs)
    pass


def test_double_ended_wls_estimate_synthetic():
    """Checks whether the coefficients are correctly defined by creating a
    synthetic measurement set, and derive the parameters from this set.
    Without variance.
    They should be the same as the parameters used to create the synthetic
    measurment set"""
    cable_len = 100.0
    nt = 50
    time = np.arange(nt)
    x = np.linspace(0.0, cable_len, 100)
    ts_cold = np.ones(nt) * 4.0
    ts_warm = np.ones(nt) * 20.0

    C_p = 15246
    C_m = 2400.0
    dalpha_r = 0.0005284
    dalpha_m = 0.0004961
    dalpha_p = 0.0005607
    gamma = 482.6
    cold_mask = x < 0.5 * cable_len
    warm_mask = np.invert(cold_mask)  # == False
    temp_real = np.ones((len(x), nt))
    temp_real[cold_mask] *= ts_cold + 273.15
    temp_real[warm_mask] *= ts_warm + 273.15

    st = (
        C_p
        * np.exp(-(dalpha_r + dalpha_p) * x[:, None])
        * np.exp(gamma / temp_real)
        / (np.exp(gamma / temp_real) - 1)
    )
    ast = (
        C_m
        * np.exp(-(dalpha_r + dalpha_m) * x[:, None])
        / (np.exp(gamma / temp_real) - 1)
    )
    rst = (
        C_p
        * np.exp(-(dalpha_r + dalpha_p) * (-x[:, None] + cable_len))
        * np.exp(gamma / temp_real)
        / (np.exp(gamma / temp_real) - 1)
    )
    rast = (
        C_m
        * np.exp(-(dalpha_r + dalpha_m) * (-x[:, None] + cable_len))
        / (np.exp(gamma / temp_real) - 1)
    )

    alpha = np.mean(np.log(rst / rast) - np.log(st / ast), axis=1) / 2
    alpha -= alpha[0]  # the first x-index is where to start counting

    ds = Dataset(
        {
            "st": (["x", "time"], st),
            "ast": (["x", "time"], ast),
            "rst": (["x", "time"], rst),
            "rast": (["x", "time"], rast),
            "userAcquisitionTimeFW": (["time"], np.ones(nt)),
            "userAcquisitionTimeBW": (["time"], np.ones(nt)),
            "cold": (["time"], ts_cold),
            "warm": (["time"], ts_warm),
        },
        coords={"x": x, "time": time},
        attrs={"isDoubleEnded": "1"},
    )

    sections = {
        "cold": [slice(0.0, 0.4 * cable_len)],
        "warm": [slice(0.65 * cable_len, cable_len)],
    }

    # WLS
    out = ds.dts.calibration_double_ended(
        sections=sections,
        st_var=1e-7,
        ast_var=1e-7,
        rst_var=1e-7,
        rast_var=1e-7,
        method="wls",
        solver="sparse",
    )

    assert_almost_equal_verbose(out["gamma"].values, gamma, decimal=10)
    assert_almost_equal_verbose(out["alpha"].values, alpha, decimal=8)
    assert_almost_equal_verbose(out["tmpf"].values, temp_real - 273.15, decimal=6)
    assert_almost_equal_verbose(out["tmpb"].values, temp_real - 273.15, decimal=6)
    assert_almost_equal_verbose(out["tmpw"].values, temp_real - 273.15, decimal=6)


def test_double_ended_wls_estimate_synthetic_df_and_db_are_different():
    """Checks whether the coefficients are correctly defined by creating a
    synthetic measurement set, and derive the parameters from this set.
    Without variance.
    They should be the same as the parameters used to create the synthetic
    measurment set. This one has a different D for the forward channel than
    for the backward channel."""

    cable_len = 100.0
    nt = 3
    time = np.arange(nt)
    x = np.linspace(0.0, cable_len, 8)
    ts_cold = np.ones(nt) * 4.0 + np.cos(time) * 4
    ts_warm = np.ones(nt) * 20.0 + -np.sin(time) * 4

    C_p = 1324  # 1/2 * E0 * v * K_+/lam_+^4
    eta_pf = np.cos(time) / 10 + 1  # eta_+ (gain factor forward channel)
    eta_pb = np.sin(time) / 10 + 1  # eta_- (gain factor backward channel)
    C_m = 5000.0
    eta_mf = np.cos(time + np.pi / 8) / 10 + 1
    eta_mb = np.sin(time + np.pi / 8) / 10 + 1
    dalpha_r = 0.005284
    dalpha_m = 0.004961
    dalpha_p = 0.005607
    gamma = 482.6

    temp_real_kelvin = np.zeros((len(x), nt)) + 273.15
    temp_real_kelvin[x < 0.2 * cable_len] += ts_cold[None]
    temp_real_kelvin[x > 0.85 * cable_len] += ts_warm[None]
    temp_real_celsius = temp_real_kelvin - 273.15

    st = (
        eta_pf[None]
        * C_p
        * np.exp(-dalpha_r * x[:, None])
        * np.exp(-dalpha_p * x[:, None])
        * np.exp(gamma / temp_real_kelvin)
        / (np.exp(gamma / temp_real_kelvin) - 1)
    )
    ast = (
        eta_mf[None]
        * C_m
        * np.exp(-dalpha_r * x[:, None])
        * np.exp(-dalpha_m * x[:, None])
        / (np.exp(gamma / temp_real_kelvin) - 1)
    )
    rst = (
        eta_pb[None]
        * C_p
        * np.exp(-dalpha_r * (-x[:, None] + cable_len))
        * np.exp(-dalpha_p * (-x[:, None] + cable_len))
        * np.exp(gamma / temp_real_kelvin)
        / (np.exp(gamma / temp_real_kelvin) - 1)
    )
    rast = (
        eta_mb[None]
        * C_m
        * np.exp(-dalpha_r * (-x[:, None] + cable_len))
        * np.exp(-dalpha_m * (-x[:, None] + cable_len))
        / (np.exp(gamma / temp_real_kelvin) - 1)
    )

    c_f = np.log(eta_mf * C_m / (eta_pf * C_p))
    c_b = np.log(eta_mb * C_m / (eta_pb * C_p))

    dalpha = dalpha_p - dalpha_m  # \Delta\alpha
    alpha_int = cable_len * dalpha

    df = c_f  # reference section starts at first x-index
    db = c_b + alpha_int
    i_fw = np.log(st / ast)
    i_bw = np.log(rst / rast)

    E_real = (i_bw - i_fw) / 2 + (db - df) / 2

    ds = Dataset(
        {
            "st": (["x", "time"], st),
            "ast": (["x", "time"], ast),
            "rst": (["x", "time"], rst),
            "rast": (["x", "time"], rast),
            "userAcquisitionTimeFW": (["time"], np.ones(nt)),
            "userAcquisitionTimeBW": (["time"], np.ones(nt)),
            "cold": (["time"], ts_cold),
            "warm": (["time"], ts_warm),
        },
        coords={"x": x, "time": time},
        attrs={"isDoubleEnded": "1"},
    )

    sections = {
        "cold": [slice(0.0, 0.09 * cable_len)],
        "warm": [slice(0.9 * cable_len, cable_len)],
    }

    real_ans2 = np.concatenate(([gamma], df, db, E_real[:, 0]))

    out = ds.dts.calibration_double_ended(
        sections=sections,
        st_var=1.5,
        ast_var=1.5,
        rst_var=1.0,
        rast_var=1.0,
        method="wls",
        solver="sparse",
        fix_gamma=(gamma, 0.0),
    )

    assert_almost_equal_verbose(df, out["df"].values, decimal=14)
    assert_almost_equal_verbose(db, out["db"].values, decimal=13)
    assert_almost_equal_verbose(
        x * (dalpha_p - dalpha_m), out["alpha"].values - out["alpha"].values[0], decimal=13
    )
    assert np.all(np.abs(real_ans2 - out["p_val"].values) < 1e-10)
    assert_almost_equal_verbose(temp_real_celsius, out["tmpf"].values, decimal=10)
    assert_almost_equal_verbose(temp_real_celsius, out["tmpb"].values, decimal=10)
    assert_almost_equal_verbose(temp_real_celsius, out["tmpw"].values, decimal=10)
    pass


@pytest.mark.xfail
def test_fail_if_st_labels_are_passed_to_calibration_function():
    """Same as
    `test_double_ended_wls_estimate_synthetic_df_and_db_are_different`
    Which runs fast."""

    cable_len = 100.0
    nt = 3
    time = np.arange(nt)
    x = np.linspace(0.0, cable_len, 8)
    ts_cold = np.ones(nt) * 4.0 + np.cos(time) * 4
    ts_warm = np.ones(nt) * 20.0 + -np.sin(time) * 4

    C_p = 1324  # 1/2 * E0 * v * K_+/lam_+^4
    eta_pf = np.cos(time) / 10 + 1  # eta_+ (gain factor forward channel)
    eta_pb = np.sin(time) / 10 + 1  # eta_- (gain factor backward channel)
    C_m = 5000.0
    eta_mf = np.cos(time + np.pi / 8) / 10 + 1
    eta_mb = np.sin(time + np.pi / 8) / 10 + 1
    dalpha_r = 0.005284
    dalpha_m = 0.004961
    dalpha_p = 0.005607
    gamma = 482.6

    temp_real_kelvin = np.zeros((len(x), nt)) + 273.15
    temp_real_kelvin[x < 0.2 * cable_len] += ts_cold[None]
    temp_real_kelvin[x > 0.85 * cable_len] += ts_warm[None]

    st = (
        eta_pf[None]
        * C_p
        * np.exp(-dalpha_r * x[:, None])
        * np.exp(-dalpha_p * x[:, None])
        * np.exp(gamma / temp_real_kelvin)
        / (np.exp(gamma / temp_real_kelvin) - 1)
    )
    ast = (
        eta_mf[None]
        * C_m
        * np.exp(-dalpha_r * x[:, None])
        * np.exp(-dalpha_m * x[:, None])
        / (np.exp(gamma / temp_real_kelvin) - 1)
    )
    rst = (
        eta_pb[None]
        * C_p
        * np.exp(-dalpha_r * (-x[:, None] + cable_len))
        * np.exp(-dalpha_p * (-x[:, None] + cable_len))
        * np.exp(gamma / temp_real_kelvin)
        / (np.exp(gamma / temp_real_kelvin) - 1)
    )
    rast = (
        eta_mb[None]
        * C_m
        * np.exp(-dalpha_r * (-x[:, None] + cable_len))
        * np.exp(-dalpha_m * (-x[:, None] + cable_len))
        / (np.exp(gamma / temp_real_kelvin) - 1)
    )

    ds = Dataset(
        {
            "ST": (["x", "time"], st),
            "AST": (["x", "time"], ast),
            "REV-ST": (["x", "time"], rst),
            "REV-AST": (["x", "time"], rast),
            "userAcquisitionTimeFW": (["time"], np.ones(nt)),
            "userAcquisitionTimeBW": (["time"], np.ones(nt)),
            "cold": (["time"], ts_cold),
            "warm": (["time"], ts_warm),
        },
        coords={"x": x, "time": time},
        attrs={"isDoubleEnded": "1"},
    )
    ds = ds.rename_labels()

    sections = {
        "cold": [slice(0.0, 0.09 * cable_len)],
        "warm": [slice(0.9 * cable_len, cable_len)],
    }

    ds.dts.calibration_double_ended(
        sections=sections,
        st_label="ST",
        ast_label="AST",
        rst_label="REV-ST",
        rast_label="REV-AST",
        st_var=1.5,
        ast_var=1.5,
        rst_var=1.0,
        rast_var=1.0,
        method="wls",
        solver="sparse",
        mc_sample_size=1000,
        fix_gamma=(gamma, 0.0),
        mc_remove_set_flag=True,
    )
    pass


def test_double_ended_asymmetrical_attenuation():
    cable_len = 100.0
    nt = 3
    time = np.arange(nt)
    nx_per_sec = 1
    nx = nx_per_sec * 8
    x = np.linspace(0.0, cable_len, nx)
    ts_cold = 4.0 + np.cos(time) * 4
    ts_warm = 20.0 + -np.sin(time) * 4
    ts_ground = 6.0

    C_p = 1324  # 1/2 * E0 * v * K_+/lam_+^4
    eta_pf = np.cos(time) / 10 + 1  # eta_+ (gain factor forward channel)
    eta_pb = np.sin(time) / 10 + 1  # eta_- (gain factor backward channel)
    C_m = 5000.0
    eta_mf = np.cos(time + np.pi / 8) / 10 + 1
    eta_mb = np.sin(time + np.pi / 8) / 10 + 1
    dalpha_r = 0.005284
    dalpha_m = 0.004961
    dalpha_p = 0.005607
    gamma = 482.6
    talph_fw = 0.9
    talph_bw = 0.8

    temp_real_kelvin = np.zeros((len(x), nt)) + 273.15
    temp_real_kelvin[:nx_per_sec] += ts_cold[None]
    temp_real_kelvin[nx_per_sec : 2 * nx_per_sec] += ts_warm[None]
    temp_real_kelvin[-nx_per_sec:] += ts_cold[None]
    temp_real_kelvin[-2 * nx_per_sec : -nx_per_sec] += ts_warm[None]
    temp_real_kelvin[2 * nx_per_sec : -2 * nx_per_sec] += ts_ground
    temp_real_celsius = temp_real_kelvin - 273.15

    st = (
        eta_pf[None]
        * C_p
        * np.exp(-dalpha_r * x[:, None])
        * np.exp(-dalpha_p * x[:, None])
        * np.exp(gamma / temp_real_kelvin)
        / (np.exp(gamma / temp_real_kelvin) - 1)
    )
    st[4 * nx_per_sec :] *= talph_fw
    ast = (
        eta_mf[None]
        * C_m
        * np.exp(-dalpha_r * x[:, None])
        * np.exp(-dalpha_m * x[:, None])
        / (np.exp(gamma / temp_real_kelvin) - 1)
    )
    rst = (
        eta_pb[None]
        * C_p
        * np.exp(-dalpha_r * (-x[:, None] + cable_len))
        * np.exp(-dalpha_p * (-x[:, None] + cable_len))
        * np.exp(gamma / temp_real_kelvin)
        / (np.exp(gamma / temp_real_kelvin) - 1)
    )
    rst[: 4 * nx_per_sec] *= talph_bw
    rast = (
        eta_mb[None]
        * C_m
        * np.exp(-dalpha_r * (-x[:, None] + cable_len))
        * np.exp(-dalpha_m * (-x[:, None] + cable_len))
        / (np.exp(gamma / temp_real_kelvin) - 1)
    )

    ds = Dataset(
        {
            "TMPR": (["x", "time"], temp_real_celsius),
            "st": (["x", "time"], st),
            "ast": (["x", "time"], ast),
            "rst": (["x", "time"], rst),
            "rast": (["x", "time"], rast),
            "userAcquisitionTimeFW": (["time"], np.ones(nt)),
            "userAcquisitionTimeBW": (["time"], np.ones(nt)),
            "cold": (["time"], ts_cold),
            "warm": (["time"], ts_warm),
        },
        coords={"x": x, "time": time},
    )

    sections = {
        "cold": [slice(0.0, x[nx_per_sec - 1]), slice(x[-nx_per_sec], x[-1])],
        "warm": [
            slice(x[nx_per_sec], x[2 * nx_per_sec - 1]),
            slice(x[-2 * nx_per_sec], x[-1 * nx_per_sec - 1]),
        ],
    }

    out = ds.dts.calibration_double_ended(
        sections=sections,
        st_var=1.5,
        ast_var=1.5,
        rst_var=1.0,
        rast_var=1.0,
        method="wls",
        solver="sparse",
        trans_att=[50.0],
    )

    assert_almost_equal_verbose(temp_real_celsius, out.tmpf.values, decimal=7)
    assert_almost_equal_verbose(temp_real_celsius, out.tmpb.values, decimal=7)
    assert_almost_equal_verbose(temp_real_celsius, out.tmpw.values, decimal=7)
    pass


def test_double_ended_one_matching_section_and_one_asym_att():
    cable_len = 100.0
    nt = 3
    time = np.arange(nt)
    nx_per_sec = 2
    nx = nx_per_sec * 8
    x = np.linspace(0.0, cable_len, nx)
    ts_cold = 4.0 + np.cos(time) * 4
    ts_warm = 20.0 + -np.sin(time) * 4
    ts_ground = 6.0

    C_p = 1324  # 1/2 * E0 * v * K_+/lam_+^4
    eta_pf = np.cos(time) / 10 + 1  # eta_+ (gain factor forward channel)
    eta_pb = np.sin(time) / 10 + 1  # eta_- (gain factor backward channel)
    C_m = 5000.0
    eta_mf = np.cos(time + np.pi / 8) / 10 + 1
    eta_mb = np.sin(time + np.pi / 8) / 10 + 1
    dalpha_r = 0.005284
    dalpha_m = 0.004961
    dalpha_p = 0.005607
    gamma = 482.6
    talph_fw = 0.9
    talph_bw = 0.8

    temp_real_kelvin = np.zeros((len(x), nt)) + 273.15
    temp_real_kelvin[:nx_per_sec] += ts_cold[None]
    temp_real_kelvin[nx_per_sec : 2 * nx_per_sec] += ts_warm[None]
    temp_real_kelvin[-nx_per_sec:] += ts_cold[None]
    temp_real_kelvin[-2 * nx_per_sec : -nx_per_sec] += ts_warm[None]
    temp_real_kelvin[2 * nx_per_sec : -2 * nx_per_sec] += ts_ground
    temp_real_celsius = temp_real_kelvin - 273.15

    st = (
        eta_pf[None]
        * C_p
        * np.exp(-dalpha_r * x[:, None])
        * np.exp(-dalpha_p * x[:, None])
        * np.exp(gamma / temp_real_kelvin)
        / (np.exp(gamma / temp_real_kelvin) - 1)
    )
    st[4 * nx_per_sec :] *= talph_fw
    ast = (
        eta_mf[None]
        * C_m
        * np.exp(-dalpha_r * x[:, None])
        * np.exp(-dalpha_m * x[:, None])
        / (np.exp(gamma / temp_real_kelvin) - 1)
    )
    rst = (
        eta_pb[None]
        * C_p
        * np.exp(-dalpha_r * (-x[:, None] + cable_len))
        * np.exp(-dalpha_p * (-x[:, None] + cable_len))
        * np.exp(gamma / temp_real_kelvin)
        / (np.exp(gamma / temp_real_kelvin) - 1)
    )
    rst[: 4 * nx_per_sec] *= talph_bw
    rast = (
        eta_mb[None]
        * C_m
        * np.exp(-dalpha_r * (-x[:, None] + cable_len))
        * np.exp(-dalpha_m * (-x[:, None] + cable_len))
        / (np.exp(gamma / temp_real_kelvin) - 1)
    )

    ds = Dataset(
        {
            "TMPR": (["x", "time"], temp_real_celsius),
            "st": (["x", "time"], st),
            "ast": (["x", "time"], ast),
            "rst": (["x", "time"], rst),
            "rast": (["x", "time"], rast),
            "userAcquisitionTimeFW": (["time"], np.ones(nt)),
            "userAcquisitionTimeBW": (["time"], np.ones(nt)),
            "cold": (["time"], ts_cold),
            "warm": (["time"], ts_warm),
        },
        coords={"x": x, "time": time},
        attrs={"isDoubleEnded": "1"},
    )

    sections = {
        "cold": [slice(0.0, x[nx_per_sec - 1])],
        "warm": [slice(x[nx_per_sec], x[2 * nx_per_sec - 1])],
    }

    out = ds.dts.calibration_double_ended(
        sections=sections,
        st_var=1.5,
        ast_var=1.5,
        rst_var=1.0,
        rast_var=1.0,
        method="wls",
        solver="sparse",
        trans_att=[50.0],
        matching_sections=[
            (
                slice(x[3 * nx_per_sec], x[4 * nx_per_sec - 1]),
                slice(x[4 * nx_per_sec], x[5 * nx_per_sec - 1]),
                True,
            )
        ],
    )

    assert_almost_equal_verbose(temp_real_celsius, out["tmpf"].values, decimal=7)
    assert_almost_equal_verbose(temp_real_celsius, out["tmpb"].values, decimal=7)
    assert_almost_equal_verbose(temp_real_celsius, out["tmpw"].values, decimal=7)


def test_double_ended_two_matching_sections_and_two_asym_atts():
    """Setup contains two matching sections and two connectors that introduce
    asymmetrical attenuation. Solves beautifully."""

    cable_len = 100.0
    nt = 5
    time = np.arange(nt)
    nx_per_sec = 4
    nx = nx_per_sec * 9
    x = np.linspace(0.0, cable_len, nx)
    ts_cold = 4.0 + np.cos(time) * 4
    ts_warm = 20.0 + -np.sin(time) * 4
    ts_ground = np.linspace(1, 9, num=nx_per_sec)

    C_p = 1324  # 1/2 * E0 * v * K_+/lam_+^4
    eta_pf = np.cos(time) / 10 + 1  # eta_+ (gain factor forward channel)
    eta_pb = np.sin(time) / 10 + 1  # eta_- (gain factor backward channel)
    C_m = 5000.0
    eta_mf = np.cos(time + np.pi / 8) / 10 + 1
    eta_mb = np.sin(time + np.pi / 8) / 10 + 1
    dalpha_r = 0.005284
    dalpha_m = 0.004961
    dalpha_p = 0.005607
    gamma = 482.6
    talph_fw = 0.95
    talph_bw = 0.85

    temp_real_kelvin = np.zeros((len(x), nt)) + 273.15
    temp_real_kelvin[:nx_per_sec] += ts_cold[None]
    temp_real_kelvin[nx_per_sec : 2 * nx_per_sec] += ts_warm[None]
    temp_real_kelvin[2 * nx_per_sec : 3 * nx_per_sec] += ts_ground[:, None]
    temp_real_kelvin[3 * nx_per_sec : 4 * nx_per_sec] += ts_ground[::-1, None]
    temp_real_kelvin[5 * nx_per_sec : 6 * nx_per_sec] += ts_ground[:, None] + 5
    temp_real_kelvin[6 * nx_per_sec : 7 * nx_per_sec] += ts_ground[:, None] + 5
    temp_real_kelvin[7 * nx_per_sec : 8 * nx_per_sec] += ts_warm[None]
    temp_real_kelvin[8 * nx_per_sec : 9 * nx_per_sec] += ts_cold[None]

    temp_real_celsius = temp_real_kelvin - 273.15

    st = (
        eta_pf[None]
        * C_p
        * np.exp(-dalpha_r * x[:, None])
        * np.exp(-dalpha_p * x[:, None])
        * np.exp(gamma / temp_real_kelvin)
        / (np.exp(gamma / temp_real_kelvin) - 1)
    )
    st[3 * nx_per_sec :] *= talph_fw
    st[6 * nx_per_sec :] *= talph_fw
    ast = (
        eta_mf[None]
        * C_m
        * np.exp(-dalpha_r * x[:, None])
        * np.exp(-dalpha_m * x[:, None])
        / (np.exp(gamma / temp_real_kelvin) - 1)
    )
    rst = (
        eta_pb[None]
        * C_p
        * np.exp(-dalpha_r * (-x[:, None] + cable_len))
        * np.exp(-dalpha_p * (-x[:, None] + cable_len))
        * np.exp(gamma / temp_real_kelvin)
        / (np.exp(gamma / temp_real_kelvin) - 1)
    )
    rst[: 3 * nx_per_sec] *= talph_bw
    rst[: 6 * nx_per_sec] *= talph_bw
    rast = (
        eta_mb[None]
        * C_m
        * np.exp(-dalpha_r * (-x[:, None] + cable_len))
        * np.exp(-dalpha_m * (-x[:, None] + cable_len))
        / (np.exp(gamma / temp_real_kelvin) - 1)
    )

    ds = Dataset(
        {
            "TMPR": (["x", "time"], temp_real_celsius),
            "st": (["x", "time"], st),
            "ast": (["x", "time"], ast),
            "rst": (["x", "time"], rst),
            "rast": (["x", "time"], rast),
            "userAcquisitionTimeFW": (["time"], np.ones(nt)),
            "userAcquisitionTimeBW": (["time"], np.ones(nt)),
            "cold": (["time"], ts_cold),
            "warm": (["time"], ts_warm),
        },
        coords={"x": x, "time": time},
        attrs={"isDoubleEnded": "1"},
    )

    sections = {
        "cold": [slice(0.0, x[nx_per_sec - 1])],
        "warm": [slice(x[nx_per_sec], x[2 * nx_per_sec - 1])],
    }
    ms = [
        (
            slice(x[2 * nx_per_sec], x[3 * nx_per_sec - 1]),
            slice(x[3 * nx_per_sec], x[4 * nx_per_sec - 1]),
            True,
        ),
        (
            slice(x[5 * nx_per_sec], x[6 * nx_per_sec - 1]),
            slice(x[6 * nx_per_sec], x[7 * nx_per_sec - 1]),
            False,
        ),
    ]

    out = ds.dts.calibration_double_ended(
        sections=sections,
        st_var=0.5,
        ast_var=0.5,
        rst_var=0.1,
        rast_var=0.1,
        method="wls",
        solver="sparse",
        trans_att=[x[3 * nx_per_sec], x[6 * nx_per_sec]],
        matching_sections=ms,
    )

    assert_almost_equal_verbose(temp_real_celsius, out["tmpf"].values, decimal=7)
    assert_almost_equal_verbose(temp_real_celsius, out["tmpb"].values, decimal=7)
    assert_almost_equal_verbose(temp_real_celsius, out["tmpw"].values, decimal=7)
    pass


def test_double_ended_wls_fix_gamma_estimate_synthetic():
    """Checks whether the coefficients are correctly defined by creating a
    synthetic measurement set, and derive the parameters from this set.
    Without variance.
    They should be the same as the parameters used to create the synthetic
    measurment set"""

    cable_len = 100.0
    nt = 500
    time = np.arange(nt)
    x = np.linspace(0.0, cable_len, 100)
    ts_cold = np.ones(nt) * 4.0
    ts_warm = np.ones(nt) * 20.0

    C_p = 15246
    C_m = 2400.0
    dalpha_r = 0.0005284
    dalpha_m = 0.0004961
    dalpha_p = 0.0005607
    gamma = 482.6
    cold_mask = x < 0.5 * cable_len
    warm_mask = np.invert(cold_mask)  # == False
    temp_real = np.ones((len(x), nt))
    temp_real[cold_mask] *= ts_cold + 273.15
    temp_real[warm_mask] *= ts_warm + 273.15

    st = (
        C_p
        * np.exp(-(dalpha_r + dalpha_p) * x[:, None])
        * np.exp(gamma / temp_real)
        / (np.exp(gamma / temp_real) - 1)
    )
    ast = (
        C_m
        * np.exp(-(dalpha_r + dalpha_m) * x[:, None])
        / (np.exp(gamma / temp_real) - 1)
    )
    rst = (
        C_p
        * np.exp(-(dalpha_r + dalpha_p) * (-x[:, None] + cable_len))
        * np.exp(gamma / temp_real)
        / (np.exp(gamma / temp_real) - 1)
    )
    rast = (
        C_m
        * np.exp(-(dalpha_r + dalpha_m) * (-x[:, None] + cable_len))
        / (np.exp(gamma / temp_real) - 1)
    )

    alpha = np.mean(np.log(rst / rast) - np.log(st / ast), axis=1) / 2
    alpha -= alpha[0]  # the first x-index is where to start counting
    dalpha = dalpha_p - dalpha_m
    alpha2 = x * dalpha

    # to ensure the st, rst, ast, rast were correctly defined.
    np.testing.assert_allclose(alpha2, alpha, atol=1e-15, rtol=0)

    ds = Dataset(
        {
            "st": (["x", "time"], st),
            "ast": (["x", "time"], ast),
            "rst": (["x", "time"], rst),
            "rast": (["x", "time"], rast),
            "userAcquisitionTimeFW": (["time"], np.ones(nt)),
            "userAcquisitionTimeBW": (["time"], np.ones(nt)),
            "cold": (["time"], ts_cold),
            "warm": (["time"], ts_warm),
        },
        coords={"x": x, "time": time},
        attrs={"isDoubleEnded": "1"},
    )

    sections = {
        "cold": [slice(0.0, 0.35 * cable_len)],
        "warm": [slice(0.67 * cable_len, cable_len)],
    }

    # WLS
    out = ds.dts.calibration_double_ended(
        sections=sections,
        st_var=1e-12,
        ast_var=1e-12,
        rst_var=1e-12,
        rast_var=1e-12,
        method="wls",
        solver="sparse",
        fix_gamma=(gamma, 0.0),
    )

    assert_almost_equal_verbose(out["gamma"].values, gamma, decimal=18)
    assert_almost_equal_verbose(out["alpha"].values, alpha, decimal=9)
    assert_almost_equal_verbose(out["tmpf"].values, temp_real - 273.15, decimal=6)
    assert_almost_equal_verbose(out["tmpb"].values, temp_real - 273.15, decimal=6)
    assert_almost_equal_verbose(out["tmpw"].values, temp_real - 273.15, decimal=6)

    pass


def test_double_ended_wls_fix_alpha_estimate_synthetic():
    """Checks whether the coefficients are correctly defined by creating a
    synthetic measurement set, and derive the parameters from this set.
    Without variance.
    They should be the same as the parameters used to create the synthetic
    measurment set"""

    cable_len = 100.0
    nt = 500
    time = np.arange(nt)
    x = np.linspace(0.0, cable_len, 100)
    ts_cold = np.ones(nt) * 4.0
    ts_warm = np.ones(nt) * 20.0

    C_p = 15246
    C_m = 2400.0
    dalpha_r = 0.0005284
    dalpha_m = 0.0004961
    dalpha_p = 0.0005607
    gamma = 482.6
    cold_mask = x < 0.5 * cable_len
    warm_mask = np.invert(cold_mask)  # == False
    temp_real = np.ones((len(x), nt))
    temp_real[cold_mask] *= ts_cold + 273.15
    temp_real[warm_mask] *= ts_warm + 273.15

    st = (
        C_p
        * np.exp(-(dalpha_r + dalpha_p) * x[:, None])
        * np.exp(gamma / temp_real)
        / (np.exp(gamma / temp_real) - 1)
    )
    ast = (
        C_m
        * np.exp(-(dalpha_r + dalpha_m) * x[:, None])
        / (np.exp(gamma / temp_real) - 1)
    )
    rst = (
        C_p
        * np.exp(-(dalpha_r + dalpha_p) * (-x[:, None] + cable_len))
        * np.exp(gamma / temp_real)
        / (np.exp(gamma / temp_real) - 1)
    )
    rast = (
        C_m
        * np.exp(-(dalpha_r + dalpha_m) * (-x[:, None] + cable_len))
        / (np.exp(gamma / temp_real) - 1)
    )

    alpha = np.mean(np.log(rst / rast) - np.log(st / ast), axis=1) / 2
    alpha -= alpha[0]  # the first x-index is where to start counting

    ds = Dataset(
        {
            "st": (["x", "time"], st),
            "ast": (["x", "time"], ast),
            "rst": (["x", "time"], rst),
            "rast": (["x", "time"], rast),
            "userAcquisitionTimeFW": (["time"], np.ones(nt)),
            "userAcquisitionTimeBW": (["time"], np.ones(nt)),
            "cold": (["time"], ts_cold),
            "warm": (["time"], ts_warm),
        },
        coords={"x": x, "time": time},
        attrs={"isDoubleEnded": "1"},
    )

    sections = {
        "cold": [slice(0.0, 0.4 * cable_len)],
        "warm": [slice(0.78 * cable_len, cable_len)],
    }

    # WLS
    out = ds.dts.calibration_double_ended(
        sections=sections,
        st_var=1e-7,
        ast_var=1e-7,
        rst_var=1e-7,
        rast_var=1e-7,
        method="wls",
        solver="sparse",
        fix_alpha=(alpha, np.zeros_like(alpha)),
    )

    assert_almost_equal_verbose(out["gamma"].values, gamma, decimal=8)
    assert_almost_equal_verbose(out["alpha"].values, alpha, decimal=18)
    assert_almost_equal_verbose(out["tmpf"].values, temp_real - 273.15, decimal=7)
    assert_almost_equal_verbose(out["tmpb"].values, temp_real - 273.15, decimal=7)
    assert_almost_equal_verbose(out["tmpw"].values, temp_real - 273.15, decimal=7)

    pass


def test_double_ended_wls_fix_alpha_fix_gamma_estimate_synthetic():
    """Checks whether the coefficients are correctly defined by creating a
    synthetic measurement set, and derive the parameters from this set.
    Without variance.
    They should be the same as the parameters used to create the synthetic
    measurment set"""

    cable_len = 100.0
    nt = 500
    time = np.arange(nt)
    x = np.linspace(0.0, cable_len, 100)
    ts_cold = np.ones(nt) * 4.0
    ts_warm = np.ones(nt) * 20.0

    C_p = 15246
    C_m = 2400.0
    dalpha_r = 0.0005284
    dalpha_m = 0.0004961
    dalpha_p = 0.0005607
    gamma = 482.6
    cold_mask = x < 0.5 * cable_len
    warm_mask = np.invert(cold_mask)  # == False
    temp_real = np.ones((len(x), nt))
    temp_real[cold_mask] *= ts_cold + 273.15
    temp_real[warm_mask] *= ts_warm + 273.15

    st = (
        C_p
        * np.exp(-(dalpha_r + dalpha_p) * x[:, None])
        * np.exp(gamma / temp_real)
        / (np.exp(gamma / temp_real) - 1)
    )
    ast = (
        C_m
        * np.exp(-(dalpha_r + dalpha_m) * x[:, None])
        / (np.exp(gamma / temp_real) - 1)
    )
    rst = (
        C_p
        * np.exp(-(dalpha_r + dalpha_p) * (-x[:, None] + cable_len))
        * np.exp(gamma / temp_real)
        / (np.exp(gamma / temp_real) - 1)
    )
    rast = (
        C_m
        * np.exp(-(dalpha_r + dalpha_m) * (-x[:, None] + cable_len))
        / (np.exp(gamma / temp_real) - 1)
    )

    alpha = np.mean(np.log(rst / rast) - np.log(st / ast), axis=1) / 2
    alpha -= alpha[0]  # the first x-index is where to start counting

    ds = Dataset(
        {
            "st": (["x", "time"], st),
            "ast": (["x", "time"], ast),
            "rst": (["x", "time"], rst),
            "rast": (["x", "time"], rast),
            "userAcquisitionTimeFW": (["time"], np.ones(nt)),
            "userAcquisitionTimeBW": (["time"], np.ones(nt)),
            "cold": (["time"], ts_cold),
            "warm": (["time"], ts_warm),
        },
        coords={"x": x, "time": time},
        attrs={"isDoubleEnded": "1"},
    )

    sections = {
        "cold": [slice(0.0, 0.5 * cable_len)],
        "warm": [slice(0.5 * cable_len, cable_len)],
    }

    # WLS
    out = ds.dts.calibration_double_ended(
        sections=sections,
        st_var=1e-7,
        ast_var=1e-7,
        rst_var=1e-7,
        rast_var=1e-7,
        method="wls",
        solver="sparse",
        fix_gamma=(gamma, 0.0),
        fix_alpha=(alpha, np.zeros_like(alpha)),
    )

    assert_almost_equal_verbose(out["gamma"].values, gamma, decimal=18)
    assert_almost_equal_verbose(out["alpha"].values, alpha, decimal=18)
    assert_almost_equal_verbose(out["tmpf"].values, temp_real - 273.15, decimal=11)
    assert_almost_equal_verbose(out["tmpb"].values, temp_real - 273.15, decimal=11)
    assert_almost_equal_verbose(out["tmpw"].values, temp_real - 273.15, decimal=11)

    pass


def test_double_ended_fix_alpha_matching_sections_and_one_asym_att():
    cable_len = 100.0
    nt = 3
    time = np.arange(nt)
    nx_per_sec = 2
    nx = nx_per_sec * 8
    x = np.linspace(0.0, cable_len, nx)
    ts_cold = 4.0 + np.cos(time) * 4
    ts_warm = 20.0 + -np.sin(time) * 4
    ts_ground = 6.0

    C_p = 1324  # 1/2 * E0 * v * K_+/lam_+^4
    eta_pf = np.cos(time) / 10 + 1  # eta_+ (gain factor forward channel)
    eta_pb = np.sin(time) / 10 + 1  # eta_- (gain factor backward channel)
    C_m = 5000.0
    eta_mf = np.cos(time + np.pi / 8) / 10 + 1
    eta_mb = np.sin(time + np.pi / 8) / 10 + 1
    dalpha_r = 0.005284
    dalpha_m = 0.004961
    dalpha_p = 0.005607
    gamma = 482.6
    talph_fw = 0.9
    talph_bw = 0.8

    temp_real_kelvin = np.zeros((len(x), nt)) + 273.15
    temp_real_kelvin[:nx_per_sec] += ts_cold[None]
    temp_real_kelvin[nx_per_sec : 2 * nx_per_sec] += ts_warm[None]
    temp_real_kelvin[-nx_per_sec:] += ts_cold[None]
    temp_real_kelvin[-2 * nx_per_sec : -nx_per_sec] += ts_warm[None]
    temp_real_kelvin[2 * nx_per_sec : -2 * nx_per_sec] += ts_ground
    temp_real_celsius = temp_real_kelvin - 273.15

    st = (
        eta_pf[None]
        * C_p
        * np.exp(-dalpha_r * x[:, None])
        * np.exp(-dalpha_p * x[:, None])
        * np.exp(gamma / temp_real_kelvin)
        / (np.exp(gamma / temp_real_kelvin) - 1)
    )
    st[4 * nx_per_sec :] *= talph_fw
    ast = (
        eta_mf[None]
        * C_m
        * np.exp(-dalpha_r * x[:, None])
        * np.exp(-dalpha_m * x[:, None])
        / (np.exp(gamma / temp_real_kelvin) - 1)
    )
    rst = (
        eta_pb[None]
        * C_p
        * np.exp(-dalpha_r * (-x[:, None] + cable_len))
        * np.exp(-dalpha_p * (-x[:, None] + cable_len))
        * np.exp(gamma / temp_real_kelvin)
        / (np.exp(gamma / temp_real_kelvin) - 1)
    )
    rst[: 4 * nx_per_sec] *= talph_bw
    rast = (
        eta_mb[None]
        * C_m
        * np.exp(-dalpha_r * (-x[:, None] + cable_len))
        * np.exp(-dalpha_m * (-x[:, None] + cable_len))
        / (np.exp(gamma / temp_real_kelvin) - 1)
    )

    ds = Dataset(
        {
            "TMPR": (["x", "time"], temp_real_celsius),
            "st": (["x", "time"], st),
            "ast": (["x", "time"], ast),
            "rst": (["x", "time"], rst),
            "rast": (["x", "time"], rast),
            "userAcquisitionTimeFW": (["time"], np.ones(nt)),
            "userAcquisitionTimeBW": (["time"], np.ones(nt)),
            "cold": (["time"], ts_cold),
            "warm": (["time"], ts_warm),
        },
        coords={"x": x, "time": time},
        attrs={"isDoubleEnded": "1"},
    )

    sections = {
        "cold": [slice(0.0, x[nx_per_sec - 1])],
        "warm": [slice(x[nx_per_sec], x[2 * nx_per_sec - 1])],
    }

    out = ds.dts.calibration_double_ended(
        sections=sections,
        st_var=1.5,
        ast_var=1.5,
        rst_var=1.0,
        rast_var=1.0,
        method="wls",
        solver="sparse",
        trans_att=[50.0],
        matching_sections=[
            (
                slice(x[3 * nx_per_sec], x[4 * nx_per_sec - 1]),
                slice(x[4 * nx_per_sec], x[5 * nx_per_sec - 1]),
                True,
            )
        ],
    )

    # remove TA vars
    k = ["talpha_fw", "talpha_bw", "trans_att"]

    for ki in k:
        del out[ki]

    alpha_adj = out["alpha"].values.copy()
    alpha_var_adj = out["alpha_var"].values.copy()

    out = ds.dts.calibration_double_ended(
        sections=sections,
        st_var=1.5,
        ast_var=1.5,
        rst_var=1.0,
        rast_var=1.0,
        method="wls",
        solver="sparse",
        fix_alpha=(alpha_adj, alpha_var_adj),
        trans_att=[50.0],
        matching_sections=[
            (
                slice(x[3 * nx_per_sec], x[4 * nx_per_sec - 1]),
                slice(x[4 * nx_per_sec], x[5 * nx_per_sec - 1]),
                True,
            )
        ],
    )

    assert_almost_equal_verbose(temp_real_celsius, out["tmpf"].values, decimal=7)
    assert_almost_equal_verbose(temp_real_celsius, out["tmpb"].values, decimal=7)
    assert_almost_equal_verbose(temp_real_celsius, out["tmpw"].values, decimal=7)
    pass


def test_double_ended_fix_alpha_gamma_matching_sections_and_one_asym_att():
    cable_len = 100.0
    nt = 3
    time = np.arange(nt)
    nx_per_sec = 2
    nx = nx_per_sec * 8
    x = np.linspace(0.0, cable_len, nx)
    ts_cold = 4.0 + np.cos(time) * 4
    ts_warm = 20.0 + -np.sin(time) * 4
    ts_ground = 6.0

    C_p = 1324  # 1/2 * E0 * v * K_+/lam_+^4
    eta_pf = np.cos(time) / 10 + 1  # eta_+ (gain factor forward channel)
    eta_pb = np.sin(time) / 10 + 1  # eta_- (gain factor backward channel)
    C_m = 5000.0
    eta_mf = np.cos(time + np.pi / 8) / 10 + 1
    eta_mb = np.sin(time + np.pi / 8) / 10 + 1
    dalpha_r = 0.005284
    dalpha_m = 0.004961
    dalpha_p = 0.005607
    gamma = 482.6
    talph_fw = 0.9
    talph_bw = 0.8

    temp_real_kelvin = np.zeros((len(x), nt)) + 273.15
    temp_real_kelvin[:nx_per_sec] += ts_cold[None]
    temp_real_kelvin[nx_per_sec : 2 * nx_per_sec] += ts_warm[None]
    temp_real_kelvin[-nx_per_sec:] += ts_cold[None]
    temp_real_kelvin[-2 * nx_per_sec : -nx_per_sec] += ts_warm[None]
    temp_real_kelvin[2 * nx_per_sec : -2 * nx_per_sec] += ts_ground
    temp_real_celsius = temp_real_kelvin - 273.15

    st = (
        eta_pf[None]
        * C_p
        * np.exp(-dalpha_r * x[:, None])
        * np.exp(-dalpha_p * x[:, None])
        * np.exp(gamma / temp_real_kelvin)
        / (np.exp(gamma / temp_real_kelvin) - 1)
    )
    st[4 * nx_per_sec :] *= talph_fw
    ast = (
        eta_mf[None]
        * C_m
        * np.exp(-dalpha_r * x[:, None])
        * np.exp(-dalpha_m * x[:, None])
        / (np.exp(gamma / temp_real_kelvin) - 1)
    )
    rst = (
        eta_pb[None]
        * C_p
        * np.exp(-dalpha_r * (-x[:, None] + cable_len))
        * np.exp(-dalpha_p * (-x[:, None] + cable_len))
        * np.exp(gamma / temp_real_kelvin)
        / (np.exp(gamma / temp_real_kelvin) - 1)
    )
    rst[: 4 * nx_per_sec] *= talph_bw
    rast = (
        eta_mb[None]
        * C_m
        * np.exp(-dalpha_r * (-x[:, None] + cable_len))
        * np.exp(-dalpha_m * (-x[:, None] + cable_len))
        / (np.exp(gamma / temp_real_kelvin) - 1)
    )

    ds = Dataset(
        {
            "TMPR": (["x", "time"], temp_real_celsius),
            "st": (["x", "time"], st),
            "ast": (["x", "time"], ast),
            "rst": (["x", "time"], rst),
            "rast": (["x", "time"], rast),
            "userAcquisitionTimeFW": (["time"], np.ones(nt)),
            "userAcquisitionTimeBW": (["time"], np.ones(nt)),
            "cold": (["time"], ts_cold),
            "warm": (["time"], ts_warm),
        },
        coords={"x": x, "time": time},
        attrs={"isDoubleEnded": "1"},
    )

    sections = {
        "cold": [slice(0.0, x[nx_per_sec - 1])],
        "warm": [slice(x[nx_per_sec], x[2 * nx_per_sec - 1])],
    }

    out = ds.dts.calibration_double_ended(
        sections=sections,
        st_var=1.5,
        ast_var=1.5,
        rst_var=1.0,
        rast_var=1.0,
        method="wls",
        solver="sparse",
        trans_att=[50.0],
        matching_sections=[
            (
                slice(x[3 * nx_per_sec], x[4 * nx_per_sec - 1]),
                slice(x[4 * nx_per_sec], x[5 * nx_per_sec - 1]),
                True,
            )
        ],
    )

    # remove TA vars
    k = ["talpha_fw", "talpha_bw", "trans_att"]

    for ki in k:
        del out[ki]

    alpha_adj = out["alpha"].values.copy()
    alpha_var_adj = out["alpha_var"].values.copy()

    out = ds.dts.calibration_double_ended(
        sections=sections,
        st_var=1.5,
        ast_var=1.5,
        rst_var=1.0,
        rast_var=1.0,
        method="wls",
        solver="sparse",
        fix_alpha=(alpha_adj, alpha_var_adj),
        fix_gamma=(gamma, 0.0),
        trans_att=[50.0],
        matching_sections=[
            (
                slice(x[3 * nx_per_sec], x[4 * nx_per_sec - 1]),
                slice(x[4 * nx_per_sec], x[5 * nx_per_sec - 1]),
                True,
            )
        ],
    )

    assert_almost_equal_verbose(temp_real_celsius, out["tmpf"].values, decimal=7)
    assert_almost_equal_verbose(temp_real_celsius, out["tmpb"].values, decimal=7)
    assert_almost_equal_verbose(temp_real_celsius, out["tmpw"].values, decimal=7)
    pass


def test_double_ended_fix_gamma_matching_sections_and_one_asym_att():
    cable_len = 100.0
    nt = 3
    time = np.arange(nt)
    nx_per_sec = 2
    nx = nx_per_sec * 8
    x = np.linspace(0.0, cable_len, nx)
    ts_cold = 4.0 + np.cos(time) * 4
    ts_warm = 20.0 + -np.sin(time) * 4
    ts_ground = 6.0

    C_p = 1324  # 1/2 * E0 * v * K_+/lam_+^4
    eta_pf = np.cos(time) / 10 + 1  # eta_+ (gain factor forward channel)
    eta_pb = np.sin(time) / 10 + 1  # eta_- (gain factor backward channel)
    C_m = 5000.0
    eta_mf = np.cos(time + np.pi / 8) / 10 + 1
    eta_mb = np.sin(time + np.pi / 8) / 10 + 1
    dalpha_r = 0.005284
    dalpha_m = 0.004961
    dalpha_p = 0.005607
    gamma = 482.6
    talph_fw = 0.9
    talph_bw = 0.8

    temp_real_kelvin = np.zeros((len(x), nt)) + 273.15
    temp_real_kelvin[:nx_per_sec] += ts_cold[None]
    temp_real_kelvin[nx_per_sec : 2 * nx_per_sec] += ts_warm[None]
    temp_real_kelvin[-nx_per_sec:] += ts_cold[None]
    temp_real_kelvin[-2 * nx_per_sec : -nx_per_sec] += ts_warm[None]
    temp_real_kelvin[2 * nx_per_sec : -2 * nx_per_sec] += ts_ground
    temp_real_celsius = temp_real_kelvin - 273.15

    st = (
        eta_pf[None]
        * C_p
        * np.exp(-dalpha_r * x[:, None])
        * np.exp(-dalpha_p * x[:, None])
        * np.exp(gamma / temp_real_kelvin)
        / (np.exp(gamma / temp_real_kelvin) - 1)
    )
    st[4 * nx_per_sec :] *= talph_fw
    ast = (
        eta_mf[None]
        * C_m
        * np.exp(-dalpha_r * x[:, None])
        * np.exp(-dalpha_m * x[:, None])
        / (np.exp(gamma / temp_real_kelvin) - 1)
    )
    rst = (
        eta_pb[None]
        * C_p
        * np.exp(-dalpha_r * (-x[:, None] + cable_len))
        * np.exp(-dalpha_p * (-x[:, None] + cable_len))
        * np.exp(gamma / temp_real_kelvin)
        / (np.exp(gamma / temp_real_kelvin) - 1)
    )
    rst[: 4 * nx_per_sec] *= talph_bw
    rast = (
        eta_mb[None]
        * C_m
        * np.exp(-dalpha_r * (-x[:, None] + cable_len))
        * np.exp(-dalpha_m * (-x[:, None] + cable_len))
        / (np.exp(gamma / temp_real_kelvin) - 1)
    )

    ds = Dataset(
        {
            "TMPR": (["x", "time"], temp_real_celsius),
            "st": (["x", "time"], st),
            "ast": (["x", "time"], ast),
            "rst": (["x", "time"], rst),
            "rast": (["x", "time"], rast),
            "userAcquisitionTimeFW": (["time"], np.ones(nt)),
            "userAcquisitionTimeBW": (["time"], np.ones(nt)),
            "cold": (["time"], ts_cold),
            "warm": (["time"], ts_warm),
        },
        coords={"x": x, "time": time},
        attrs={"isDoubleEnded": "1"},
    )

    sections = {
        "cold": [slice(0.0, x[nx_per_sec - 1])],
        "warm": [slice(x[nx_per_sec], x[2 * nx_per_sec - 1])],
    }

    out = ds.dts.calibration_double_ended(
        sections=sections,
        st_var=1.5,
        ast_var=1.5,
        rst_var=1.0,
        rast_var=1.0,
        method="wls",
        solver="sparse",
        fix_gamma=(gamma, 0.0),
        trans_att=[50.0],
        matching_sections=[
            (
                slice(x[3 * nx_per_sec], x[4 * nx_per_sec - 1]),
                slice(x[4 * nx_per_sec], x[5 * nx_per_sec - 1]),
                True,
            )
        ],
    )

    assert_almost_equal_verbose(temp_real_celsius, out["tmpf"].values, decimal=7)
    assert_almost_equal_verbose(temp_real_celsius, out["tmpb"].values, decimal=7)
    assert_almost_equal_verbose(temp_real_celsius, out["tmpw"].values, decimal=7)
    pass


@pytest.mark.skip(
    reason="Superseeded by " "test_estimate_variance_of_temperature_estimate"
)
def test_double_ended_exponential_variance_estimate_synthetic():
    import dask.array as da

    state = da.random.RandomState(0)

    stokes_m_var = 4.0
    cable_len = 100.0
    nt = 5
    time = np.arange(nt)
    x = np.linspace(0.0, cable_len, 100)
    ts_cold = np.ones(nt) * 4.0
    ts_warm = np.ones(nt) * 20.0

    C_p = 15246
    C_m = 2400.0
    dalpha_r = 0.0005284
    dalpha_m = 0.0004961
    dalpha_p = 0.0005607
    gamma = 482.6
    cold_mask = x < 0.5 * cable_len
    warm_mask = np.invert(cold_mask)  # == False
    temp_real = np.ones((len(x), nt))
    temp_real[cold_mask] *= ts_cold + 273.15
    temp_real[warm_mask] *= ts_warm + 273.15

    st = (
        C_p
        * np.exp(-(dalpha_r + dalpha_p) * x[:, None])
        * np.exp(gamma / temp_real)
        / (np.exp(gamma / temp_real) - 1)
    )
    ast = (
        C_m
        * np.exp(-(dalpha_r + dalpha_m) * x[:, None])
        / (np.exp(gamma / temp_real) - 1)
    )
    rst = (
        C_p
        * np.exp(-(dalpha_r + dalpha_p) * (-x[:, None] + cable_len))
        * np.exp(gamma / temp_real)
        / (np.exp(gamma / temp_real) - 1)
    )
    rast = (
        C_m
        * np.exp(-(dalpha_r + dalpha_m) * (-x[:, None] + cable_len))
        / (np.exp(gamma / temp_real) - 1)
    )

    mst_var = 1.0 * stokes_m_var
    mast_var = 1.5 * stokes_m_var
    mrst_var = 0.8 * stokes_m_var
    mrast_var = 0.5 * stokes_m_var

    st_m = st + stats.norm.rvs(size=st.shape, scale=mst_var**0.5)
    ast_m = ast + stats.norm.rvs(size=ast.shape, scale=mast_var**0.5)
    rst_m = rst + stats.norm.rvs(size=rst.shape, scale=mrst_var**0.5)
    rast_m = rast + stats.norm.rvs(size=rast.shape, scale=mrast_var**0.5)

    print("alphaint", cable_len * (dalpha_p - dalpha_m))
    print("alpha", dalpha_p - dalpha_m)
    print("C", np.log(C_p / C_m))
    print("x0", x.max())

    ds = Dataset(
        {
            # 'st':    (['x', 'time'], st),
            # 'ast':   (['x', 'time'], ast),
            # 'rst':   (['x', 'time'], rst),
            # 'rast':  (['x', 'time'], rast),
            "st": (["x", "time"], st_m),
            "ast": (["x", "time"], ast_m),
            "rst": (["x", "time"], rst_m),
            "rast": (["x", "time"], rast_m),
            "userAcquisitionTimeFW": (["time"], np.ones(nt)),
            "userAcquisitionTimeBW": (["time"], np.ones(nt)),
            "cold": (["time"], ts_cold),
            "warm": (["time"], ts_warm),
        },
        coords={"x": x, "time": time},
        attrs={"isDoubleEnded": "1"},
    )

    sections = {
        "cold": [slice(0.0, 0.5 * cable_len)],
        "warm": [slice(0.5 * cable_len, cable_len)],
    }

    st_label = "st"
    ast_label = "ast"
    rst_label = "rst"
    rast_label = "rast"

    # MC variance
    out = ds.dts.calibration_double_ended(
        sections=sections,
        st_label=st_label,
        ast_label=ast_label,
        rst_label=rst_label,
        rast_label=rast_label,
        st_var=mst_var,
        ast_var=mast_var,
        rst_var=mrst_var,
        rast_var=mrast_var,
        method="wls",
        solver="sparse",
    )

    ds.conf_int_double_ended(
        sections=sections,
        p_val="p_val",
        p_cov="p_cov",
        st_label=st_label,
        ast_label=ast_label,
        rst_label=rst_label,
        rast_label=rast_label,
        st_var=mst_var,
        ast_var=mast_var,
        rst_var=mrst_var,
        rast_var=mrast_var,
        conf_ints=[2.5, 50.0, 97.5],
        mc_sample_size=100,
        da_random_state=state,
    )

    # Calibrated variance
    stdsf1 = ds.ufunc_per_section(
        sections=sections, label="tmpf", func=np.std, temp_err=True, calc_per="stretch"
    )
    stdsb1 = ds.ufunc_per_section(
        sections=sections, label="tmpb", func=np.std, temp_err=True, calc_per="stretch"
    )

    # Use a single timestep to better check if the parameter uncertainties propagate
    ds1 = ds.isel(time=1)

    # Estimated VAR
    stdsf2 = ds1.ufunc_per_section(
        sections=sections,
        label="tmpf_mc_var",
        func=np.mean,
        temp_err=False,
        calc_per="stretch",
    )
    stdsb2 = ds1.ufunc_per_section(
        sections=sections,
        label="tmpb_mc_var",
        func=np.mean,
        temp_err=False,
        calc_per="stretch",
    )

    for (_, v1), (_, v2) in zip(stdsf1.items(), stdsf2.items()):
        for v1i, v2i in zip(v1, v2):
            print("Real VAR: ", v1i**2, "Estimated VAR: ", v2i)
            assert_almost_equal_verbose(v1i**2, v2i, decimal=1)

    for (_, v1), (_, v2) in zip(stdsb1.items(), stdsb2.items()):
        for v1i, v2i in zip(v1, v2):
            print("Real VAR: ", v1i**2, "Estimated VAR: ", v2i)
            assert_almost_equal_verbose(v1i**2, v2i, decimal=1)

    pass


@pytest.mark.slow  # Execution time ~2 minutes.
def test_estimate_variance_of_temperature_estimate():
    import dask.array as da

    state = da.random.RandomState(0)

    stokes_m_var = 0.1
    cable_len = 10.0
    nt = 1002
    time = np.arange(nt)
    nmc = 501
    x = np.linspace(0.0, cable_len, 64)
    ts_cold = np.ones(nt) * 4.0
    ts_warm = np.ones(nt) * 20.0

    C_p = 1524.0
    C_m = 2400.0
    dalpha_r = 0.0005284
    dalpha_m = 0.0004961
    dalpha_p = 0.0005607
    gamma = 482.6
    cold_mask = x < 0.5 * cable_len
    warm_mask = np.invert(cold_mask)  # == False
    temp_real = np.ones((len(x), nt))
    temp_real[cold_mask] *= ts_cold + 273.15
    temp_real[warm_mask] *= ts_warm + 273.15
    # alpha_int = cable_len * (dalpha_p - dalpha_m)
    # alpha = x * (dalpha_p - dalpha_m)

    st = (
        C_p
        * np.exp(-(dalpha_r + dalpha_p) * x[:, None])
        * np.exp(gamma / temp_real)
        / (np.exp(gamma / temp_real) - 1)
    )
    ast = (
        C_m
        * np.exp(-(dalpha_r + dalpha_m) * x[:, None])
        / (np.exp(gamma / temp_real) - 1)
    )
    rst = (
        C_p
        * np.exp(-(dalpha_r + dalpha_p) * (-x[:, None] + cable_len))
        * np.exp(gamma / temp_real)
        / (np.exp(gamma / temp_real) - 1)
    )
    rast = (
        C_m
        * np.exp(-(dalpha_r + dalpha_m) * (-x[:, None] + cable_len))
        / (np.exp(gamma / temp_real) - 1)
    )

    mst_var = 1.0 * stokes_m_var
    mast_var = 1.5 * stokes_m_var
    mrst_var = 0.8 * stokes_m_var
    mrast_var = 0.5 * stokes_m_var

    st_m = st + stats.norm.rvs(size=st.shape, scale=mst_var**0.5)
    ast_m = ast + stats.norm.rvs(size=ast.shape, scale=mast_var**0.5)
    rst_m = rst + stats.norm.rvs(size=rst.shape, scale=mrst_var**0.5)
    rast_m = rast + stats.norm.rvs(size=rast.shape, scale=mrast_var**0.5)

    print("alphaint", cable_len * (dalpha_p - dalpha_m))
    print("alpha", dalpha_p - dalpha_m)
    print("C", np.log(C_p / C_m))
    print("x0", x.max())

    ds = Dataset(
        {
            "st": (["x", "time"], st_m),
            "ast": (["x", "time"], ast_m),
            "rst": (["x", "time"], rst_m),
            "rast": (["x", "time"], rast_m),
            "userAcquisitionTimeFW": (["time"], np.ones(nt)),
            "userAcquisitionTimeBW": (["time"], np.ones(nt)),
            "cold": (["time"], ts_cold),
            "warm": (["time"], ts_warm),
        },
        coords={"x": x, "time": time},
        attrs={"isDoubleEnded": "1"},
    )

    sections = {
        "cold": [slice(0.0, 0.25 * cable_len)],
        "warm": [slice(0.5 * cable_len, 0.75 * cable_len)],
    }
    # MC variance
    out = ds.dts.calibration_double_ended(
        sections=sections,
        st_var=mst_var,
        ast_var=mast_var,
        rst_var=mrst_var,
        rast_var=mrast_var,
        # fix_gamma=(gamma, 0.),
        # fix_alpha=(alpha, 0. * alpha),
        method="wls",
        solver="stats",
    )

<<<<<<< HEAD
    out2 = ds.dts.monte_carlo_double_ended(
        result=out,
=======
    ds.conf_int_double_ended(
        sections=sections,
        p_val="p_val",
        p_cov="p_cov",
>>>>>>> f7f37608
        st_var=mst_var,
        ast_var=mast_var,
        rst_var=mrst_var,
        rast_var=mrast_var,
        conf_ints=[],
        mc_sample_size=nmc,
        da_random_state=state,
        mc_remove_set_flag=False,
        reduce_memory_usage=1,
    )

    assert_almost_equal_verbose(
        (out2["r_st"] - ds["st"]).var(dim=["mc", "time"]), mst_var, decimal=2
    )
    assert_almost_equal_verbose(
        (out2["r_ast"] - ds["ast"]).var(dim=["mc", "time"]), mast_var, decimal=2
    )
    assert_almost_equal_verbose(
        (out2["r_rst"] - ds["rst"]).var(dim=["mc", "time"]), mrst_var, decimal=2
    )
    assert_almost_equal_verbose(
        (out2["r_rast"] - ds["rast"]).var(dim=["mc", "time"]), mrast_var, decimal=3
    )

    assert_almost_equal_verbose(out2["gamma_mc"].var(dim="mc"), 0.0, decimal=2)
    assert_almost_equal_verbose(out2["alpha_mc"].var(dim="mc"), 0.0, decimal=8)
    assert_almost_equal_verbose(out2["df_mc"].var(dim="mc"), out["df_var"], decimal=8)
    assert_almost_equal_verbose(out2["db_mc"].var(dim="mc"), out["db_var"], decimal=8)

    # tmpf
    temp_real2 = temp_real[:, 0] - 273.15
    actual = (out["tmpf"] - temp_real2[:, None]).var(dim="time")
    desire2 = out["tmpf_var"].mean(dim="time")

    # Validate on sections that were not used for calibration.
    assert_almost_equal_verbose(actual[16:32], desire2[16:32], decimal=2)

    # tmpb
    actual = (out["tmpb"] - temp_real2[:, None]).var(dim="time")
    desire2 = out["tmpb_var"].mean(dim="time")

    # Validate on sections that were not used for calibration.
    assert_almost_equal_verbose(actual[16:32], desire2[16:32], decimal=2)

    # tmpw
    actual = (out["tmpw"] - temp_real2[:, None]).var(dim="time")
    desire2 = out["tmpw_var"].mean(dim="time")
    assert_almost_equal_verbose(actual[16:32], desire2[16:32], decimal=3)

    pass


def test_single_ended_wls_estimate_synthetic():
    """Checks whether the coefficients are correctly defined by creating a
    synthetic measurement set, and derive the parameters from this set.
    Without variance.
    They should be the same as the parameters used to create the synthetic
    measurment set"""

    cable_len = 100.0
    nt = 50
    time = np.arange(nt)
    x = np.linspace(0.0, cable_len, 500)
    ts_cold = np.ones(nt) * 4.0
    ts_warm = np.ones(nt) * 20.0

    C_p = 15246
    C_m = 2400.0
    dalpha_r = 0.0005284
    dalpha_m = 0.0004961
    dalpha_p = 0.0005607
    gamma = 482.6
    cold_mask = x < 0.5 * cable_len
    warm_mask = np.invert(cold_mask)  # == False
    temp_real = np.ones((len(x), nt))
    temp_real[cold_mask] *= ts_cold + 273.15
    temp_real[warm_mask] *= ts_warm + 273.15

    st = (
        C_p
        * np.exp(-dalpha_r * x[:, None])
        * np.exp(-dalpha_p * x[:, None])
        * np.exp(gamma / temp_real)
        / (np.exp(gamma / temp_real) - 1)
    )
    ast = (
        C_m
        * np.exp(-dalpha_r * x[:, None])
        * np.exp(-dalpha_m * x[:, None])
        / (np.exp(gamma / temp_real) - 1)
    )

    print("alphaint", cable_len * (dalpha_p - dalpha_m))
    print("alpha", dalpha_p - dalpha_m)
    print("C", np.log(C_p / C_m))
    print("x0", x.max())

    ds = Dataset(
        {
            "st": (["x", "time"], st),
            "ast": (["x", "time"], ast),
            "userAcquisitionTimeFW": (["time"], np.ones(nt)),
            "cold": (["time"], ts_cold),
            "warm": (["time"], ts_warm),
        },
        coords={"x": x, "time": time},
        attrs={"isDoubleEnded": "0"},
    )

    sections = {
        "cold": [slice(0.0, 0.5 * cable_len)],
        "warm": [slice(0.5 * cable_len, cable_len)],
    }

    # WLS
    out = ds.dts.calibrate_single_ended(
        sections=sections, st_var=1.0, ast_var=1.0, method="wls", solver="sparse"
    )

    assert_almost_equal_verbose(out["gamma"].values, gamma, decimal=6)
    assert_almost_equal_verbose(out["dalpha"].values, dalpha_p - dalpha_m, decimal=8)
    assert_almost_equal_verbose(out["tmpf"].values, temp_real - 273.15, decimal=4)

    pass


def test_single_ended_wls_fix_dalpha_synthetic():
    """Checks whether the coefficients are correctly defined by creating a
    synthetic measurement set, and derive the parameters from this set.
    Without variance.
    They should be the same as the parameters used to create the synthetic
    measurment set"""

    cable_len = 100.0
    nt = 50
    time = np.arange(nt)
    x = np.linspace(0.0, cable_len, 500)
    ts_cold = np.ones(nt) * 4.0
    ts_warm = np.ones(nt) * 20.0

    C_p = 15246
    C_m = 2400.0
    dalpha_r = 0.0005284
    dalpha_m = 0.0004961
    dalpha_p = 0.0005607
    gamma = 482.6
    cold_mask = x < 0.5 * cable_len
    warm_mask = np.invert(cold_mask)  # == False
    temp_real = np.ones((len(x), nt))
    temp_real[cold_mask] *= ts_cold + 273.15
    temp_real[warm_mask] *= ts_warm + 273.15

    st = (
        C_p
        * np.exp(-dalpha_r * x[:, None])
        * np.exp(-dalpha_p * x[:, None])
        * np.exp(gamma / temp_real)
        / (np.exp(gamma / temp_real) - 1)
    )
    ast = (
        C_m
        * np.exp(-dalpha_r * x[:, None])
        * np.exp(-dalpha_m * x[:, None])
        / (np.exp(gamma / temp_real) - 1)
    )

    print("alphaint", cable_len * (dalpha_p - dalpha_m))
    print("alpha", dalpha_p - dalpha_m)
    print("C", np.log(C_p / C_m))
    print("x0", x.max())

    ds_ori = Dataset(
        {
            "st": (["x", "time"], st),
            "ast": (["x", "time"], ast),
            "userAcquisitionTimeFW": (["time"], np.ones(nt)),
            "cold": (["time"], ts_cold),
            "warm": (["time"], ts_warm),
        },
        coords={"x": x, "time": time},
        attrs={"isDoubleEnded": "0"},
    )

    sections = {
        "cold": [slice(0.0, 0.5 * cable_len)],
        "warm": [slice(0.5 * cable_len, cable_len)],
    }

    # Test fix_dalpha
    ds_dalpha = ds_ori.copy()
    out = ds_dalpha.dts.calibrate_single_ended(
        sections=sections,
        st_var=1.0,
        ast_var=1.0,
        method="wls",
        solver="sparse",
        fix_dalpha=(dalpha_p - dalpha_m, 0.0),
    )
    assert_almost_equal_verbose(out.gamma.values, gamma, decimal=12)
    assert_almost_equal_verbose(
        out.dalpha.values, dalpha_p - dalpha_m, decimal=14
    )
    assert_almost_equal_verbose(
        out.alpha.values, x * (dalpha_p - dalpha_m), decimal=14
    )
    assert_almost_equal_verbose(out.tmpf.values, temp_real - 273.15, decimal=10)

    # Test fix_alpha
    ds_alpha = ds_ori.copy()
    out = ds_alpha.dts.calibrate_single_ended(
        sections=sections,
        st_var=1.0,
        ast_var=1.0,
        method="wls",
        solver="sparse",
        fix_alpha=(x * (dalpha_p - dalpha_m), 0.0 * x),
    )

    assert_almost_equal_verbose(out.gamma.values, gamma, decimal=12)
    assert_almost_equal_verbose(
        out.alpha.values, x * (dalpha_p - dalpha_m), decimal=14
    )
    assert_almost_equal_verbose(out.tmpf.values, temp_real - 273.15, decimal=10)

    pass


def test_single_ended_wls_fix_gamma_synthetic():
    """Checks whether the coefficients are correctly defined by creating a
    synthetic measurement set, and derive the parameters from this set.
    Without variance.
    They should be the same as the parameters used to create the synthetic
    measurment set"""

    cable_len = 100.0
    nt = 50
    time = np.arange(nt)
    x = np.linspace(0.0, cable_len, 500)
    ts_cold = np.ones(nt) * 4.0
    ts_warm = np.ones(nt) * 20.0

    C_p = 15246
    C_m = 2400.0
    dalpha_r = 0.0005284
    dalpha_m = 0.0004961
    dalpha_p = 0.0005607
    gamma = 482.6
    cold_mask = x < 0.5 * cable_len
    warm_mask = np.invert(cold_mask)  # == False
    temp_real = np.ones((len(x), nt))
    temp_real[cold_mask] *= ts_cold + 273.15
    temp_real[warm_mask] *= ts_warm + 273.15

    st = (
        C_p
        * np.exp(-dalpha_r * x[:, None])
        * np.exp(-dalpha_p * x[:, None])
        * np.exp(gamma / temp_real)
        / (np.exp(gamma / temp_real) - 1)
    )
    ast = (
        C_m
        * np.exp(-dalpha_r * x[:, None])
        * np.exp(-dalpha_m * x[:, None])
        / (np.exp(gamma / temp_real) - 1)
    )

    print("alphaint", cable_len * (dalpha_p - dalpha_m))
    print("alpha", dalpha_p - dalpha_m)
    print("C", np.log(C_p / C_m))
    print("x0", x.max())

    ds = Dataset(
        {
            "st": (["x", "time"], st),
            "ast": (["x", "time"], ast),
            "userAcquisitionTimeFW": (["time"], np.ones(nt)),
            "cold": (["time"], ts_cold),
            "warm": (["time"], ts_warm),
        },
        coords={"x": x, "time": time},
        attrs={"isDoubleEnded": "0"},
    )

    sections = {
        "cold": [slice(0.0, 0.5 * cable_len)],
        "warm": [slice(0.5 * cable_len, cable_len)],
    }

    # WLS
    out = ds.dts.calibrate_single_ended(
        sections=sections,
        st_var=1.0,
        ast_var=1.0,
        method="wls",
        solver="sparse",
        fix_gamma=(gamma, 0.0),
    )

    assert_almost_equal_verbose(out.gamma.values, gamma, decimal=18)
    assert_almost_equal_verbose(out.dalpha.values, dalpha_p - dalpha_m, decimal=10)
    assert_almost_equal_verbose(out.tmpf.values, temp_real - 273.15, decimal=8)

    pass


def test_single_ended_wls_fix_gamma_fix_dalpha_synthetic():
    """Checks whether the coefficients are correctly defined by creating a
    synthetic measurement set, and derive the parameters from this set.
    Without variance.
    They should be the same as the parameters used to create the synthetic
    measurment set"""

    cable_len = 100.0
    nt = 50
    time = np.arange(nt)
    x = np.linspace(0.0, cable_len, 500)
    ts_cold = np.ones(nt) * 4.0
    ts_warm = np.ones(nt) * 20.0

    C_p = 15246
    C_m = 2400.0
    dalpha_r = 0.0005284
    dalpha_m = 0.0004961
    dalpha_p = 0.0005607
    gamma = 482.6
    cold_mask = x < 0.5 * cable_len
    warm_mask = np.invert(cold_mask)  # == False
    temp_real = np.ones((len(x), nt))
    temp_real[cold_mask] *= ts_cold + 273.15
    temp_real[warm_mask] *= ts_warm + 273.15

    st = (
        C_p
        * np.exp(-dalpha_r * x[:, None])
        * np.exp(-dalpha_p * x[:, None])
        * np.exp(gamma / temp_real)
        / (np.exp(gamma / temp_real) - 1)
    )
    ast = (
        C_m
        * np.exp(-dalpha_r * x[:, None])
        * np.exp(-dalpha_m * x[:, None])
        / (np.exp(gamma / temp_real) - 1)
    )

    print("alphaint", cable_len * (dalpha_p - dalpha_m))
    print("alpha", dalpha_p - dalpha_m)
    print("C", np.log(C_p / C_m))
    print("x0", x.max())

    ds = Dataset(
        {
            "st": (["x", "time"], st),
            "ast": (["x", "time"], ast),
            "userAcquisitionTimeFW": (["time"], np.ones(nt)),
            "cold": (["time"], ts_cold),
            "warm": (["time"], ts_warm),
        },
        coords={"x": x, "time": time},
        attrs={"isDoubleEnded": "0"},
    )

    sections = {
        "cold": [slice(0.0, 0.5 * cable_len)],
        "warm": [slice(0.5 * cable_len, cable_len)],
    }

    # WLS
    out = ds.dts.calibrate_single_ended(
        sections=sections,
        st_var=1.0,
        ast_var=1.0,
        method="wls",
        solver="sparse",
        fix_gamma=(gamma, 0.0),
        fix_dalpha=(dalpha_p - dalpha_m, 0.0),
    )

    assert_almost_equal_verbose(out.gamma.values, gamma, decimal=18)
    assert_almost_equal_verbose(out.dalpha.values, dalpha_p - dalpha_m, decimal=18)
    assert_almost_equal_verbose(out.tmpf.values, temp_real - 273.15, decimal=8)

    pass


def test_single_ended_trans_att_synthetic():
    """Checks whether the transient attenuation routines perform as intended,
    and calibrate to the correct temperature"""

    cable_len = 100.0
    nt = 50
    nx = 200
    time = np.arange(nt)
    x = np.linspace(0.0, cable_len, nx)
    ts_cold = np.ones(nt) * 4.0
    ts_warm = np.ones(nt) * 20.0
    ts_ambient = np.ones(nt) * 12
    ts_valid = np.ones(nt) * 16

    C_p = 15246
    C_m = 2400.0
    dalpha_r = 0.0005284
    dalpha_m = 0.0004961
    dalpha_p = 0.0005607
    gamma = 482.6
    cold_mask1 = np.logical_and(x > 0.125 * cable_len, x < 0.25 * cable_len)
    cold_mask2 = np.logical_and(x > 0.625 * cable_len, x < 0.75 * cable_len)
    warm_mask1 = np.logical_and(x > 0.75 * cable_len, x < 0.875 * cable_len)
    warm_mask2 = np.logical_and(x > 0.25 * cable_len, x < 0.375 * cable_len)
    valid_mask = np.logical_and(x > 0.40 * cable_len, x < 0.50 * cable_len)
    temp_real = np.ones((len(x), nt)) * 12 + 273.15
    temp_real[cold_mask1 + cold_mask2] = ts_cold + 273.15
    temp_real[warm_mask1 + warm_mask2] = ts_warm + 273.15
    temp_real[valid_mask] = ts_valid + 273.15

    st = (
        C_p
        * np.exp(-dalpha_r * x[:, None])
        * np.exp(-dalpha_p * x[:, None])
        * np.exp(gamma / temp_real)
        / (np.exp(gamma / temp_real) - 1)
    )
    ast = (
        C_m
        * np.exp(-dalpha_r * x[:, None])
        * np.exp(-dalpha_m * x[:, None])
        / (np.exp(gamma / temp_real) - 1)
    )

    # Add attenuation
    tr_att = np.random.rand(nt) * 0.2 + 0.8
    st[int(x.size * 0.4) :] *= tr_att
    tr_att2 = np.random.rand(nt) * 0.2 + 0.8
    st[int(x.size * 0.6) :] *= tr_att2

    ds = Dataset(
        {
            "st": (["x", "time"], st),
            "ast": (["x", "time"], ast),
            "userAcquisitionTimeFW": (["time"], np.ones(nt)),
            "cold": (["time"], ts_cold),
            "warm": (["time"], ts_warm),
            "ambient": (["time"], ts_ambient),
        },
        coords={"x": x, "time": time},
        attrs={"isDoubleEnded": "0"},
    )

    sections = {
        "ambient": [slice(0.52 * cable_len, 0.58 * cable_len)],
        "cold": [
            slice(0.125 * cable_len, 0.25 * cable_len),
            slice(0.65 * cable_len, 0.70 * cable_len),
        ],
        "warm": [slice(0.25 * cable_len, 0.375 * cable_len)],
    }

    ds_test = ds.copy(deep=True)

    # WLS
    out = ds_test.dts.calibrate_single_ended(
        sections=sections,
        st_var=1.0,
        ast_var=1.0,
        method="wls",
        trans_att=[40., 60.],
        solver="sparse",
    )

    assert_almost_equal_verbose(out.gamma.values, gamma, decimal=8)
    assert_almost_equal_verbose(out.tmpf.values, temp_real - 273.15, decimal=8)
    assert_almost_equal_verbose(
        out.isel(trans_att=0).talpha_fw, -np.log(tr_att), decimal=8
    )
    assert_almost_equal_verbose(
        out.isel(trans_att=1).talpha_fw, -np.log(tr_att2), decimal=8
    )

    ds_test = ds.copy(deep=True)

    # Test fixing gamma + transient att.
    out = ds_test.dts.calibrate_single_ended(
        sections=sections,
        st_var=1.0,
        ast_var=1.0,
        method="wls",
        fix_gamma=(482.6, 0),
        trans_att=[40., 60.],
        solver="sparse",
    )

    assert_almost_equal_verbose(out.gamma.values, gamma, decimal=10)
    assert_almost_equal_verbose(out.tmpf.values, temp_real - 273.15, decimal=8)
    assert_almost_equal_verbose(
        out.isel(trans_att=0).talpha_fw, -np.log(tr_att), decimal=8
    )
    assert_almost_equal_verbose(
        out.isel(trans_att=1).talpha_fw, -np.log(tr_att2), decimal=8
    )

    ds_test = ds.copy(deep=True)

    # Test fixing alpha + transient att.
    out = ds_test.dts.calibrate_single_ended(
        sections=sections,
        st_var=1.0,
        ast_var=1.0,
        method="wls",
        fix_dalpha=(6.46e-05, 0),
        trans_att=[40, 60],
        solver="sparse",
    )

    assert_almost_equal_verbose(out.gamma.values, gamma, decimal=8)
    assert_almost_equal_verbose(out.tmpf.values, temp_real - 273.15, decimal=8)
    assert_almost_equal_verbose(
        out.isel(trans_att=0).talpha_fw, -np.log(tr_att), decimal=8
    )
    assert_almost_equal_verbose(
        out.isel(trans_att=1).talpha_fw, -np.log(tr_att2), decimal=8
    )


def test_single_ended_matching_sections_synthetic():
    """Checks whether the matching sections routines perform as intended,
    and calibrate to the correct temperature"""

    cable_len = 100.0
    nt = 50
    nx = 200
    time = np.arange(nt)
    x = np.linspace(0.0, cable_len, nx)
    ts_cold = np.ones(nt) * 4.0
    ts_warm = np.ones(nt) * 20.0
    ts_ambient = np.ones(nt) * 12
    ts_valid = np.ones(nt) * 16

    C_p = 15246
    C_m = 2400.0
    dalpha_r = 0.0005284
    dalpha_m = 0.0004961
    dalpha_p = 0.0005607
    gamma = 482.6
    cold_mask1 = np.logical_and(x > 0.125 * cable_len, x < 0.25 * cable_len)
    cold_mask2 = np.logical_and(x > 0.625 * cable_len, x < 0.75 * cable_len)
    warm_mask1 = np.logical_and(x > 0.75 * cable_len, x < 0.875 * cable_len)
    warm_mask2 = np.logical_and(x > 0.25 * cable_len, x < 0.375 * cable_len)
    valid_mask = np.logical_and(x > 0.40 * cable_len, x < 0.50 * cable_len)
    temp_real = np.ones((len(x), nt)) * 12 + 273.15
    temp_real[cold_mask1 + cold_mask2] = ts_cold + 273.15
    temp_real[warm_mask1 + warm_mask2] = ts_warm + 273.15
    temp_real[valid_mask] = ts_valid + 273.15

    st = (
        C_p
        * np.exp(-dalpha_r * x[:, None])
        * np.exp(-dalpha_p * x[:, None])
        * np.exp(gamma / temp_real)
        / (np.exp(gamma / temp_real) - 1)
    )
    ast = (
        C_m
        * np.exp(-dalpha_r * x[:, None])
        * np.exp(-dalpha_m * x[:, None])
        / (np.exp(gamma / temp_real) - 1)
    )

    # Add attenuation
    tr_att = np.random.rand(nt) * 0.2 + 0.8
    st[int(x.size * 0.4) :] *= tr_att
    tr_att2 = np.random.rand(nt) * 0.2 + 0.8
    st[int(x.size * 0.6) :] *= tr_att2

    ds = Dataset(
        {
            "st": (["x", "time"], st),
            "ast": (["x", "time"], ast),
            "userAcquisitionTimeFW": (["time"], np.ones(nt)),
            "cold": (["time"], ts_cold),
            "warm": (["time"], ts_warm),
            "ambient": (["time"], ts_ambient),
        },
        coords={"x": x, "time": time},
        attrs={"isDoubleEnded": "0"},
    )

    sections = {
        "cold": [slice(0.13 * cable_len, 0.24 * cable_len)],
        "warm": [slice(0.26 * cable_len, 0.365 * cable_len)],
    }

    matching_sections = [
        (
            slice(0.01 * cable_len, 0.09 * cable_len),
            slice(0.51 * cable_len, 0.59 * cable_len),
            True,
        ),
        (
            slice(0.01 * cable_len, 0.09 * cable_len),
            slice(0.91 * cable_len, 0.99 * cable_len),
            True,
        ),
    ]

    ds_test = ds.copy(deep=True)

    # WLS
    out = ds_test.dts.calibrate_single_ended(
        sections=sections,
        st_var=1.0,
        ast_var=1.0,
        method="wls",
        matching_sections=matching_sections,
        trans_att=[40, 60],
        solver="sparse",
    )

    assert_almost_equal_verbose(out.gamma.values, gamma, decimal=8)
    assert_almost_equal_verbose(out.tmpf.values, temp_real - 273.15, decimal=8)
    assert_almost_equal_verbose(
        out.isel(trans_att=0).talpha_fw, -np.log(tr_att), decimal=8
    )
    assert_almost_equal_verbose(
        out.isel(trans_att=1).talpha_fw, -np.log(tr_att2), decimal=8
    )

    ds_test = ds.copy(deep=True)

    # Test fixing gamma + transient att.
    out = ds_test.dts.calibrate_single_ended(
        sections=sections,
        st_var=1.0,
        ast_var=1.0,
        method="wls",
        fix_gamma=(482.6, 0),
        matching_sections=matching_sections,
        trans_att=[40, 60],
        solver="sparse",
    )

    assert_almost_equal_verbose(out.gamma.values, gamma, decimal=10)
    assert_almost_equal_verbose(out.tmpf.values, temp_real - 273.15, decimal=8)
    assert_almost_equal_verbose(
        out.isel(trans_att=0).talpha_fw, -np.log(tr_att), decimal=8
    )
    assert_almost_equal_verbose(
        out.isel(trans_att=1).talpha_fw, -np.log(tr_att2), decimal=8
    )

    ds_test = ds.copy(deep=True)

    # Test fixing dalpha + transient att.
    out = ds_test.dts.calibrate_single_ended(
        sections=sections,
        st_var=1.0,
        ast_var=1.0,
        method="wls",
        fix_dalpha=(6.46e-05, 0),
        matching_sections=matching_sections,
        trans_att=[40, 60],
        solver="sparse",
    )

    assert_almost_equal_verbose(out.gamma.values, gamma, decimal=10)
    assert_almost_equal_verbose(out.tmpf.values, temp_real - 273.15, decimal=8)
    assert_almost_equal_verbose(
        out.isel(trans_att=0).talpha_fw, -np.log(tr_att), decimal=8
    )
    assert_almost_equal_verbose(
        out.isel(trans_att=1).talpha_fw, -np.log(tr_att2), decimal=8
    )

    ds_test = ds.copy(deep=True)

    # Test fixing gamma & dalpha + transient att.
    out = ds_test.dts.calibrate_single_ended(
        sections=sections,
        st_var=1.0,
        ast_var=1.0,
        method="wls",
        fix_gamma=(482.6, 0),
        fix_dalpha=(6.46e-05, 0),
        matching_sections=matching_sections,
        trans_att=[40, 60],
        solver="sparse",
    )

    assert_almost_equal_verbose(out.gamma.values, gamma, decimal=10)
    assert_almost_equal_verbose(out.tmpf.values, temp_real - 273.15, decimal=8)
    assert_almost_equal_verbose(
        out.isel(trans_att=0).talpha_fw, -np.log(tr_att), decimal=8
    )
    assert_almost_equal_verbose(
        out.isel(trans_att=1).talpha_fw, -np.log(tr_att2), decimal=8
    )

    # Test conf. ints. for the combination of everything
    out_conf = ds_test.dts.monte_carlo_single_ended(
        result=out,
        st_var=1.0,
        ast_var=1.0,
        conf_ints=[2.5, 50.0, 97.5],
        mc_sample_size=50,
    )

    out_conf_1 = out_conf.isel(time=-1)
    # ds_test_1.tmpf
    # ds_test_1.tmpf_mc.isel(CI=0).values
    # ds_test_1.tmpf_mc.isel(CI=2).values

    assert np.all(
        np.less(out_conf_1.tmpf_mc.isel(CI=0).values, out.isel(time=-1).tmpf)
    ), "Single-ended, trans. att.; 2.5% confidence interval is incorrect"

    assert np.all(
        np.greater(out_conf_1.tmpf_mc.isel(CI=2).values, out.isel(time=-1).tmpf)
    ), "Single-ended, trans. att.; 97.5% confidence interval is incorrect"


def test_single_ended_exponential_variance_estimate_synthetic():
    """Checks whether the coefficients are correctly defined by creating a
    synthetic measurement set, and derive the parameters from this set.
    With variance.
    They should be the same as the parameters used to create the synthetic
    measurment set"""
    import dask.array as da

    state = da.random.RandomState(0)

    stokes_m_var = 40.0
    astokes_m_var = 60.0
    cable_len = 100.0
    nt = 50
    time = np.arange(nt)
    x = np.linspace(0.0, cable_len, 500)
    ts_cold = np.ones(nt) * 4.0
    ts_warm = np.ones(nt) * 20.0

    C_p = 15246
    C_m = 2400.0
    dalpha_r = 0.0005284
    dalpha_m = 0.0004961
    dalpha_p = 0.0005607
    gamma = 482.6
    cold_mask = x < 0.5 * cable_len
    warm_mask = np.invert(cold_mask)  # == False
    temp_real = np.ones((len(x), nt))
    temp_real[cold_mask] *= ts_cold + 273.15
    temp_real[warm_mask] *= ts_warm + 273.15

    st = (
        C_p
        * np.exp(-dalpha_r * x[:, None])
        * np.exp(-dalpha_p * x[:, None])
        * np.exp(gamma / temp_real)
        / (np.exp(gamma / temp_real) - 1)
    )
    ast = (
        C_m
        * np.exp(-dalpha_r * x[:, None])
        * np.exp(-dalpha_m * x[:, None])
        / (np.exp(gamma / temp_real) - 1)
    )
    st_m = st + stats.norm.rvs(size=st.shape, scale=stokes_m_var**0.5)
    ast_m = ast + stats.norm.rvs(size=ast.shape, scale=astokes_m_var**0.5)

    # print('alphaint', cable_len * (dalpha_p - dalpha_m))
    # print('alpha', dalpha_p - dalpha_m)
    # print('C', np.log(C_p / C_m))
    # print('x0', x.max())

    ds = Dataset(
        {
            # 'st':                    (['x', 'time'], st),
            # 'ast':                   (['x', 'time'], ast),
            "st": (["x", "time"], st_m),
            "ast": (["x", "time"], ast_m),
            "userAcquisitionTimeFW": (["time"], np.ones(nt)),
            "cold": (["time"], ts_cold),
            "warm": (["time"], ts_warm),
        },
        coords={"x": x, "time": time},
        attrs={"isDoubleEnded": "0"},
    )

    sections = {
        "cold": [slice(0.0, 0.5 * cable_len)],
        "warm": [slice(0.5 * cable_len, cable_len)],
    }

    mst_var, _ = variance_stokes_exponential(
        ds["st"],
        sections,
        ds["userAcquisitionTimeFW"],
        use_statsmodels=False,
        suppress_info=False,
        reshape_residuals=True,
    )
    mast_var, _ = variance_stokes_exponential(
        ds["ast"],
        sections,
        ds["userAcquisitionTimeFW"],
        use_statsmodels=False,
        suppress_info=False,
        reshape_residuals=True,
    )

    # MC variqnce
    out = ds.dts.calibrate_single_ended(
        sections=sections,
        st_var=mst_var,
        ast_var=mast_var,
        method="wls",
        solver="sparse",
    )
    ds2 = ds.copy()
    ds2.update(out)

    # Calibrated variance
    stdsf1 = ds2.dts.ufunc_per_section(
        sections=sections,
        label="tmpf",
        func=np.var,
        temp_err=True,
        calc_per="stretch",
        ddof=1,
    )
    out_ci = ds2.dts.monte_carlo_single_ended(
        result=out,
        st_var=mst_var,
        ast_var=mast_var,
        conf_ints=[2.5, 50.0, 97.5],
        mc_sample_size=50,
        da_random_state=state,
        mc_remove_set_flag=False
    )
    ds2.update(out_ci)


<<<<<<< HEAD
=======
    # Calibrated variance
    stdsf1 = ds.ufunc_per_section(
        sections=sections,
        label="tmpf",
        func=np.var,
        temp_err=True,
        calc_per="stretch",
        ddof=1,
    )
>>>>>>> f7f37608

    # Use a single timestep to better check if the parameter uncertainties
    # propagate
    # Estimated VAR
<<<<<<< HEAD
    stdsf2 = ds2.isel(time=1).dts.ufunc_per_section(
=======
    stdsf2 = ds1.ufunc_per_section(
>>>>>>> f7f37608
        sections=sections,
        label="tmpf_mc_var",
        func=np.mean,
        temp_err=False,
        calc_per="stretch",
    )

    for (_, v1), (_, v2) in zip(stdsf1.items(), stdsf2.items()):
        for v1i, v2i in zip(v1, v2):
            v2i_c = float(v2i)
            print("Real VAR: ", v1i, "Estimated VAR: ", v2i_c)
            assert_almost_equal_verbose(v1i, v2i_c, decimal=1)

    pass
    print("hoi")


def test_calibrate_wls_solver_procedures():
    x = np.linspace(0, 10, 25 * 4)
    np.random.shuffle(x)

    X = x.reshape((25, 4))
    beta = np.array([1, 0.1, 10, 5])
    beta_w = np.concatenate((np.ones(10), np.ones(15) * 1.0))
    beta_0 = np.array([1, 1, 1, 1])
    y = np.dot(X, beta)
    y_meas = y + np.random.normal(size=y.size)

    # first check unweighted convergence
    beta_numpy = np.linalg.lstsq(X, y, rcond=None)[0]
    np.testing.assert_array_almost_equal(beta, beta_numpy, decimal=8)

    ps_sol, ps_var = wls_stats(X, y, w=1, calc_cov=0)
    p_sol, p_var = wls_sparse(X, y, w=1, calc_cov=0, x0=beta_0)

    np.testing.assert_array_almost_equal(beta, ps_sol, decimal=8)
    np.testing.assert_array_almost_equal(beta, p_sol, decimal=8)

    # now with weights
    dec = 8
    ps_sol, ps_var, ps_cov = wls_stats(X, y_meas, w=beta_w, calc_cov=True, x0=beta_0)
    p_sol, p_var, p_cov = wls_sparse(X, y_meas, w=beta_w, calc_cov=True, x0=beta_0)

    np.testing.assert_array_almost_equal(p_sol, ps_sol, decimal=dec)
    np.testing.assert_array_almost_equal(p_var, ps_var, decimal=dec)
    np.testing.assert_array_almost_equal(p_cov, ps_cov, decimal=dec)

    # Test array sparse
    Xsp = sp.coo_matrix(X)
    psp_sol, psp_var, psp_cov = wls_stats(Xsp, y_meas, w=beta_w, calc_cov=True)

    np.testing.assert_array_almost_equal(p_sol, psp_sol, decimal=dec)
    np.testing.assert_array_almost_equal(p_var, psp_var, decimal=dec)
    np.testing.assert_array_almost_equal(p_cov, psp_cov, decimal=dec)

    pass

<<<<<<< HEAD
=======

def test_average_measurements_single_ended():
    filepath = data_dir_single_ended

    ds_ = read_silixa_files(directory=filepath, timezone_netcdf="UTC", file_ext="*.xml")

    ds = ds_.sel(x=slice(0, 100))  # only calibrate parts of the fiber
    sections = {"probe2Temperature": [slice(6.0, 14.0)]}  # warm bath

    st_var, ast_var = 5.0, 5.0

    ds.calibration_single_ended(
        sections=sections, st_var=st_var, ast_var=ast_var, method="wls", solver="sparse"
    )
    ds.average_single_ended(
        p_val="p_val",
        p_cov="p_cov",
        st_var=st_var,
        ast_var=ast_var,
        conf_ints=[2.5, 97.5],
        mc_sample_size=50,  # <- choose a much larger sample size
        ci_avg_x_flag1=True,
        ci_avg_x_sel=slice(6.0, 14.0),
    )
    ix = ds.get_section_indices(slice(6, 14))
    ds.average_single_ended(
        p_val="p_val",
        p_cov="p_cov",
        st_var=st_var,
        ast_var=ast_var,
        conf_ints=[2.5, 97.5],
        mc_sample_size=50,  # <- choose a much larger sample size
        ci_avg_x_flag2=True,
        ci_avg_x_isel=ix,
    )
    sl = slice(
        np.datetime64("2018-05-04T12:22:17.710000000"),
        np.datetime64("2018-05-04T12:22:47.702000000"),
    )
    ds.average_single_ended(
        p_val="p_val",
        p_cov="p_cov",
        st_var=st_var,
        ast_var=ast_var,
        conf_ints=[2.5, 97.5],
        mc_sample_size=50,  # <- choose a much larger sample size
        ci_avg_time_flag1=True,
        ci_avg_time_flag2=False,
        ci_avg_time_sel=sl,
    )
    ds.average_single_ended(
        p_val="p_val",
        p_cov="p_cov",
        st_var=st_var,
        ast_var=ast_var,
        conf_ints=[2.5, 97.5],
        mc_sample_size=50,  # <- choose a much larger sample size
        ci_avg_time_flag1=False,
        ci_avg_time_flag2=True,
        ci_avg_time_isel=range(3),
    )
    pass


def test_average_measurements_double_ended():
    filepath = data_dir_double_ended2

    ds_ = read_silixa_files(directory=filepath, timezone_netcdf="UTC", file_ext="*.xml")

    ds = ds_.sel(x=slice(0, 100))  # only calibrate parts of the fiber
    sections = {
        "probe1Temperature": [slice(7.5, 17.0), slice(70.0, 80.0)],  # cold bath
        "probe2Temperature": [slice(24.0, 34.0), slice(85.0, 95.0)],  # warm bath
    }

    st_var, ast_var, rst_var, rast_var = 5.0, 5.0, 5.0, 5.0

    ds.calibration_double_ended(
        sections=sections,
        st_var=st_var,
        ast_var=ast_var,
        rst_var=rst_var,
        rast_var=rast_var,
        method="wls",
        solver="sparse",
    )
    ds.average_double_ended(
        sections=sections,
        p_val="p_val",
        p_cov="p_cov",
        st_var=st_var,
        ast_var=ast_var,
        rst_var=rst_var,
        rast_var=rast_var,
        conf_ints=[2.5, 97.5],
        mc_sample_size=50,  # <- choose a much larger sample size
        ci_avg_x_flag1=True,
        ci_avg_x_sel=slice(6, 10),
    )
    ix = ds.get_section_indices(slice(6, 10))
    ds.average_double_ended(
        sections=sections,
        p_val="p_val",
        p_cov="p_cov",
        st_var=st_var,
        ast_var=ast_var,
        rst_var=rst_var,
        rast_var=rast_var,
        conf_ints=[2.5, 97.5],
        mc_sample_size=50,  # <- choose a much larger sample size
        ci_avg_x_flag2=True,
        ci_avg_x_isel=ix,
    )
    sl = slice(
        np.datetime64("2018-03-28T00:40:54.097000000"),
        np.datetime64("2018-03-28T00:41:12.084000000"),
    )
    ds.average_double_ended(
        sections=sections,
        p_val="p_val",
        p_cov="p_cov",
        st_var=st_var,
        ast_var=ast_var,
        rst_var=rst_var,
        rast_var=rast_var,
        conf_ints=[2.5, 97.5],
        mc_sample_size=50,  # <- choose a much larger sample size
        ci_avg_time_flag1=True,
        ci_avg_time_flag2=False,
        ci_avg_time_sel=sl,
    )
    ds.average_double_ended(
        sections=sections,
        p_val="p_val",
        p_cov="p_cov",
        st_var=st_var,
        ast_var=ast_var,
        rst_var=rst_var,
        rast_var=rast_var,
        conf_ints=[2.5, 97.5],
        mc_sample_size=50,  # <- choose a much larger sample size
        ci_avg_time_flag1=False,
        ci_avg_time_flag2=True,
        ci_avg_time_isel=range(3),
    )
    pass
>>>>>>> f7f37608
<|MERGE_RESOLUTION|>--- conflicted
+++ resolved
@@ -9,12 +9,10 @@
 from dtscalibration import read_silixa_files
 from dtscalibration.calibrate_utils import wls_sparse
 from dtscalibration.calibrate_utils import wls_stats
-<<<<<<< HEAD
 from dtscalibration.datastore_accessor import DtsAccessor  # noqa: F401
 from dtscalibration.variance_stokes import variance_stokes_exponential
 from dtscalibration.variance_stokes import variance_stokes_constant
 from dtscalibration.variance_stokes import variance_stokes_linear
-=======
 
 np.random.seed(0)
 
@@ -51,897 +49,6 @@
         # Supress zero division warnings
         warnings.filterwarnings("ignore", message="divide by zero encountered in log10")
         dec = -np.ceil(np.log10(err))
-
-    if not (np.isfinite(dec)):
-        dec = 18.0
-
-    m = "\n>>>>>The actual precision is: " + str(float(dec))
-
-    if verbose:
-        print(m)
-
-    desired2 = np.broadcast_to(desired, actual.shape)
-    np.testing.assert_almost_equal(actual, desired2, err_msg=m, **kwargs)
-    pass
-
-
-@pytest.mark.slow  # Execution time ~20 seconds
-def test_variance_input_types_single():
-    import dask.array as da
-
-    from src.dtscalibration import DataStore
-
-    state = da.random.RandomState(0)
-
-    stokes_m_var = 40.0
-    cable_len = 100.0
-    nt = 500
-    time = np.arange(nt)
-    x = np.linspace(0.0, cable_len, 100)
-    ts_cold = np.ones(nt) * 4.0
-    ts_warm = np.ones(nt) * 20.0
-
-    C_p = 15246
-    C_m = 2400.0
-    dalpha_r = 0.005284
-    dalpha_m = 0.004961
-    dalpha_p = 0.005607
-    gamma = 482.6
-    cold_mask = x < 0.5 * cable_len
-    warm_mask = np.invert(cold_mask)  # == False
-    temp_real = np.ones((len(x), nt))
-    temp_real[cold_mask] *= ts_cold + 273.15
-    temp_real[warm_mask] *= ts_warm + 273.15
-
-    st = (
-        C_p
-        * np.exp(-dalpha_r * x[:, None])
-        * np.exp(-dalpha_p * x[:, None])
-        * np.exp(-gamma / temp_real)
-        / (1 - np.exp(-gamma / temp_real))
-    )
-    ast = (
-        C_m
-        * np.exp(-dalpha_r * x[:, None])
-        * np.exp(-dalpha_m * x[:, None])
-        / (1 - np.exp(-gamma / temp_real))
-    )
-
-    st_m = st + stats.norm.rvs(size=st.shape, scale=stokes_m_var**0.5)
-    ast_m = ast + stats.norm.rvs(size=ast.shape, scale=1.1 * stokes_m_var**0.5)
-
-    print("alphaint", cable_len * (dalpha_p - dalpha_m))
-    print("alpha", dalpha_p - dalpha_m)
-    print("C", np.log(C_p / C_m))
-    print("x0", x.max())
-
-    ds = DataStore(
-        {
-            "st": (["x", "time"], st_m),
-            "ast": (["x", "time"], ast_m),
-            "userAcquisitionTimeFW": (["time"], np.ones(nt)),
-            "cold": (["time"], ts_cold),
-            "warm": (["time"], ts_warm),
-        },
-        coords={"x": x, "time": time},
-        attrs={"isDoubleEnded": "0"},
-    )
-
-    sections = {
-        "cold": [slice(0.0, 0.4 * cable_len)],
-        "warm": [slice(0.6 * cable_len, cable_len)],
-    }
-
-    # Test float input
-    st_var = 5.0
-
-    ds.calibration_single_ended(
-        sections=sections, st_var=st_var, ast_var=st_var, method="wls", solver="sparse"
-    )
-
-    ds.conf_int_single_ended(
-        st_var=st_var,
-        ast_var=st_var,
-        mc_sample_size=100,
-        da_random_state=state,
-        mc_remove_set_flag=False,
-    )
-
-    assert_almost_equal_verbose(
-        ds.tmpf_mc_var.sel(x=slice(0, 10)).mean(), 0.044361, decimal=2
-    )
-    assert_almost_equal_verbose(
-        ds.tmpf_mc_var.sel(x=slice(90, 100)).mean(), 0.242028, decimal=2
-    )
-
-    # Test callable input
-    def callable_st_var(stokes):
-        slope = 0.01
-        offset = 0
-        return slope * stokes + offset
-
-    ds.calibration_single_ended(
-        sections=sections,
-        st_var=callable_st_var,
-        ast_var=callable_st_var,
-        method="wls",
-        solver="sparse",
-    )
-
-    ds.conf_int_single_ended(
-        st_var=callable_st_var,
-        ast_var=callable_st_var,
-        mc_sample_size=100,
-        da_random_state=state,
-    )
-
-    assert_almost_equal_verbose(
-        ds.tmpf_mc_var.sel(x=slice(0, 10)).mean(), 0.184753, decimal=2
-    )
-    assert_almost_equal_verbose(
-        ds.tmpf_mc_var.sel(x=slice(90, 100)).mean(), 0.545186, decimal=2
-    )
-
-    # Test input with shape of (ntime, nx)
-    st_var = ds.st.values * 0 + 20.0
-    ds.calibration_single_ended(
-        sections=sections, st_var=st_var, ast_var=st_var, method="wls", solver="sparse"
-    )
-
-    ds.conf_int_single_ended(
-        st_var=st_var, ast_var=st_var, mc_sample_size=100, da_random_state=state
-    )
-
-    assert_almost_equal_verbose(ds.tmpf_mc_var.mean(), 0.418098, decimal=2)
-
-    # Test input with shape (nx, 1)
-    st_var = np.vstack(
-        ds.st.mean(dim="time").values * 0 + np.linspace(10, 50, num=ds.st.x.size)
-    )
-
-    ds.calibration_single_ended(
-        sections=sections, st_var=st_var, ast_var=st_var, method="wls", solver="sparse"
-    )
-
-    ds.conf_int_single_ended(
-        st_var=st_var, ast_var=st_var, mc_sample_size=100, da_random_state=state
-    )
-
-    assert_almost_equal_verbose(
-        ds.tmpf_mc_var.sel(x=slice(0, 50)).mean().values, 0.2377, decimal=2
-    )
-    assert_almost_equal_verbose(
-        ds.tmpf_mc_var.sel(x=slice(50, 100)).mean().values, 1.3203, decimal=2
-    )
-
-    # Test input with shape (ntime)
-    st_var = ds.st.mean(dim="x").values * 0 + np.linspace(5, 200, num=nt)
-
-    ds.calibration_single_ended(
-        sections=sections, st_var=st_var, ast_var=st_var, method="wls", solver="sparse"
-    )
-
-    ds.conf_int_single_ended(
-        st_var=st_var, ast_var=st_var, mc_sample_size=100, da_random_state=state
-    )
-
-    assert_almost_equal_verbose(
-        ds.tmpf_mc_var.sel(time=slice(0, nt // 2)).mean().values, 1.0908, decimal=2
-    )
-    assert_almost_equal_verbose(
-        ds.tmpf_mc_var.sel(time=slice(nt // 2, None)).mean().values, 3.0759, decimal=2
-    )
-
-    pass
-
-
-@pytest.mark.slow  # Execution time ~0.5 minute
-def test_variance_input_types_double():
-    import dask.array as da
-
-    from src.dtscalibration import DataStore
-
-    state = da.random.RandomState(0)
-
-    stokes_m_var = 40.0
-    cable_len = 100.0
-    nt = 500
-    time = np.arange(nt)
-    x = np.linspace(0.0, cable_len, 100)
-    ts_cold = np.ones(nt) * 4.0
-    ts_warm = np.ones(nt) * 20.0
-
-    C_p = 15246
-    C_m = 2400.0
-    dalpha_r = 0.005284
-    dalpha_m = 0.004961
-    dalpha_p = 0.005607
-    gamma = 482.6
-    cold_mask = x < 0.5 * cable_len
-    warm_mask = np.invert(cold_mask)  # == False
-    temp_real = np.ones((len(x), nt))
-    temp_real[cold_mask] *= ts_cold + 273.15
-    temp_real[warm_mask] *= ts_warm + 273.15
-
-    st = (
-        C_p
-        * np.exp(-dalpha_r * x[:, None])
-        * np.exp(-dalpha_p * x[:, None])
-        * np.exp(-gamma / temp_real)
-        / (1 - np.exp(-gamma / temp_real))
-    )
-    ast = (
-        C_m
-        * np.exp(-dalpha_r * x[:, None])
-        * np.exp(-dalpha_m * x[:, None])
-        / (1 - np.exp(-gamma / temp_real))
-    )
-    rst = (
-        C_p
-        * np.exp(-dalpha_r * (-x[:, None] + 100))
-        * np.exp(-dalpha_p * (-x[:, None] + 100))
-        * np.exp(-gamma / temp_real)
-        / (1 - np.exp(-gamma / temp_real))
-    )
-    rast = (
-        C_m
-        * np.exp(-dalpha_r * (-x[:, None] + 100))
-        * np.exp(-dalpha_m * (-x[:, None] + 100))
-        / (1 - np.exp(-gamma / temp_real))
-    )
-
-    st_m = st + stats.norm.rvs(size=st.shape, scale=stokes_m_var**0.5)
-    ast_m = ast + stats.norm.rvs(size=ast.shape, scale=1.1 * stokes_m_var**0.5)
-    rst_m = rst + stats.norm.rvs(size=rst.shape, scale=0.9 * stokes_m_var**0.5)
-    rast_m = rast + stats.norm.rvs(size=rast.shape, scale=0.8 * stokes_m_var**0.5)
-
-    print("alphaint", cable_len * (dalpha_p - dalpha_m))
-    print("alpha", dalpha_p - dalpha_m)
-    print("C", np.log(C_p / C_m))
-    print("x0", x.max())
-
-    ds = DataStore(
-        {
-            "st": (["x", "time"], st_m),
-            "ast": (["x", "time"], ast_m),
-            "rst": (["x", "time"], rst_m),
-            "rast": (["x", "time"], rast_m),
-            "userAcquisitionTimeFW": (["time"], np.ones(nt)),
-            "userAcquisitionTimeBW": (["time"], np.ones(nt)),
-            "cold": (["time"], ts_cold),
-            "warm": (["time"], ts_warm),
-        },
-        coords={"x": x, "time": time},
-        attrs={"isDoubleEnded": "1"},
-    )
-
-    sections = {
-        "cold": [slice(0.0, 0.4 * cable_len)],
-        "warm": [slice(0.6 * cable_len, cable_len)],
-    }
-
-    # Test float input
-    st_var = 5.0
-
-    ds.calibration_double_ended(
-        sections=sections,
-        st_var=st_var,
-        ast_var=st_var,
-        rst_var=st_var,
-        rast_var=st_var,
-        method="wls",
-        solver="sparse",
-    )
-
-    ds.conf_int_double_ended(
-        sections=sections,
-        st_var=st_var,
-        ast_var=st_var,
-        rst_var=st_var,
-        rast_var=st_var,
-        mc_sample_size=100,
-        da_random_state=state,
-    )
-
-    assert_almost_equal_verbose(
-        ds.tmpf_mc_var.sel(x=slice(0, 10)).mean(), 0.03584935, decimal=2
-    )
-    assert_almost_equal_verbose(
-        ds.tmpf_mc_var.sel(x=slice(90, 100)).mean(), 0.22982146, decimal=2
-    )
-
-    # Test callable input
-    def st_var_callable(stokes):
-        slope = 0.01
-        offset = 0
-        return slope * stokes + offset
-
-    ds.calibration_double_ended(
-        sections=sections,
-        st_var=st_var_callable,
-        ast_var=st_var_callable,
-        rst_var=st_var_callable,
-        rast_var=st_var_callable,
-        method="wls",
-        solver="sparse",
-    )
-
-    ds.conf_int_double_ended(
-        sections=sections,
-        st_var=st_var_callable,
-        ast_var=st_var_callable,
-        rst_var=st_var_callable,
-        rast_var=st_var_callable,
-        mc_sample_size=100,
-        da_random_state=state,
-    )
-
-    assert_almost_equal_verbose(
-        ds.tmpf_mc_var.sel(x=slice(0, 10)).mean(), 0.18058514, decimal=2
-    )
-    assert_almost_equal_verbose(
-        ds.tmpf_mc_var.sel(x=slice(90, 100)).mean(), 0.53862813, decimal=2
-    )
-
-    # Test input with shape of (ntime, nx)
-    st_var = ds.st.values * 0 + 20.0
-
-    ds.calibration_double_ended(
-        sections=sections,
-        st_var=st_var,
-        ast_var=st_var,
-        rst_var=st_var,
-        rast_var=st_var,
-        method="wls",
-        solver="sparse",
-    )
-
-    ds.conf_int_double_ended(
-        sections=sections,
-        st_var=st_var,
-        ast_var=st_var,
-        rst_var=st_var,
-        rast_var=st_var,
-        mc_sample_size=100,
-        da_random_state=state,
-    )
-
-    assert_almost_equal_verbose(ds.tmpf_mc_var.mean(), 0.40725674, decimal=2)
-
-    # Test input with shape (nx, 1)
-    st_var = np.vstack(
-        ds.st.mean(dim="time").values * 0 + np.linspace(10, 50, num=ds.st.x.size)
-    )
-
-    ds.calibration_double_ended(
-        sections=sections,
-        st_var=st_var,
-        ast_var=st_var,
-        rst_var=st_var,
-        rast_var=st_var,
-        method="wls",
-        solver="sparse",
-    )
-
-    ds.conf_int_double_ended(
-        sections=sections,
-        st_var=st_var,
-        ast_var=st_var,
-        rst_var=st_var,
-        rast_var=st_var,
-        mc_sample_size=100,
-        da_random_state=state,
-    )
-
-    assert_almost_equal_verbose(
-        ds.tmpf_mc_var.sel(x=slice(0, 50)).mean().values, 0.21163704, decimal=2
-    )
-    assert_almost_equal_verbose(
-        ds.tmpf_mc_var.sel(x=slice(50, 100)).mean().values, 1.28247762, decimal=2
-    )
-
-    # Test input with shape (ntime)
-    st_var = ds.st.mean(dim="x").values * 0 + np.linspace(5, 200, num=nt)
-
-    ds.calibration_double_ended(
-        sections=sections,
-        st_var=st_var,
-        ast_var=st_var,
-        rst_var=st_var,
-        rast_var=st_var,
-        method="wls",
-        solver="sparse",
-    )
-
-    ds.conf_int_double_ended(
-        sections=sections,
-        st_var=st_var,
-        ast_var=st_var,
-        rst_var=st_var,
-        rast_var=st_var,
-        mc_sample_size=100,
-        da_random_state=state,
-    )
-
-    assert_almost_equal_verbose(
-        ds.tmpf_mc_var.sel(time=slice(0, nt // 2)).mean().values, 1.090, decimal=2
-    )
-    assert_almost_equal_verbose(
-        ds.tmpf_mc_var.sel(time=slice(nt // 2, None)).mean().values, 3.06, decimal=2
-    )
-
-    pass
-
-
-@pytest.mark.slow  # Execution time ~0.5 minute
-def test_double_ended_variance_estimate_synthetic():
-    import dask.array as da
-
-    from src.dtscalibration import DataStore
-
-    state = da.random.RandomState(0)
-
-    stokes_m_var = 40.0
-    cable_len = 100.0
-    nt = 500
-    time = np.arange(nt)
-    x = np.linspace(0.0, cable_len, 100)
-    ts_cold = np.ones(nt) * 4.0
-    ts_warm = np.ones(nt) * 20.0
-
-    C_p = 15246
-    C_m = 2400.0
-    dalpha_r = 0.0005284
-    dalpha_m = 0.0004961
-    dalpha_p = 0.0005607
-    gamma = 482.6
-    cold_mask = x < 0.5 * cable_len
-    warm_mask = np.invert(cold_mask)  # == False
-    temp_real = np.ones((len(x), nt))
-    temp_real[cold_mask] *= ts_cold + 273.15
-    temp_real[warm_mask] *= ts_warm + 273.15
-
-    st = (
-        C_p
-        * np.exp(-dalpha_r * x[:, None])
-        * np.exp(-dalpha_p * x[:, None])
-        * np.exp(-gamma / temp_real)
-        / (1 - np.exp(-gamma / temp_real))
-    )
-    ast = (
-        C_m
-        * np.exp(-dalpha_r * x[:, None])
-        * np.exp(-dalpha_m * x[:, None])
-        / (1 - np.exp(-gamma / temp_real))
-    )
-    rst = (
-        C_p
-        * np.exp(-dalpha_r * (-x[:, None] + 100))
-        * np.exp(-dalpha_p * (-x[:, None] + 100))
-        * np.exp(-gamma / temp_real)
-        / (1 - np.exp(-gamma / temp_real))
-    )
-    rast = (
-        C_m
-        * np.exp(-dalpha_r * (-x[:, None] + 100))
-        * np.exp(-dalpha_m * (-x[:, None] + 100))
-        / (1 - np.exp(-gamma / temp_real))
-    )
-
-    st_m = st + stats.norm.rvs(size=st.shape, scale=stokes_m_var**0.5)
-    ast_m = ast + stats.norm.rvs(size=ast.shape, scale=1.1 * stokes_m_var**0.5)
-    rst_m = rst + stats.norm.rvs(size=rst.shape, scale=0.9 * stokes_m_var**0.5)
-    rast_m = rast + stats.norm.rvs(size=rast.shape, scale=0.8 * stokes_m_var**0.5)
-
-    print("alphaint", cable_len * (dalpha_p - dalpha_m))
-    print("alpha", dalpha_p - dalpha_m)
-    print("C", np.log(C_p / C_m))
-    print("x0", x.max())
-
-    ds = DataStore(
-        {
-            "st": (["x", "time"], st_m),
-            "ast": (["x", "time"], ast_m),
-            "rst": (["x", "time"], rst_m),
-            "rast": (["x", "time"], rast_m),
-            "userAcquisitionTimeFW": (["time"], np.ones(nt)),
-            "userAcquisitionTimeBW": (["time"], np.ones(nt)),
-            "cold": (["time"], ts_cold),
-            "warm": (["time"], ts_warm),
-        },
-        coords={"x": x, "time": time},
-        attrs={"isDoubleEnded": "1"},
-    )
-
-    sections = {
-        "cold": [slice(0.0, 0.5 * cable_len)],
-        "warm": [slice(0.5 * cable_len, cable_len)],
-    }
-
-    mst_var, _ = ds.variance_stokes(st_label="st", sections=sections)
-    mast_var, _ = ds.variance_stokes(st_label="ast", sections=sections)
-    mrst_var, _ = ds.variance_stokes(st_label="rst", sections=sections)
-    mrast_var, _ = ds.variance_stokes(st_label="rast", sections=sections)
-
-    mst_var = float(mst_var)
-    mast_var = float(mast_var)
-    mrst_var = float(mrst_var)
-    mrast_var = float(mrast_var)
-
-    # MC variance
-    ds.calibration_double_ended(
-        sections=sections,
-        st_var=mst_var,
-        ast_var=mast_var,
-        rst_var=mrst_var,
-        rast_var=mrast_var,
-        method="wls",
-        solver="sparse",
-    )
-
-    assert_almost_equal_verbose(ds.tmpf.mean(), 12.0, decimal=2)
-    assert_almost_equal_verbose(ds.tmpb.mean(), 12.0, decimal=3)
-
-    ds.conf_int_double_ended(
-        sections=sections,
-        p_val="p_val",
-        p_cov="p_cov",
-        st_var=mst_var,
-        ast_var=mast_var,
-        rst_var=mrst_var,
-        rast_var=mrast_var,
-        conf_ints=[2.5, 50.0, 97.5],
-        mc_sample_size=100,
-        da_random_state=state,
-    )
-
-    # Calibrated variance
-    stdsf1 = ds.ufunc_per_section(
-        sections=sections, label="tmpf", func=np.std, temp_err=True, calc_per="stretch"
-    )
-    stdsb1 = ds.ufunc_per_section(
-        sections=sections, label="tmpb", func=np.std, temp_err=True, calc_per="stretch"
-    )
-
-    # Use a single timestep to better check if the parameter uncertainties propagate
-    ds1 = ds.isel(time=1)
-    # Estimated VAR
-    stdsf2 = ds1.ufunc_per_section(
-        sections=sections,
-        label="tmpf_mc_var",
-        func=np.mean,
-        temp_err=False,
-        calc_per="stretch",
-    )
-    stdsb2 = ds1.ufunc_per_section(
-        sections=sections,
-        label="tmpb_mc_var",
-        func=np.mean,
-        temp_err=False,
-        calc_per="stretch",
-    )
-
-    for (_, v1), (_, v2) in zip(stdsf1.items(), stdsf2.items()):
-        for v1i, v2i in zip(v1, v2):
-            print("Real VAR: ", v1i**2, "Estimated VAR: ", float(v2i))
-            assert_almost_equal_verbose(v1i**2, v2i, decimal=2)
-
-    for (_, v1), (_, v2) in zip(stdsb1.items(), stdsb2.items()):
-        for v1i, v2i in zip(v1, v2):
-            print("Real VAR: ", v1i**2, "Estimated VAR: ", float(v2i))
-            assert_almost_equal_verbose(v1i**2, v2i, decimal=2)
-
-    pass
-
-
-def test_single_ended_variance_estimate_synthetic():
-    import dask.array as da
-
-    from src.dtscalibration import DataStore
-
-    state = da.random.RandomState(0)
-
-    stokes_m_var = 40.0
-    astokes_m_var = 60.0
-    cable_len = 100.0
-    nt = 50
-    time = np.arange(nt)
-    x = np.linspace(0.0, cable_len, 500)
-    ts_cold = np.ones(nt) * 4.0
-    ts_warm = np.ones(nt) * 20.0
-
-    C_p = 15246
-    C_m = 2400.0
-    dalpha_r = 0.0005284
-    dalpha_m = 0.0004961
-    dalpha_p = 0.0005607
-    gamma = 482.6
-    cold_mask = x < 0.5 * cable_len
-    warm_mask = np.invert(cold_mask)  # == False
-    temp_real = np.ones((len(x), nt))
-    temp_real[cold_mask] *= ts_cold + 273.15
-    temp_real[warm_mask] *= ts_warm + 273.15
-
-    st = (
-        C_p
-        * np.exp(-dalpha_r * x[:, None])
-        * np.exp(-dalpha_p * x[:, None])
-        * np.exp(-gamma / temp_real)
-        / (1 - np.exp(-gamma / temp_real))
-    )
-    ast = (
-        C_m
-        * np.exp(-dalpha_r * x[:, None])
-        * np.exp(-dalpha_m * x[:, None])
-        / (1 - np.exp(-gamma / temp_real))
-    )
-    st_m = st + stats.norm.rvs(size=st.shape, scale=stokes_m_var**0.5)
-    ast_m = ast + stats.norm.rvs(size=ast.shape, scale=astokes_m_var**0.5)
-
-    print("alphaint", cable_len * (dalpha_p - dalpha_m))
-    print("alpha", dalpha_p - dalpha_m)
-    print("C", np.log(C_p / C_m))
-    print("x0", x.max())
-
-    ds = DataStore(
-        {
-            "st": (["x", "time"], st_m),
-            "ast": (["x", "time"], ast_m),
-            "userAcquisitionTimeFW": (["time"], np.ones(nt)),
-            "cold": (["time"], ts_cold),
-            "warm": (["time"], ts_warm),
-        },
-        coords={"x": x, "time": time},
-        attrs={"isDoubleEnded": "0"},
-    )
-
-    sections = {
-        "cold": [slice(0.0, 0.5 * cable_len)],
-        "warm": [slice(0.5 * cable_len, cable_len)],
-    }
-
-    st_label = "st"
-    ast_label = "ast"
-
-    mst_var, _ = ds.variance_stokes(st_label=st_label, sections=sections)
-    mast_var, _ = ds.variance_stokes(st_label=ast_label, sections=sections)
-    mst_var = float(mst_var)
-    mast_var = float(mast_var)
-
-    # MC variqnce
-    ds.calibration_single_ended(
-        sections=sections,
-        st_var=mst_var,
-        ast_var=mast_var,
-        method="wls",
-        solver="sparse",
-    )
-
-    ds.conf_int_single_ended(
-        p_val="p_val",
-        p_cov="p_cov",
-        st_var=mst_var,
-        ast_var=mast_var,
-        conf_ints=[2.5, 50.0, 97.5],
-        mc_sample_size=50,
-        da_random_state=state,
-    )
-
-    # Calibrated variance
-    stdsf1 = ds.ufunc_per_section(
-        sections=sections,
-        label="tmpf",
-        func=np.std,
-        temp_err=True,
-        calc_per="stretch",
-        ddof=1,
-    )
-
-    # Use a single timestep to better check if the parameter uncertainties propagate
-    ds1 = ds.isel(time=1)
-    # Estimated VAR
-    stdsf2 = ds1.ufunc_per_section(
-        sections=sections,
-        label="tmpf_mc_var",
-        func=np.mean,
-        temp_err=False,
-        calc_per="stretch",
-    )
-
-    for (_, v1), (_, v2) in zip(stdsf1.items(), stdsf2.items()):
-        for v1i, v2i in zip(v1, v2):
-            print("Real VAR: ", v1i**2, "Estimated VAR: ", float(v2i))
-            assert_almost_equal_verbose(v1i**2, v2i, decimal=2)
-
-    pass
-
-
-@pytest.mark.skip(reason="Not enough measurements in time. Use exponential " "instead.")
-def test_variance_of_stokes():
-    correct_var = 9.045
-    filepath = data_dir_double_ended2
-    ds = read_silixa_files(directory=filepath, timezone_netcdf="UTC", file_ext="*.xml")
-    sections = {
-        "probe1Temperature": [slice(7.5, 17.0), slice(70.0, 80.0)],  # cold bath
-        "probe2Temperature": [slice(24.0, 34.0), slice(85.0, 95.0)],  # warm bath
-    }
-
-    I_var, _ = ds.variance_stokes(st_label="st", sections=sections)
-    assert_almost_equal_verbose(I_var, correct_var, decimal=1)
-
-    ds_dask = ds.chunk(chunks={})
-    I_var, _ = ds_dask.variance_stokes(st_label="st", sections=sections)
-    assert_almost_equal_verbose(I_var, correct_var, decimal=1)
-
-    pass
-
-
-def test_variance_of_stokes_synthetic():
-    """
-    Produces a synthetic Stokes measurement with a known noise distribution. Check if same
-    variance is obtained.
-
-    Returns
-    -------
-
-    """
-    yvar = 5.0
-
-    nx = 500
-    x = np.linspace(0.0, 20.0, nx)
-
-    nt = 200
-    G = np.linspace(3000, 4000, nt)[None]
-
-    y = G * np.exp(-0.001 * x[:, None])
-
-    y += stats.norm.rvs(size=y.size, scale=yvar**0.5).reshape(y.shape)
-
-    ds = DataStore(
-        {
-            "st": (["x", "time"], y),
-            "probe1Temperature": (["time"], range(nt)),
-            "userAcquisitionTimeFW": (["time"], np.ones(nt)),
-        },
-        coords={"x": x, "time": range(nt)},
-        attrs={"isDoubleEnded": "0"},
-    )
-
-    sections = {"probe1Temperature": [slice(0.0, 20.0)]}
-    test_st_var, _ = ds.variance_stokes(st_label="st", sections=sections)
-
-    assert_almost_equal_verbose(test_st_var, yvar, decimal=1)
-
-    test_st_var, _ = ds.variance_stokes(st_label="st", sections=sections)
-
-    assert_almost_equal_verbose(test_st_var, yvar, decimal=1)
-    pass
-
-
-@pytest.mark.slow  # Execution time ~20 seconds
-def test_variance_of_stokes_linear_synthetic():
-    """
-    Produces a synthetic Stokes measurement with a known noise distribution.
-    Check if same variance is obtained.
-
-    Returns
-    -------
-
-    """
-    var_slope = 0.01
-
-    nx = 500
-    x = np.linspace(0.0, 20.0, nx)
-
-    nt = 200
-    G = np.linspace(500, 4000, nt)[None]
-    c_no_noise = G * np.exp(-0.001 * x[:, None])
-
-    c_lin_var_through_zero = stats.norm.rvs(
-        loc=c_no_noise,
-        # size=y.size,
-        scale=(var_slope * c_no_noise) ** 0.5,
-    )
-    ds = DataStore(
-        {
-            "st": (["x", "time"], c_no_noise),
-            "c_lin_var_through_zero": (["x", "time"], c_lin_var_through_zero),
-            "probe1Temperature": (["time"], range(nt)),
-            "userAcquisitionTimeFW": (["time"], np.ones(nt)),
-        },
-        coords={"x": x, "time": range(nt)},
-        attrs={"isDoubleEnded": "0"},
-    )
-
-    sections = {"probe1Temperature": [slice(0.0, 20.0)]}
-    test_st_var, _ = ds.variance_stokes(st_label="st", sections=sections)
-
-    # If fit is forced through zero. Only Poisson distributed noise
-    (
-        slope,
-        offset,
-        st_sort_mean,
-        st_sort_var,
-        resid,
-        var_fun,
-    ) = ds.variance_stokes_linear(
-        "c_lin_var_through_zero",
-        sections=sections,
-        nbin=10,
-        through_zero=True,
-        plot_fit=False,
-    )
-    assert_almost_equal_verbose(slope, var_slope, decimal=3)
-
-    # Fit accounts for Poisson noise plus white noise
-    (
-        slope,
-        offset,
-        st_sort_mean,
-        st_sort_var,
-        resid,
-        var_fun,
-    ) = ds.variance_stokes_linear(
-        "c_lin_var_through_zero", sections=sections, nbin=100, through_zero=False
-    )
-    assert_almost_equal_verbose(slope, var_slope, decimal=3)
-    assert_almost_equal_verbose(offset, 0.0, decimal=0)
-
-    pass
-
-
-@pytest.mark.slow  # Execution time ~20 seconds
-def test_exponential_variance_of_stokes():
-    correct_var = 11.86535
-    filepath = data_dir_double_ended2
-    ds = read_silixa_files(directory=filepath, timezone_netcdf="UTC", file_ext="*.xml")
-    sections = {
-        "probe1Temperature": [slice(7.5, 17.0), slice(70.0, 80.0)],  # cold bath
-        "probe2Temperature": [slice(24.0, 34.0), slice(85.0, 95.0)],  # warm bath
-    }
-
-    I_var, _ = ds.variance_stokes_exponential(st_label="st", sections=sections)
-    assert_almost_equal_verbose(I_var, correct_var, decimal=5)
-
-    ds_dask = ds.chunk(chunks={})
-    I_var, _ = ds_dask.variance_stokes_exponential(st_label="st", sections=sections)
-    assert_almost_equal_verbose(I_var, correct_var, decimal=5)
-
-    pass
-
->>>>>>> f7f37608
-
-np.random.seed(0)
-
-fn = [
-    "channel 1_20170921112245510.xml",
-    "channel 1_20170921112746818.xml",
-    "channel 1_20170921112746818.xml",
-]
-fn_single = [
-    "channel 2_20180504132202074.xml",
-    "channel 2_20180504132232903.xml",
-    "channel 2_20180504132303723.xml",
-]
-
-if 1:
-    # working dir is tests
-    wd = os.path.dirname(os.path.abspath(__file__))
-    data_dir_single_ended = os.path.join(wd, "data", "single_ended")
-    data_dir_double_ended = os.path.join(wd, "data", "double_ended")
-    data_dir_double_ended2 = os.path.join(wd, "data", "double_ended2")
-
-else:
-    # working dir is src
-    data_dir_single_ended = os.path.join("..", "..", "tests", "data", "single_ended")
-    data_dir_double_ended = os.path.join("..", "..", "tests", "data", "double_ended")
-    data_dir_double_ended2 = os.path.join("..", "..", "tests", "data", "double_ended2")
-
-
-def assert_almost_equal_verbose(actual, desired, verbose=False, **kwargs):
-    """Print the actual precision decimals"""
-    err = np.abs(actual - desired).max()
-    dec = -np.ceil(np.log10(err))
 
     if not (np.isfinite(dec)):
         dec = 18.0
@@ -2542,15 +1649,8 @@
         solver="stats",
     )
 
-<<<<<<< HEAD
     out2 = ds.dts.monte_carlo_double_ended(
         result=out,
-=======
-    ds.conf_int_double_ended(
-        sections=sections,
-        p_val="p_val",
-        p_cov="p_cov",
->>>>>>> f7f37608
         st_var=mst_var,
         ast_var=mast_var,
         rst_var=mrst_var,
@@ -3391,27 +2491,11 @@
     ds2.update(out_ci)
 
 
-<<<<<<< HEAD
-=======
-    # Calibrated variance
-    stdsf1 = ds.ufunc_per_section(
-        sections=sections,
-        label="tmpf",
-        func=np.var,
-        temp_err=True,
-        calc_per="stretch",
-        ddof=1,
-    )
->>>>>>> f7f37608
 
     # Use a single timestep to better check if the parameter uncertainties
     # propagate
     # Estimated VAR
-<<<<<<< HEAD
     stdsf2 = ds2.isel(time=1).dts.ufunc_per_section(
-=======
-    stdsf2 = ds1.ufunc_per_section(
->>>>>>> f7f37608
         sections=sections,
         label="tmpf_mc_var",
         func=np.mean,
@@ -3467,154 +2551,4 @@
     np.testing.assert_array_almost_equal(p_var, psp_var, decimal=dec)
     np.testing.assert_array_almost_equal(p_cov, psp_cov, decimal=dec)
 
-    pass
-
-<<<<<<< HEAD
-=======
-
-def test_average_measurements_single_ended():
-    filepath = data_dir_single_ended
-
-    ds_ = read_silixa_files(directory=filepath, timezone_netcdf="UTC", file_ext="*.xml")
-
-    ds = ds_.sel(x=slice(0, 100))  # only calibrate parts of the fiber
-    sections = {"probe2Temperature": [slice(6.0, 14.0)]}  # warm bath
-
-    st_var, ast_var = 5.0, 5.0
-
-    ds.calibration_single_ended(
-        sections=sections, st_var=st_var, ast_var=ast_var, method="wls", solver="sparse"
-    )
-    ds.average_single_ended(
-        p_val="p_val",
-        p_cov="p_cov",
-        st_var=st_var,
-        ast_var=ast_var,
-        conf_ints=[2.5, 97.5],
-        mc_sample_size=50,  # <- choose a much larger sample size
-        ci_avg_x_flag1=True,
-        ci_avg_x_sel=slice(6.0, 14.0),
-    )
-    ix = ds.get_section_indices(slice(6, 14))
-    ds.average_single_ended(
-        p_val="p_val",
-        p_cov="p_cov",
-        st_var=st_var,
-        ast_var=ast_var,
-        conf_ints=[2.5, 97.5],
-        mc_sample_size=50,  # <- choose a much larger sample size
-        ci_avg_x_flag2=True,
-        ci_avg_x_isel=ix,
-    )
-    sl = slice(
-        np.datetime64("2018-05-04T12:22:17.710000000"),
-        np.datetime64("2018-05-04T12:22:47.702000000"),
-    )
-    ds.average_single_ended(
-        p_val="p_val",
-        p_cov="p_cov",
-        st_var=st_var,
-        ast_var=ast_var,
-        conf_ints=[2.5, 97.5],
-        mc_sample_size=50,  # <- choose a much larger sample size
-        ci_avg_time_flag1=True,
-        ci_avg_time_flag2=False,
-        ci_avg_time_sel=sl,
-    )
-    ds.average_single_ended(
-        p_val="p_val",
-        p_cov="p_cov",
-        st_var=st_var,
-        ast_var=ast_var,
-        conf_ints=[2.5, 97.5],
-        mc_sample_size=50,  # <- choose a much larger sample size
-        ci_avg_time_flag1=False,
-        ci_avg_time_flag2=True,
-        ci_avg_time_isel=range(3),
-    )
-    pass
-
-
-def test_average_measurements_double_ended():
-    filepath = data_dir_double_ended2
-
-    ds_ = read_silixa_files(directory=filepath, timezone_netcdf="UTC", file_ext="*.xml")
-
-    ds = ds_.sel(x=slice(0, 100))  # only calibrate parts of the fiber
-    sections = {
-        "probe1Temperature": [slice(7.5, 17.0), slice(70.0, 80.0)],  # cold bath
-        "probe2Temperature": [slice(24.0, 34.0), slice(85.0, 95.0)],  # warm bath
-    }
-
-    st_var, ast_var, rst_var, rast_var = 5.0, 5.0, 5.0, 5.0
-
-    ds.calibration_double_ended(
-        sections=sections,
-        st_var=st_var,
-        ast_var=ast_var,
-        rst_var=rst_var,
-        rast_var=rast_var,
-        method="wls",
-        solver="sparse",
-    )
-    ds.average_double_ended(
-        sections=sections,
-        p_val="p_val",
-        p_cov="p_cov",
-        st_var=st_var,
-        ast_var=ast_var,
-        rst_var=rst_var,
-        rast_var=rast_var,
-        conf_ints=[2.5, 97.5],
-        mc_sample_size=50,  # <- choose a much larger sample size
-        ci_avg_x_flag1=True,
-        ci_avg_x_sel=slice(6, 10),
-    )
-    ix = ds.get_section_indices(slice(6, 10))
-    ds.average_double_ended(
-        sections=sections,
-        p_val="p_val",
-        p_cov="p_cov",
-        st_var=st_var,
-        ast_var=ast_var,
-        rst_var=rst_var,
-        rast_var=rast_var,
-        conf_ints=[2.5, 97.5],
-        mc_sample_size=50,  # <- choose a much larger sample size
-        ci_avg_x_flag2=True,
-        ci_avg_x_isel=ix,
-    )
-    sl = slice(
-        np.datetime64("2018-03-28T00:40:54.097000000"),
-        np.datetime64("2018-03-28T00:41:12.084000000"),
-    )
-    ds.average_double_ended(
-        sections=sections,
-        p_val="p_val",
-        p_cov="p_cov",
-        st_var=st_var,
-        ast_var=ast_var,
-        rst_var=rst_var,
-        rast_var=rast_var,
-        conf_ints=[2.5, 97.5],
-        mc_sample_size=50,  # <- choose a much larger sample size
-        ci_avg_time_flag1=True,
-        ci_avg_time_flag2=False,
-        ci_avg_time_sel=sl,
-    )
-    ds.average_double_ended(
-        sections=sections,
-        p_val="p_val",
-        p_cov="p_cov",
-        st_var=st_var,
-        ast_var=ast_var,
-        rst_var=rst_var,
-        rast_var=rast_var,
-        conf_ints=[2.5, 97.5],
-        mc_sample_size=50,  # <- choose a much larger sample size
-        ci_avg_time_flag1=False,
-        ci_avg_time_flag2=True,
-        ci_avg_time_isel=range(3),
-    )
-    pass
->>>>>>> f7f37608
+    pass