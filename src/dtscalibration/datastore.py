import fnmatch
import glob
import inspect
import os
import warnings
from typing import Dict
from typing import List

import dask
import dask.array as da
import numpy as np
import scipy.sparse as sp
import scipy.stats as sst
import xarray as xr
import yaml
from scipy.optimize import minimize
from scipy.sparse import linalg as ln

from .calibrate_utils import calc_alpha_double
from .calibrate_utils import calibration_double_ended_solver
from .calibrate_utils import calibration_single_ended_solver
from .calibrate_utils import match_sections
from .calibrate_utils import parse_st_var
from .calibrate_utils import wls_sparse
from .calibrate_utils import wls_stats
from .datastore_utils import check_timestep_allclose
from .io import _dim_attrs
from .io import apsensing_xml_version_check
from .io import read_apsensing_files_routine
from .io import read_sensornet_files_routine_v3
from .io import read_sensortran_files_routine
from .io import read_silixa_files_routine_v4
from .io import read_silixa_files_routine_v6
from .io import sensornet_ddf_version_check
from .io import sensortran_binary_version_check
from .io import silixa_xml_version_check
from .io import ziphandle_to_filepathlist

dtsattr_namelist = ['double_ended_flag']
dim_attrs = {k: v for kl, v in _dim_attrs.items() for k in kl}
warnings.filterwarnings(
    'ignore',
    message='xarray subclass DataStore should explicitly define __slots__')


# pylint: disable=W605
class DataStore(xr.Dataset):
    """The data class that stores the measurements, contains calibration
    methods to relate Stokes and anti-Stokes to temperature. The user should
    never initiate this class directly, but use read_xml_dir or open_datastore
    functions instead.

    Parameters
    ----------
    data_vars : dict-like, optional
        A mapping from variable names to :py:class:`~xarray.DataArray`
        objects, :py:class:`~xarray.Variable` objects or tuples of the
        form ``(dims, data[, attrs])`` which can be used as arguments to
        create a new ``Variable``. Each dimension must have the same length
        in all variables in which it appears.
    coords : dict-like, optional
        Another mapping in the same form as the `variables` argument,
        except the each item is saved on the datastore as a "coordinate".
        These variables have an associated meaning: they describe
        constant/fixed/independent quantities, unlike the
        varying/measured/dependent quantities that belong in `variables`.
        Coordinates values may be given by 1-dimensional arrays or scalars,
        in which case `dims` do not need to be supplied: 1D arrays will be
        assumed to give index values along the dimension with the same
        name.
    attrs : dict-like, optional
        Global attributes to save on this datastore.
    sections : Dict[str, List[slice]], optional
        Sections for calibration. The dictionary should contain key-var
        couples in which the key is the name of the calibration temp time
        series. And the var is a list of slice objects as 'slice(start,
        stop)'; start and stop in meter (float).
    compat : {'broadcast_equals', 'equals', 'identical'}, optional
        String indicating how to compare variables of the same name for
        potential conflicts when initializing this datastore:
         - 'broadcast_equals': all values must be equal when variables are
           broadcast against each other to ensure common dimensions.
         - 'equals': all values and dimensions must be the same.
         - 'identical': all values, dimensions and attributes must be the
           same.

    See Also
    --------
    dtscalibration.read_xml_dir : Load measurements stored in XML-files
    dtscalibration.open_datastore : Load (calibrated) measurements from
    netCDF-like file
    """
    def __init__(self, *args, autofill_dim_attrs=True, **kwargs):
        super().__init__(*args, **kwargs)

        # check order of the dimensions of the data_vars
        # first 'x' (if in initiated DataStore), then 'time', then the rest
        ideal_dim = []  # perfect order dims
        all_dim = list(self.dims)

        if all_dim:
            if 'x' in all_dim:
                ideal_dim.append('x')
                all_dim.pop(all_dim.index('x'))

<<<<<<< HEAD
            if 'time':
                if 'time' in all_dim:
                    ideal_dim.append('time')
                    all_dim.pop(all_dim.index('time'))
=======
            time_dim = "time"
            if time_dim:
                if time_dim in all_dim:
                    ideal_dim.append(time_dim)
                    all_dim.pop(all_dim.index(time_dim))
>>>>>>> ee6a919a

                ideal_dim += all_dim

                for name, var in self._variables.items():
                    var_dims = tuple(
                        dim for dim in ideal_dim if dim in (var.dims + (...,)))
                    self._variables[name] = var.transpose(*var_dims)

        if 'trans_att' not in self.coords:
            self.set_trans_att(trans_att=[])

        # Get attributes from dataset
        for arg in args:
            if isinstance(arg, xr.Dataset):
                self.attrs = arg.attrs

        # Add attributes to loaded dimensions
        if autofill_dim_attrs:
            for name, data_arri in self.coords.items():
                if name in dim_attrs and not self.coords[name].attrs:
                    self.coords[name].attrs = dim_attrs[name]

        if '_sections' not in self.attrs:
            self.attrs['_sections'] = yaml.dump(None)

        if 'sections' in kwargs:
            self.sections = kwargs['sections']

        pass

    def __repr__(self):
        # __repr__ from xarray is used and edited.
        #   'xarray' is prepended. so we remove it and add 'dtscalibration'
        s = xr.core.formatting.dataset_repr(self)
        name_module = type(self).__name__
        preamble_new = u'<dtscalibration.%s>' % name_module

        # Add sections to new preamble
        preamble_new += '\nSections:'
        if hasattr(self, '_sections') and self.sections:
            preamble_new += '\n'

            if 'units' in self.x:
                unit = self.x.units
            else:
                unit = ''

            for k, v in self.sections.items():
                preamble_new += '    {0: <23}'.format(k)

                # Compute statistics reference section timeseries
                sec_stat = '({0:6.2f}'.format(float(self[k].mean()))
                sec_stat += ' +/-{0:5.2f}'.format(float(self[k].std()))
                sec_stat += u'\N{DEGREE SIGN}C)\t'
                preamble_new += sec_stat

                # print sections
                vl = [
                    '{0:.2f}{2} - {1:.2f}{2}'.format(vi.start, vi.stop, unit)
                    for vi in v]
                preamble_new += ' and '.join(vl) + '\n'

        else:
            preamble_new += 18 * ' ' + '()\n'

        # add new preamble to the remainder of the former __repr__
        len_preamble_old = 8 + len(name_module) + 2

        # untill the attribute listing
        attr_index = s.find('Attributes:')

        # abbreviate attribute listing
        attr_list_all = s[attr_index:].split(sep='\n')
        if len(attr_list_all) > 10:
            s_too_many = ['\n.. and many more attributes. See: ds.attrs']
            attr_list = attr_list_all[:10] + s_too_many
        else:
            attr_list = attr_list_all

        s_out = (
            preamble_new + s[len_preamble_old:attr_index]
            + '\n'.join(attr_list))

        # return new __repr__
        return s_out

    # noinspection PyIncorrectDocstring
    @property
    def sections(self):
        """
        Define calibration sections. Each section requires a reference
        temperature time series, such as the temperature measured by an
        external temperature sensor. They should already be part of the
        DataStore object.

        Please look at the example notebook on `sections` if you encounter
        difficulties.

        Parameters
        ----------
        sections : Dict[str, List[slice]]
            Sections are defined in a dictionary with its keywords of the
            names of the reference
            temperature time series. Its values are lists of slice objects,
            where each slice object
            is a stretch.
        Returns
        -------

        """
        if '_sections' not in self.attrs:
            self.attrs['_sections'] = yaml.dump(None)
        return yaml.load(self.attrs['_sections'], Loader=yaml.UnsafeLoader)

    @sections.setter
    def sections(self, sections: Dict[str, List[slice]]):
        sections_fix_slice_fixed = None

        if sections:
            assert isinstance(sections, dict)

            # be less restrictive for capitalized labels
            # find lower cases label
            labels = np.reshape(
                [[s.lower(), s] for s in self.data_vars.keys()],
                (-1,)).tolist()

            sections_fix = dict()
            for k, v in sections.items():
                if k.lower() in labels:
                    i_lower_case = labels.index(k.lower())
                    i_normal_case = i_lower_case + 1
                    k_normal_case = labels[i_normal_case]
                    sections_fix[k_normal_case] = v
                else:
                    assert k in self.data_vars, 'The keys of the ' \
                                                'sections-dictionary should ' \
                                                'refer to a valid timeserie ' \
                                                'already stored in ' \
                                                'ds.data_vars '

            sections_fix_slice_fixed = dict()

            for k, v in sections_fix.items():
                assert isinstance(v, (list, tuple)), \
                    'The values of the sections-dictionary ' \
                    'should be lists of slice objects.'

                for vi in v:
                    assert isinstance(vi, slice), \
                        'The values of the sections-dictionary should ' \
                        'be lists of slice objects.'

                    assert self.x.sel(x=vi).size > 0, \
                        f'Better define the {k} section. You tried {vi}, ' \
                        'which is out of reach'

                # sorted stretches
                stretch_unsort = [
                    slice(float(vi.start), float(vi.stop)) for vi in v]
                stretch_start = [i.start for i in stretch_unsort]
                stretch_i_sorted = np.argsort(stretch_start)
                sections_fix_slice_fixed[k] = [
                    stretch_unsort[i] for i in stretch_i_sorted]

            # Prevent overlapping slices
            ix_sec = self.ufunc_per_section(
                sections=sections_fix_slice_fixed,
                x_indices=True,
                calc_per='all')
            assert np.unique(ix_sec).size == ix_sec.size, \
                "The sections are overlapping"

        self.attrs['_sections'] = yaml.dump(sections_fix_slice_fixed)
        pass

    @sections.deleter
    def sections(self):
        self.sections = None
        pass

    @property
    def is_double_ended(self):
        """
        Whether or not the data is loaded from a double-ended setup.

        Returns
        -------

        """
        if 'isDoubleEnded' in self.attrs:
            return bool(int(self.attrs['isDoubleEnded']))
        elif 'customData:isDoubleEnded' in self.attrs:
            # backward compatible to when only silixa files were supported
            return bool(int(self.attrs['customData:isDoubleEnded']))
        else:
            assert 0

    @is_double_ended.setter
    def is_double_ended(self, flag: bool):
        self.attrs['isDoubleEnded'] = flag
        pass

    @property
    def chfw(self):
        """
        Zero based channel index of the forward measurements

        Returns
        -------

        """
        return int(self.attrs['forwardMeasurementChannel']) - 1  # zero-based

    @property
    def chbw(self):
        """
        Zero based channel index of the backward measurements

        Returns
        -------

        """
        if self.is_double_ended:
            return int(
                self.attrs['reverseMeasurementChannel']) - 1  # zero-based
        else:
            return None

    @property
    def channel_configuration(self):
        """
        Renaming conversion dictionary

        Returns
        -------

        """
        d = {
            'chfw':
                {
                    'st_label': 'st',
                    'ast_label': 'ast',
                    'acquisitiontime_label': 'userAcquisitionTimeFW',
                    'time_start_label': 'timeFWstart',
                    'time_label': 'timeFW',
                    'time_end_label': 'timeFWend'},
            'chbw':
                {
                    'st_label': 'rst',
                    'ast_label': 'rast',
                    'acquisitiontime_label': 'userAcquisitionTimeBW',
                    'time_start_label': 'timeBWstart',
                    'time_label': 'timeBW',
                    'time_end_label': 'timeBWend'}}
        return d

    @property
    def timeseries_keys(self):
        """
        Returns the keys of all timeseires that can be used for calibration.
        """
<<<<<<< HEAD
        return [k for k, v in self.data_vars.items() if v.dims == ('time',)]
=======
        time_dim = self.get_time_dim()
        return [k for k, v in self.data_vars.items() if v.dims == (time_dim,)]
>>>>>>> ee6a919a

    def to_netcdf(
            self,
            path=None,
            mode='w',
            format=None,
            group=None,
            engine=None,
            encoding=None,
            unlimited_dims=None,
            compute=True):
        """Write datastore contents to a netCDF file.

        Parameters
        ----------
        path : str, Path or file-like object, optional
            Path to which to save this dataset. File-like objects are only
            supported by the scipy engine. If no path is provided, this
            function returns the resulting netCDF file as bytes; in this case,
            we need to use scipy, which does not support netCDF version 4 (the
            default format becomes NETCDF3_64BIT).
        mode : {'w', 'a'}, optional
            Write ('w') or append ('a') mode. If mode='w', any existing file at
            this location will be overwritten. If mode='a', existing variables
            will be overwritten.
        format : {'NETCDF4', 'NETCDF4_CLASSIC', 'NETCDF3_64BIT',
        'NETCDF3_CLASSIC'}, optional
            File format for the resulting netCDF file:
            * NETCDF4: Data is stored in an HDF5 file, using netCDF4 API
              features.
            * NETCDF4_CLASSIC: Data is stored in an HDF5 file, using only
              netCDF 3 compatible API features.
            * NETCDF3_64BIT: 64-bit offset version of the netCDF 3 file format,
              which fully supports 2+ GB files, but is only compatible with
              clients linked against netCDF version 3.6.0 or later.
            * NETCDF3_CLASSIC: The classic netCDF 3 file format. It does not
              handle 2+ GB files very well.
            All formats are supported by the netCDF4-python library.
            scipy.io.netcdf only supports the last two formats.
            The default format is NETCDF4 if you are saving a file to disk and
            have the netCDF4-python library available. Otherwise, xarray falls
            back to using scipy to write netCDF files and defaults to the
            NETCDF3_64BIT format (scipy does not support netCDF4).
        group : str, optional
            Path to the netCDF4 group in the given file to open (only works for
            format='NETCDF4'). The group(s) will be created if necessary.
        engine : {'netcdf4', 'scipy', 'h5netcdf'}, optional
            Engine to use when writing netCDF files. If not provided, the
            default engine is chosen based on available dependencies, with a
            preference for 'netcdf4' if writing to a file on disk.
        encoding : dict, optional
            defaults to reasonable compression. Use encoding={} to disable
            encoding.
            Nested dictionary with variable names as keys and dictionaries of
            variable specific encodings as values, e.g.,
            ``{'my_variable': {'dtype': 'int16', 'scale_factor': 0.1,
                               'zlib': True}, ...}``
            The `h5netcdf` engine supports both the NetCDF4-style compression
            encoding parameters ``{'zlib': True, 'complevel': 9}`` and the h5py
            ones ``{'compression': 'gzip', 'compression_opts': 9}``.
            This allows using any compression plugin installed in the HDF5
            library, e.g. LZF.
        unlimited_dims : sequence of str, optional
            Dimension(s) that should be serialized as unlimited dimensions.
            By default, no dimensions are treated as unlimited dimensions.
            Note that unlimited_dims may also be set via
            ``dataset.encoding['unlimited_dims']``.
        compute: boolean
            If true compute immediately, otherwise return a
            ``dask.delayed.Delayed`` object that can be computed later.
        """
        if encoding is None:
            encoding = self.get_default_encoding()

        if engine is None:
            engine = 'netcdf4'

        # Fix Bart Schilperoort: netCDF doesn't like None's
        for attribute, value in self.attrs.items():
            if value is None:
                self.attrs[attribute] = ''

        return super(DataStore, self).to_netcdf(
            path,
            mode,
            format=format,
            group=group,
            engine=engine,
            encoding=encoding,
            unlimited_dims=unlimited_dims,
            compute=compute)

    def to_mf_netcdf(
            self,
            folder_path=None,
            filename_preamble='file_',
            filename_extension='.nc',
            format='netCDF4',
            engine='netcdf4',
            encoding=None,
            mode='w',
            compute=True,
            time_chunks_from_key='st'):
        """Write DataStore to multiple to multiple netCDF files.

        Splits the DataStore along the time dimension using the chunks. It
        first checks if all chunks in `ds` are time aligned. If this is not
        the case, calculate optimal chunk sizes using the
        `time_chunks_from_key` array. The files are written per time-chunk to
        disk.

        Almost similar to xarray.save_mfdataset,

        Parameters
        ----------
        folder_path : str, Path
            Folder to place the files
        filename_preamble : str
            Filename is `filename_preamble + '0000' + filename_extension
        filename_extension : str
            Filename is `filename_preamble + '0000' + filename_extension
        mode : {'w', 'a'}, optional
            Write ('w') or append ('a') mode. If mode='w', any existing file at
            these locations will be overwritten.
        format : {'NETCDF4', 'NETCDF4_CLASSIC', 'NETCDF3_64BIT',
                  'NETCDF3_CLASSIC'}, optional
            File format for the resulting netCDF file:
            * NETCDF4: Data is stored in an HDF5 file, using netCDF4 API
              features.
            * NETCDF4_CLASSIC: Data is stored in an HDF5 file, using only
              netCDF 3 compatible API features.
            * NETCDF3_64BIT: 64-bit offset version of the netCDF 3 file format,
              which fully supports 2+ GB files, but is only compatible with
              clients linked against netCDF version 3.6.0 or later.
            * NETCDF3_CLASSIC: The classic netCDF 3 file format. It does not
              handle 2+ GB files very well.
            All formats are supported by the netCDF4-python library.
            scipy.io.netcdf only supports the last two formats.
            The default format is NETCDF4 if you are saving a file to disk and
            have the netCDF4-python library available. Otherwise, xarray falls
            back to using scipy to write netCDF files and defaults to the
            NETCDF3_64BIT format (scipy does not support netCDF4).
        engine : {'netcdf4', 'scipy', 'h5netcdf'}, optional
            Engine to use when writing netCDF files. If not provided, the
            default engine is chosen based on available dependencies, with a
            preference for 'netcdf4' if writing to a file on disk.
            See `Dataset.to_netcdf` for additional information.
        encoding : list of dict, optional
            Defaults to reasonable compression/encoding.
            If you want to define your own encoding, you first needs to know the
            time-chunk sizes this routine will write to disk. After which you
            need to provide a list with the encoding specified for each chunk.
            Use a list of empty dicts to disable encoding.
            Nested dictionary with variable names as keys and dictionaries of
            variable specific encodings as values, e.g.,
            ``{'my_variable': {'dtype': 'int16', 'scale_factor': 0.1,
                               'zlib': True}, ...}``
            The `h5netcdf` engine supports both the NetCDF4-style compression
            encoding parameters ``{'zlib': True, 'complevel': 9}`` and the h5py
            ones ``{'compression': 'gzip', 'compression_opts': 9}``.
            This allows using any compression plugin installed in the HDF5
            library, e.g. LZF.
        compute: boolean
            If true compute immediately, otherwise return a
            ``dask.delayed.Delayed`` object that can be computed later.
        time_chunks_from_key: str

        Examples
        --------
        ds.to_mf_netcdf(folder_path='.')

        See Also
        --------
        dtscalibration.open_mf_datastore
        xarray.save_mfdataset

        """

        try:
            # This fails if not all chunks of the data_vars are time aligned.
            # In case we let Dask estimate an optimal chunk size.
            t_chunks = self.chunks['time']

        except:  # noqa: E722
            if self[time_chunks_from_key].dims == ('x', 'time'):
                _, t_chunks = da.ones(
                    self[time_chunks_from_key].shape,
                    chunks=(-1, 'auto'),
                    dtype='float64').chunks

            elif self[time_chunks_from_key].dims == ('time', 'x'):
                _, t_chunks = da.ones(
                    self[time_chunks_from_key].shape,
                    chunks=('auto', -1),
                    dtype='float64').chunks
            else:
                assert 0, 'something went wrong with your Stokes dimensions'

        bnds = np.cumsum((0,) + t_chunks)
        x = [range(bu, bd) for bu, bd in zip(bnds[:-1], bnds[1:])]

        datasets = [self.isel(time=xi) for xi in x]
        paths = [
            os.path.join(
                folder_path,
                filename_preamble + "{:04d}".format(ix) + filename_extension)
            for ix in range(len(x))]

        encodings = []
        for ids, ds in enumerate(datasets):
            if encoding is None:
                encodings.append(
                    ds.get_default_encoding(
                        time_chunks_from_key=time_chunks_from_key))

            else:
                encodings.append(encoding[ids])

        writers, stores = zip(
            *[
                xr.backends.api.to_netcdf(
                    ds,
                    path,
                    mode,
                    format,
                    None,
                    engine,
                    compute=compute,
                    multifile=True,
                    encoding=enc)
                for ds, path, enc in zip(datasets, paths, encodings)])

        try:
            writes = [w.sync(compute=compute) for w in writers]
        finally:
            if compute:
                for store in stores:
                    store.close()

        if not compute:

            def _finalize_store(write, store):
                """ Finalize this store by explicitly syncing and closing"""
                del write  # ensure writing is done first
                store.close()
                pass

            return dask.delayed(
                [
                    dask.delayed(_finalize_store)(w, s)
                    for w, s in zip(writes, stores)])

        pass

    def get_default_encoding(self, time_chunks_from_key=None):
        """
        Returns a dictionary with sensible compression setting for writing
        netCDF files.

        Returns
        -------

        """
        # The following variables are stored with a sufficiently large
        # precision in 32 bit
        float32l = [
            'st', 'ast', 'rst', 'rast', 'time', 'timestart', 'tmp', 'timeend',
            'acquisitionTime', 'x']
        int32l = [
            'filename_tstamp', 'acquisitiontimeFW', 'acquisitiontimeBW',
            'userAcquisitionTimeFW', 'userAcquisitionTimeBW']

        # default variable compression
        compdata = dict(
            zlib=True, complevel=6,
            shuffle=False)  # , least_significant_digit=None

        # default coordinate compression
        compcoords = dict(zlib=True, complevel=4)

        # construct encoding dict
        encoding = {var: compdata.copy() for var in self.data_vars}
        encoding.update({var: compcoords.copy() for var in self.coords})

        for k, v in encoding.items():
            if k in float32l:
                v['dtype'] = 'float32'

            if k in int32l:
                v['dtype'] = 'int32'
                # v['_FillValue'] = -9999  # Int does not support NaN

        if time_chunks_from_key is not None:
            # obtain optimal chunk sizes in time and x dim
            if self[time_chunks_from_key].dims == ('x', 'time'):
                x_chunk, t_chunk = da.ones(
                    self[time_chunks_from_key].shape,
                    chunks=(-1, 'auto'),
                    dtype='float64').chunks

            elif self[time_chunks_from_key].dims == ('time', 'x'):
                x_chunk, t_chunk = da.ones(
                    self[time_chunks_from_key].shape,
                    chunks=('auto', -1),
                    dtype='float64').chunks
            else:
                assert 0, 'something went wrong with your Stokes dimensions'

            for k, v in encoding.items():
                # By writing and compressing the data in chunks, some sort of
                # parallism is possible.
                if self[k].dims == ('x', 'time'):
                    chunks = (x_chunk[0], t_chunk[0])

                elif self[k].dims == ('time', 'x'):
                    chunks = (t_chunk[0], x_chunk[0])

                elif self[k].dims == ('x',):
                    chunks = (x_chunk[0],)

                elif self[k].dims == ('time',):
                    chunks = (t_chunk[0],)

                else:
                    continue

                v['chunksizes'] = chunks

        return encoding

    def get_section_indices(self, sec):
        """Returns the x-indices of the section. `sec` is a slice."""
        xis = self.x.astype(int) * 0 + np.arange(self.x.size, dtype=int)
        return xis.sel(x=sec).values

    def check_deprecated_kwargs(self, kwargs):
        """
        Internal function that parses the `kwargs` for depreciated keyword
        arguments.

        Depreciated keywords raise an error, pending to be depreciated do not.
        But this requires that the code currently deals with those arguments.

        Parameters
        ----------
        kwargs : Dict
            A dictionary with keyword arguments.

        Returns
        -------

        """
        msg = """Previously, it was possible to manually set the label from
        which the Stokes and anti-Stokes were read within the DataStore
        object. To reduce the clutter in the code base and be able to
        maintain it, this option was removed.
        See: https://github.com/dtscalibration/python-dts-calibration/issues/81

        The new **fixed** names are: st, ast, rst, rast.

        It is still possible to use the previous defaults, for example when
        reading stored measurements from netCDF, by renaming the labels. The
        old default labels were ST, AST, REV-ST, REV-AST.

        ```
        ds = open_datastore(path_to_old_file)
        ds = ds.rename_labels()
        ds.calibration_double_ended(
            st_var=1.5,
            ast_var=1.5,
            rst_var=1.,
            rast_var=1.,
            method='wls')
        ```

        ds.tmpw.plot()
        """
        list_of_depr = ['st_label', 'ast_label', 'rst_label', 'rast_label']
        list_of_pending_depr = ['transient_asym_att_x', 'transient_att_x']

        kwargs = {
            k: v
            for k, v in kwargs.items()
            if k not in list_of_pending_depr}

        for k in kwargs:
            if k in list_of_depr:
                raise NotImplementedError(msg)

        if len(kwargs) != 0:
            raise NotImplementedError(
                'The following keywords are not ' + 'supported: '
                + ', '.join(kwargs.keys()))

        pass

    def rename_labels(self, assertion=True):
        """
        Renames the `ST` DataArrays (old convention) to `st` (new convention).
        The new naming convention simplifies the notation of the reverse Stokes
        `ds['REV-ST']` becomes `ds.rst`. Plus the parameter-naming convention in
        Python in lowercase.

        Parameters
        ----------
        assertion : bool
            If set to `True`, raises an error if complications occur.

        Returns
        -------

        """
        re_dict = {
            'ST': 'st',
            'AST': 'ast',
            'REV-ST': 'rst',
            'REV-AST': 'rast',
            'TMP': 'tmp',
            'TMPF': 'tmpf',
            'TMPB': 'tmpb',
            'TMPW': 'tmpw'}

        re_dict_err = {
            k: v
            for k, v in re_dict.items()
            if k in self.data_vars and v in self.data_vars}

        msg = (
            'Unable to rename the st_labels automagically. \n'
            'Please manually rename ST->st and REV-ST->rst. The \n'
            f'parameters {re_dict_err.values()} were already present')

        if assertion:
            assert len(re_dict_err) == 0, msg
        elif len(re_dict_err) != 0:
            print(msg)
            for v in re_dict_err.values():
                print(f'Variable {v} was not renamed')

        re_dict2 = {
            k: v
            for k, v in re_dict.items()
            if k in self.data_vars and v not in self.data_vars}

        return self.rename(re_dict2)

    def variance_stokes(self, *args, **kwargs):
        """Backwards compatibility. See `ds.variance_stokes_constant()`
        """
        return self.variance_stokes_constant(*args, **kwargs)

    def variance_stokes_constant(
            self, st_label, sections=None, reshape_residuals=True):
        """
        Approximate the variance of the noise in Stokes intensity measurements
        with one value, suitable for small setups.

        * `ds.variance_stokes_constant()` for small setups with small variations in\
        intensity. Variance of the Stokes measurements is assumed to be the same\
        along the entire fiber.

        * `ds.variance_stokes_exponential()` for small setups with very few time\
        steps. Too many degrees of freedom results in an under estimation of the\
        noise variance. Almost never the case, but use when calibrating pre time\
        step.

        * `ds.variance_stokes_linear()` for larger setups with more time steps.\
            Assumes Poisson distributed noise with the following model::

                st_var = a * ds.st + b


            where `a` and `b` are constants. Requires reference sections at
            beginning and end of the fiber, to have residuals at high and low
            intensity measurements.

        The Stokes and anti-Stokes intensities are measured with detectors,
        which inherently introduce noise to the measurements. Knowledge of the
        distribution of the measurement noise is needed for a calibration with
        weighted observations (Sections 5 and 6 of [1]_)
        and to project the associated uncertainty to the temperature confidence
        intervals (Section 7 of [1]_). Two sources dominate the noise
        in the Stokes and anti-Stokes intensity measurements
        (Hartog, 2017, p.125). Close to the laser, noise from the conversion of
        backscatter to electricity dominates the measurement noise. The
        detecting component, an avalanche photodiode, produces Poisson-
        distributed noise with a variance that increases linearly with the
        intensity. The Stokes and anti-Stokes intensities are commonly much
        larger than the standard deviation of the noise, so that the Poisson
        distribution can be approximated with a Normal distribution with a mean
        of zero and a variance that increases linearly with the intensity. At
        the far-end of the fiber, noise from the electrical circuit dominates
        the measurement noise. It produces Normal-distributed noise with a mean
        of zero and a variance that is independent of the intensity.

        Calculates the variance between the measurements and a best fit
        at each reference section. This fits a function to the nt * nx
        measurements with ns * nt + nx parameters, where nx are the total
        number of reference locations along all sections. The temperature is
        constant along the reference sections, so the expression of the
        Stokes power can be split in a time series per reference section and
        a constant per observation location.

        Idea from Discussion at page 127 in Richter, P. H. (1995). Estimating
        errors in least-squares fitting.

        The timeseries and the constant are, of course, highly correlated
        (Equations 20 and 21 in [1]_), but that is not relevant here as only the
        product is of interest. The residuals between the fitted product and the
        Stokes intensity measurements are attributed to the
        noise from the detector. The variance of the residuals is used as a
        proxy for the variance of the noise in the Stokes and anti-Stokes
        intensity measurements. A non-uniform temperature of
        the reference sections results in an over estimation of the noise
        variance estimate because all temperature variation is attributed to
        the noise.

        Parameters
        ----------
        reshape_residuals
        st_label : str
            label of the Stokes, anti-Stokes measurement.
            E.g., st, ast, rst, rast
        sections : Dict[str, List[slice]], optional
            If `None` is supplied, `ds.sections` is used. Define calibration
            sections. Each section requires a reference temperature time series,
            such as the temperature measured by an external temperature sensor.
            They should already be part of the DataStore object. `sections`
            is defined with a dictionary with its keywords of the
            names of the reference temperature time series. Its values are
            lists of slice objects, where each slice object is a fiber stretch
            that has the reference temperature. Afterwards, `sections` is stored
            under `ds.sections`.

        Returns
        -------
        I_var : float
            Variance of the residuals between measured and best fit
        resid : array_like
            Residuals between measured and best fit

        Notes
        -----

        * Because there are a large number of unknowns, spend time on\
        calculating an initial estimate. Can be turned off by setting to False.

        * It is often not needed to use measurements from all time steps. If\
        your variance estimate does not change when including measurements from\
        more time steps, you have included enough measurements.

        References
        ----------
        .. [1] des Tombe, B., Schilperoort, B., & Bakker, M. (2020). Estimation
            of Temperature and Associated Uncertainty from Fiber-Optic Raman-
            Spectrum Distributed Temperature Sensing. Sensors, 20(8), 2235.
            https://doi.org/10.3390/s20082235

        Examples
        --------
        - `Example notebook 4: Calculate variance Stokes intensity measurements\
        <https://github.com/\
        dtscalibration/python-dts-calibration/blob/main/examples/notebooks/\
        04Calculate_variance_Stokes.ipynb>`_
        """
        if sections:
            self.sections = sections
        else:
            assert self.sections, 'sections are not defined'

        assert self[st_label].dims[0] == 'x', 'Stokes are transposed'

        check_timestep_allclose(self, eps=0.01)

        data_dict = da.compute(
            self.ufunc_per_section(label=st_label, calc_per='stretch'))[
                0]  # should maybe be per section. But then residuals
        # seem to be correlated between stretches. I don't know why.. BdT.
        resid_list = []

        for k, v in data_dict.items():
            for vi in v:
                nxs, nt = vi.shape
                npar = nt + nxs

                p1 = np.ones(npar) * vi.mean()**0.5

                res = minimize(func_cost, p1, args=(vi, nxs), method='Powell')
                assert res.success, 'Unable to fit. Try variance_stokes_exponential'

                fit = func_fit(res.x, nxs)
                resid_list.append(fit - vi)

        resid = np.concatenate(resid_list)

        # unbiased estimater ddof=1, originally thought it was npar
        var_I = resid.var(ddof=1)

        if not reshape_residuals:
            return var_I, resid

        else:
            ix_resid = self.ufunc_per_section(x_indices=True, calc_per='all')

            resid_sorted = np.full(
                shape=self[st_label].shape, fill_value=np.nan)
            resid_sorted[ix_resid, :] = resid
            resid_da = xr.DataArray(
                data=resid_sorted, coords=self[st_label].coords)

            return var_I, resid_da

    def variance_stokes_exponential(
            self,
            st_label,
            sections=None,
            use_statsmodels=False,
            suppress_info=True,
            reshape_residuals=True):
        """
        Approximate the variance of the noise in Stokes intensity measurements
        with one value, suitable for small setups with measurements from only
        a few times.

        * `ds.variance_stokes_constant()` for small setups with small variations in\
        intensity. Variance of the Stokes measurements is assumed to be the same\
        along the entire fiber.

        * `ds.variance_stokes_exponential()` for small setups with very few time\
        steps. Too many degrees of freedom results in an under estimation of the\
        noise variance. Almost never the case, but use when calibrating pre time\
        step.

        * `ds.variance_stokes_linear()` for larger setups with more time steps.\
            Assumes Poisson distributed noise with the following model::

                st_var = a * ds.st + b


            where `a` and `b` are constants. Requires reference sections at
            beginning and end of the fiber, to have residuals at high and low
            intensity measurements.

        The Stokes and anti-Stokes intensities are measured with detectors,
        which inherently introduce noise to the measurements. Knowledge of the
        distribution of the measurement noise is needed for a calibration with
        weighted observations (Sections 5 and 6 of [1]_)
        and to project the associated uncertainty to the temperature confidence
        intervals (Section 7 of [1]_). Two sources dominate the noise
        in the Stokes and anti-Stokes intensity measurements
        (Hartog, 2017, p.125). Close to the laser, noise from the conversion of
        backscatter to electricity dominates the measurement noise. The
        detecting component, an avalanche photodiode, produces Poisson-
        distributed noise with a variance that increases linearly with the
        intensity. The Stokes and anti-Stokes intensities are commonly much
        larger than the standard deviation of the noise, so that the Poisson
        distribution can be approximated with a Normal distribution with a mean
        of zero and a variance that increases linearly with the intensity. At
        the far-end of the fiber, noise from the electrical circuit dominates
        the measurement noise. It produces Normal-distributed noise with a mean
        of zero and a variance that is independent of the intensity.

        Calculates the variance between the measurements and a best fit
        at each reference section. This fits a function to the nt * nx
        measurements with ns * nt + nx parameters, where nx are the total
        number of reference locations along all sections. The temperature is
        constant along the reference sections. This fits a two-parameter
        exponential to the stokes measurements. The temperature is constant
        and there are no splices/sharp bends in each reference section.
        Therefore all signal decrease is due to differential attenuation,
        which is the same for each reference section. The scale of the
        exponential does differ per reference section.

        Assumptions: 1) the temperature is the same along a reference
        section. 2) no sharp bends and splices in the reference sections. 3)
        Same type of optical cable in each reference section.

        Idea from discussion at page 127 in Richter, P. H. (1995). Estimating
        errors in least-squares fitting. For weights used error propagation:
        w^2 = 1/sigma(lny)^2 = y^2/sigma(y)^2 = y^2

        The timeseries and the constant are, of course, highly correlated
        (Equations 20 and 21 in [1]_), but that is not relevant here as only the
        product is of interest. The residuals between the fitted product and the
        Stokes intensity measurements are attributed to the
        noise from the detector. The variance of the residuals is used as a
        proxy for the variance of the noise in the Stokes and anti-Stokes
        intensity measurements. A non-uniform temperature of
        the reference sections results in an over estimation of the noise
        variance estimate because all temperature variation is attributed to
        the noise.

        Parameters
        ----------
        reshape_residuals
        st_label : str
            label of the Stokes, anti-Stokes measurement.
            E.g., st, ast, rst, rast
        sections : Dict[str, List[slice]], optional
            If `None` is supplied, `ds.sections` is used. Define calibration
            sections. Each section requires a reference temperature time series,
            such as the temperature measured by an external temperature sensor.
            They should already be part of the DataStore object. `sections`
            is defined with a dictionary with its keywords of the
            names of the reference temperature time series. Its values are
            lists of slice objects, where each slice object is a fiber stretch
            that has the reference temperature. Afterwards, `sections` is stored
            under `ds.sections`.

        Returns
        -------
        I_var : float
            Variance of the residuals between measured and best fit
        resid : array_like
            Residuals between measured and best fit

        Notes
        -----

        * Because there are a large number of unknowns, spend time on\
        calculating an initial estimate. Can be turned off by setting to False.

        * It is often not needed to use measurements from all time steps. If\
        your variance estimate does not change when including measurements from\
        more time steps, you have included enough measurements.

        References
        ----------
        .. [1] des Tombe, B., Schilperoort, B., & Bakker, M. (2020). Estimation
            of Temperature and Associated Uncertainty from Fiber-Optic Raman-
            Spectrum Distributed Temperature Sensing. Sensors, 20(8), 2235.
            https://doi.org/10.3390/s20082235

        Examples
        --------
        - `Example notebook 4: Calculate variance Stokes intensity measurements\
        <https://github.com/\
        dtscalibration/python-dts-calibration/blob/main/examples/notebooks/\
        04Calculate_variance_Stokes.ipynb>`_
        """
        if sections:
            self.sections = sections
        else:
            assert self.sections, 'sections are not defined'

        assert self[st_label].dims[0] == 'x', 'Stokes are transposed'

        check_timestep_allclose(self, eps=0.01)

        nt = self.time.size

        len_stretch_list = []  # number of reference points per section (
        # spatial)
        y_list = []  # intensities of stokes
        x_list = []  # length rel to start of section. for alpha

        for k, stretches in self.sections.items():
            for stretch in stretches:
                y_list.append(self[st_label].sel(x=stretch).data.T.reshape(-1))
                _x = self.x.sel(x=stretch).data.copy()
                _x -= _x[0]
                x_list.append(da.tile(_x, nt))
                len_stretch_list.append(_x.size)

        n_sections = len(len_stretch_list)  # number of sections
        n_locs = sum(
            len_stretch_list)  # total number of locations along cable used
        # for reference.

        x = np.concatenate(x_list)  # coordinates are already in memory
        y = np.concatenate(y_list)

        data1 = x
        data2 = np.ones(sum(len_stretch_list) * nt)
        data = np.concatenate([data1, data2])

        # alpha is NOT the same for all -> one column per section
        coords1row = np.arange(nt * n_locs)
        coords1col = np.hstack(
            [
                np.ones(in_locs * nt) * i
                for i, in_locs in enumerate(len_stretch_list)])  # C for

        # second calibration parameter is different per section and per timestep
        coords2row = np.arange(nt * n_locs)
        coords2col = np.hstack(
            [
                np.repeat(
                    np.arange(i * nt + n_sections, (i + 1) * nt + n_sections),
                    in_locs)
                for i, in_locs in enumerate(len_stretch_list)])  # C for
        coords = (
            np.concatenate([coords1row, coords2row]),
            np.concatenate([coords1col, coords2col]))

        lny = np.log(y)
        w = y.copy()  # 1/std.

        ddof = n_sections + nt * n_sections  # see numpy documentation on ddof

        if use_statsmodels:
            # returns the same answer with statsmodel
            import statsmodels.api as sm

            X = sp.coo_matrix(
                (data, coords),
                shape=(nt * n_locs, ddof),
                dtype=float,
                copy=False)

            mod_wls = sm.WLS(lny, X.toarray(), weights=w**2)
            res_wls = mod_wls.fit()
            # print(res_wls.summary())
            a = res_wls.params

        else:
            wdata = data * np.hstack((w, w))
            wX = sp.coo_matrix(
                (wdata, coords),
                shape=(nt * n_locs, n_sections + nt * n_sections),
                dtype=float,
                copy=False)

            wlny = (lny * w)

            p0_est = np.asarray(n_sections * [0.] + nt * n_sections * [8])
            # noinspection PyTypeChecker
            a = ln.lsqr(
                wX, wlny, x0=p0_est, show=not suppress_info, calc_var=False)[0]

        beta = a[:n_sections]
        beta_expand_to_sec = np.hstack(
            [
                np.repeat(float(beta[i]), leni * nt)
                for i, leni in enumerate(len_stretch_list)])
        G = np.asarray(a[n_sections:])
        G_expand_to_sec = np.hstack(
            [
                np.repeat(G[i * nt:(i + 1) * nt], leni)
                for i, leni in enumerate(len_stretch_list)])

        I_est = np.exp(G_expand_to_sec) * np.exp(x * beta_expand_to_sec)
        resid = I_est - y
        var_I = resid.var(ddof=1)

        if not reshape_residuals:
            return var_I, resid
        else:
            # restructure the residuals, such that they can be plotted and
            # added to ds
            resid_res = []
            for leni, lenis, lenie in zip(
                    len_stretch_list,
                    nt * np.cumsum([0] + len_stretch_list[:-1]),
                    nt * np.cumsum(len_stretch_list)):
                try:
                    resid_res.append(
                        resid[lenis:lenie].reshape((leni, nt), order='F'))
                except:  # noqa: E722
                    # Dask array does not support order
                    resid_res.append(
                        resid[lenis:lenie].T.reshape((nt, leni)).T)

            _resid = np.concatenate(resid_res)
            _resid_x = self.ufunc_per_section(label='x', calc_per='all')
            isort = np.argsort(_resid_x)
            resid_x = _resid_x[isort]  # get indices from ufunc directly
            resid = _resid[isort, :]

            ix_resid = np.array(
                [np.argmin(np.abs(ai - self.x.data)) for ai in resid_x])

            resid_sorted = np.full(
                shape=self[st_label].shape, fill_value=np.nan)
            resid_sorted[ix_resid, :] = resid
            resid_da = xr.DataArray(
                data=resid_sorted, coords=self[st_label].coords)

            return var_I, resid_da

    def variance_stokes_linear(
            self,
            st_label,
            sections=None,
            nbin=50,
            through_zero=True,
            plot_fit=False):
        """
        Approximate the variance of the noise in Stokes intensity measurements
        with a linear function of the intensity, suitable for large setups.

        * `ds.variance_stokes_constant()` for small setups with small variations in\
        intensity. Variance of the Stokes measurements is assumed to be the same\
        along the entire fiber.

        * `ds.variance_stokes_exponential()` for small setups with very few time\
        steps. Too many degrees of freedom results in an under estimation of the\
        noise variance. Almost never the case, but use when calibrating pre time\
        step.

        * `ds.variance_stokes_linear()` for larger setups with more time steps.\
            Assumes Poisson distributed noise with the following model::

                st_var = a * ds.st + b


            where `a` and `b` are constants. Requires reference sections at
            beginning and end of the fiber, to have residuals at high and low
            intensity measurements.

        The Stokes and anti-Stokes intensities are measured with detectors,
        which inherently introduce noise to the measurements. Knowledge of the
        distribution of the measurement noise is needed for a calibration with
        weighted observations (Sections 5 and 6 of [1]_)
        and to project the associated uncertainty to the temperature confidence
        intervals (Section 7 of [1]_). Two sources dominate the noise
        in the Stokes and anti-Stokes intensity measurements
        (Hartog, 2017, p.125). Close to the laser, noise from the conversion of
        backscatter to electricity dominates the measurement noise. The
        detecting component, an avalanche photodiode, produces Poisson-
        distributed noise with a variance that increases linearly with the
        intensity. The Stokes and anti-Stokes intensities are commonly much
        larger than the standard deviation of the noise, so that the Poisson
        distribution can be approximated with a Normal distribution with a mean
        of zero and a variance that increases linearly with the intensity. At
        the far-end of the fiber, noise from the electrical circuit dominates
        the measurement noise. It produces Normal-distributed noise with a mean
        of zero and a variance that is independent of the intensity.

        Calculates the variance between the measurements and a best fit
        at each reference section. This fits a function to the nt * nx
        measurements with ns * nt + nx parameters, where nx are the total
        number of reference locations along all sections. The temperature is
        constant along the reference sections, so the expression of the
        Stokes power can be split in a time series per reference section and
        a constant per observation location.

        Idea from Discussion at page 127 in Richter, P. H. (1995). Estimating
        errors in least-squares fitting.

        The timeseries and the constant are, of course, highly correlated
        (Equations 20 and 21 in [1]_), but that is not relevant here as only the
        product is of interest. The residuals between the fitted product and the
        Stokes intensity measurements are attributed to the
        noise from the detector. The variance of the residuals is used as a
        proxy for the variance of the noise in the Stokes and anti-Stokes
        intensity measurements. A non-uniform temperature of
        the reference sections results in an over estimation of the noise
        variance estimate because all temperature variation is attributed to
        the noise.

        Notes
        -----

        * Because there are a large number of unknowns, spend time on\
        calculating an initial estimate. Can be turned off by setting to False.

        * It is often not needed to use measurements from all time steps. If\
        your variance estimate does not change when including measurements \
        from more time steps, you have included enough measurements.

        References
        ----------
        .. [1] des Tombe, B., Schilperoort, B., & Bakker, M. (2020). Estimation
            of Temperature and Associated Uncertainty from Fiber-Optic Raman-
            Spectrum Distributed Temperature Sensing. Sensors, 20(8), 2235.
            https://doi.org/10.3390/s20082235

        Examples
        --------
        - `Example notebook 4: Calculate variance Stokes intensity \
        measurements <https://github.com/\
        dtscalibration/python-dts-calibration/blob/main/examples/notebooks/\
        04Calculate_variance_Stokes.ipynb>`_

        Parameters
        ----------
        st_label : str
            Key under which the Stokes DataArray is stored. E.g., 'st', 'rst'
        sections : dict, optional
            Define sections. See documentation
        nbin : int
            Number of bins to compute the variance for, through which the
            linear function is fitted. Make sure that that are at least 50
            residuals per bin to compute the variance from.
        through_zero : bool
            If True, the variance is computed as: VAR(Stokes) = slope * Stokes
            If False, VAR(Stokes) = slope * Stokes + offset.
            From what we can tell from our inital trails, is that the offset
            seems relatively small, so that True seems a better option for
            setups where a reference section with very low Stokes intensities
            is missing. If data with low Stokes intensities available, it is
            better to not fit through zero, but determine the offset from
            the data.
        plot_fit : bool
            If True plot the variances for each bin and plot the fitted
            linear function
        """
        import matplotlib.pyplot as plt

        if sections:
            self.sections = sections
        else:
            assert self.sections, 'sections are not defined'

        assert self[st_label].dims[0] == 'x', 'Stokes are transposed'
        _, resid = self.variance_stokes(st_label=st_label)

        ix_sec = self.ufunc_per_section(x_indices=True, calc_per='all')
        st = self.isel(x=ix_sec)[st_label].values.ravel()
        diff_st = resid.isel(x=ix_sec).values.ravel()

        # Adjust nbin silently to fit residuals in
        # rectangular matrix and use numpy for computation
        nbin_ = nbin
        while st.size % nbin_:
            nbin_ -= 1

        if nbin_ != nbin:
            print(
                'Estimation of linear variance of', st_label,
                'Adjusting nbin to:', nbin_)
            nbin = nbin_

        isort = np.argsort(st)
        st_sort_mean = st[isort].reshape((nbin, -1)).mean(axis=1)
        st_sort_var = diff_st[isort].reshape((nbin, -1)).var(axis=1)

        if through_zero:
            # VAR(Stokes) = slope * Stokes
            offset = 0.
            slope = np.linalg.lstsq(
                st_sort_mean[:, None], st_sort_var, rcond=None)[0]
        else:
            # VAR(Stokes) = slope * Stokes + offset
            slope, offset = np.linalg.lstsq(
                np.hstack((st_sort_mean[:, None], np.ones((nbin, 1)))),
                st_sort_var,
                rcond=None)[0]

            if offset < 0:
                warnings.warn(
                    f"Warning! Offset of variance_stokes_linear() "
                    f"of {st_label} is negative. This is phisically "
                    f"not possible. Most likely, your {st_label} do "
                    f"not vary enough to fit a linear curve. Either "
                    f"use `through_zero` option or use "
                    f"`ds.variance_stokes_constant()`")

        def var_fun(stokes):
            return slope * stokes + offset

        if plot_fit:
            plt.figure()
            plt.scatter(st_sort_mean, st_sort_var, marker='.', c='black')
            plt.plot(
                [0., st_sort_mean[-1]],
                [var_fun(0.), var_fun(st_sort_mean[-1])],
                c='white',
                lw=1.3)
            plt.plot(
                [0., st_sort_mean[-1]],
                [var_fun(0.), var_fun(st_sort_mean[-1])],
                c='black',
                lw=0.8)
            plt.xlabel(st_label + ' intensity')
            plt.ylabel(st_label + ' intensity variance')

        return slope, offset, st_sort_mean, st_sort_var, resid, var_fun

    def i_var(self, st_var, ast_var, st_label='st', ast_label='ast'):
        """
        Compute the variance of an observation given the stokes and anti-Stokes
        intensities and their variance.
        The variance, :math:`\sigma^2_{I_{m,n}}`, of the distribution of the
        noise in the observation at location :math:`m`, time :math:`n`, is a
        function of the variance of the noise in the Stokes and anti-Stokes
        intensity measurements (:math:`\sigma_{P_+}^2` and
        :math:`\sigma_{P_-}^2`), and is approximated with (Ku et al., 1966):

        .. math::

            \sigma^2_{I_{m,n}} \\approx \left[\\frac{\partial I_{m,n}}{\partial\
            P_{m,n+}}\\right]^2\sigma^2_{P_{+}} + \left[\\frac{\partial\
            I_{m,n}}{\partial\
            P_{m,n-}}\\right]^2\sigma^2_{P_{-}}

        .. math::

            \sigma^2_{I_{m,n}} \\approx \\frac{1}{P_{m,n+}^2}\sigma^2_{P_{+}} +\
            \\frac{1}{P_{m,n-}^2}\sigma^2_{P_{-}}

        The variance of the noise in the Stokes and anti-Stokes intensity
        measurements is estimated directly from Stokes and anti-Stokes intensity
        measurements using the steps outlined in Section 4.

        Parameters
        ----------
        st_var, ast_var : float, callable, array-like, optional
            The variance of the measurement noise of the Stokes signals in the
            forward direction. If `float` the variance of the noise from the
            Stokes detector is described with a single value.
            If `callable` the variance of the noise from the Stokes detector is
            a function of the intensity, as defined in the callable function.
            Or manually define a variance with a DataArray of the shape
            `ds.st.shape`, where the variance can be a function of time and/or
            x.
        st_label : {'st', 'rst'}
        ast_label : {'ast', 'rast'}

        Returns
        -------

        """
        st = self[st_label]
        ast = self[ast_label]

        if callable(st_var):
            st_var = st_var(self[st_label]).values
        else:
            st_var = np.asarray(st_var, dtype=float)

        if callable(ast_var):
            ast_var = ast_var(self[ast_label]).values
        else:
            ast_var = np.asarray(ast_var, dtype=float)

        return st**-2 * st_var + ast**-2 * ast_var

    def inverse_variance_weighted_mean(
            self,
            tmp1='tmpf',
            tmp2='tmpb',
            tmp1_var='tmpf_mc_var',
            tmp2_var='tmpb_mc_var',
            tmpw_store='tmpw',
            tmpw_var_store='tmpw_var'):
        """
        Average two temperature datasets with the inverse of the variance as
        weights. The two
        temperature datasets `tmp1` and `tmp2` with their variances
        `tmp1_var` and `tmp2_var`,
        respectively. Are averaged and stored in the DataStore.

        Parameters
        ----------
        tmp1 : str
            The label of the first temperature dataset that is averaged
        tmp2 : str
            The label of the second temperature dataset that is averaged
        tmp1_var : str
            The variance of tmp1
        tmp2_var : str
            The variance of tmp2
        tmpw_store : str
            The label of the averaged temperature dataset
        tmpw_var_store : str
            The label of the variance of the averaged temperature dataset

        Returns
        -------

        """

        self[tmpw_var_store] = 1 / (1 / self[tmp1_var] + 1 / self[tmp2_var])

        self[tmpw_store] = (
            self[tmp1] / self[tmp1_var]
            + self[tmp2] / self[tmp2_var]) * self[tmpw_var_store]

        pass

    def inverse_variance_weighted_mean_array(
            self,
            tmp_label='tmpf',
            tmp_var_label='tmpf_mc_var',
            tmpw_store='tmpw',
            tmpw_var_store='tmpw_var',
            dim='time'):
        """
        Calculates the weighted average across a dimension.

        Parameters
        ----------

        Returns
        -------

        See Also
        --------
        - https://en.wikipedia.org/wiki/Inverse-variance_weighting

        """
        self[tmpw_var_store] = 1 / (1 / self[tmp_var_label]).sum(dim=dim)

        self[tmpw_store] = (self[tmp_label] / self[tmp_var_label]).sum(
            dim=dim) / (1 / self[tmp_var_label]).sum(dim=dim)

        pass

    def in_confidence_interval(self, ci_label, conf_ints=None, sections=None):
        """
        Returns an array with bools wether the temperature of the reference
        sections are within the confidence intervals

        Parameters
        ----------
        sections : Dict[str, List[slice]]
        ci_label : str
            The label of the data containing the confidence intervals.
        conf_ints : Tuple
            A tuple containing two floats between 0 and 1, representing the
            levels between which the reference temperature should lay.

        Returns
        -------

        """
        if sections is None:
            sections = self.sections

        if conf_ints is None:
            conf_ints = self[ci_label].values

        assert len(conf_ints) == 2, 'Please define conf_ints'

        tmp_dn = self[ci_label].sel(CI=conf_ints[0], method='nearest')
        tmp_up = self[ci_label].sel(CI=conf_ints[1], method='nearest')

        ref = self.ufunc_per_section(
            sections=sections,
            label='st',
            ref_temp_broadcasted=True,
            calc_per='all')
        ix_resid = self.ufunc_per_section(
            sections=sections, x_indices=True, calc_per='all')
        ref_sorted = np.full(shape=tmp_dn.shape, fill_value=np.nan)
        ref_sorted[ix_resid, :] = ref
        ref_da = xr.DataArray(data=ref_sorted, coords=tmp_dn.coords)

        mask_dn = ref_da >= tmp_dn
        mask_up = ref_da <= tmp_up

        return np.logical_and(mask_dn, mask_up)

    def set_trans_att(self, trans_att=None, **kwargs):
        """Gracefully set the locations that introduce directional differential
        attenuation

        Parameters
        ----------
        trans_att : iterable, optional
            Splices can cause jumps in differential attenuation. Normal single
            ended calibration assumes these are not present. An additional loss
            term is added in the 'shadow' of the splice. Each location
            introduces an additional nt parameters to solve for. Requiring
            either an additional calibration section or matching sections.
            If multiple locations are defined, the losses are added.

        """

        if 'transient_att_x' in kwargs:
            warnings.warn(
                "transient_att_x argument will be deprecated in version 2, "
                "use trans_att", DeprecationWarning)
            trans_att = kwargs['transient_att_x']

        if 'transient_asym_att_x' in kwargs:
            warnings.warn(
                "transient_asym_att_x arg will be deprecated in version 2, "
                "use trans_att", DeprecationWarning)
            trans_att = kwargs['transient_asym_att_x']

        if 'trans_att' in self.coords and self.trans_att.size > 0:
            raise_warning = 0

            del_keys = []
            for k, v in self.data_vars.items():
                if 'trans_att' in v.dims:
                    del_keys.append(k)

            for del_key in del_keys:
                del self[del_key]

            if raise_warning:
                m = 'trans_att was set before. All `data_vars` that make use ' \
                    'of the `trans_att` coordinates were deleted: ' + \
                    str(del_keys)
                warnings.warn(m)

        if trans_att is None:
            trans_att = []

        self['trans_att'] = trans_att
        self.trans_att.attrs = dim_attrs['trans_att']
        pass

    def check_reference_section_values(self):
        """
        Checks if the values of the used sections are of the right datatype
        (floats), if there are finite number (no NaN/inf), and if the time
        dimension corresponds with the time dimension of the st/ast data.

        Parameters
        ----------

        Returns
        -------

        """
        for key in self.sections.keys():
            if not np.issubdtype(self[key].dtype, np.floating):
                raise ValueError(
                    'Data of reference temperature "' + key
                    + '" does not have a float data type. Please ensure that '
                    'the data is of a valid type (e.g. np.float32)')

            if np.any(~np.isfinite(self[key].values)):
                raise ValueError(
                    'NaN/inf value(s) found in reference temperature "' + key
                    + '"')

            if self[key].dims != ('time',):
                raise ValueError(
                    'Time dimension of the reference temperature timeseries '
                    + key + 'is not the same as the time dimension'
                    + ' of the Stokes measurement. See examples/notebooks/09'
                    + 'Import_timeseries.ipynb for more info')

    def calibration_single_ended(
        self,
        sections=None,
        st_var=None,
        ast_var=None,
        method="wls",
        solver="sparse",
        p_val=None,
        p_var=None,
        p_cov=None,
        matching_sections=None,
        trans_att=None,
        fix_gamma=None,
        fix_dalpha=None,
        fix_alpha=None,
        **kwargs
    ):
        """
        Calibrate the Stokes (`ds.st`) and anti-Stokes (`ds.ast`) data to
        temperature using fiber sections with a known temperature
        (`ds.sections`) for single-ended setups. The calibrated temperature is
        stored under `ds.tmpf` and its variance under `ds.tmpf_var`.

        In single-ended setups, Stokes and anti-Stokes intensity is measured
        from a single end of the fiber. The differential attenuation is assumed
        constant along the fiber so that the integrated differential attenuation
        may be written as (Hausner et al, 2011):

        .. math::

            \int_0^x{\Delta\\alpha(x')\,\mathrm{d}x'} \\approx \Delta\\alpha x

        The temperature can now be written from Equation 10 [1]_ as:

        .. math::

            T(x,t)  \\approx \\frac{\gamma}{I(x,t) + C(t) + \Delta\\alpha x}

        where

        .. math::

            I(x,t) = \ln{\left(\\frac{P_+(x,t)}{P_-(x,t)}\\right)}


        .. math::

            C(t) = \ln{\left(\\frac{\eta_-(t)K_-/\lambda_-^4}{\eta_+(t)K_+/\lambda_+^4}\\right)}

        where :math:`C` is the lumped effect of the difference in gain at
        :math:`x=0` between Stokes and anti-Stokes intensity measurements and
        the dependence of the scattering intensity on the wavelength. The
        parameters :math:`P_+` and :math:`P_-` are the Stokes and anti-Stokes
        intensity measurements, respectively.
        The parameters :math:`\gamma`, :math:`C(t)`, and :math:`\Delta\\alpha`
        must be estimated from calibration to reference sections, as discussed
        in Section 5 [1]_. The parameter :math:`C` must be estimated
        for each time and is constant along the fiber. :math:`T` in the listed
        equations is in Kelvin, but is converted to Celsius after calibration.

        Parameters
        ----------
        p_val : array-like, optional
            Define `p_val`, `p_var`, `p_cov` if you used an external function
            for calibration. Has size 2 + `nt`. First value is :math:`\gamma`,
            second is :math:`\Delta \\alpha`, others are :math:`C` for each
            timestep.
        p_var : array-like, optional
            Define `p_val`, `p_var`, `p_cov` if you used an external function
            for calibration. Has size 2 + `nt`. First value is :math:`\gamma`,
            second is :math:`\Delta \\alpha`, others are :math:`C` for each
            timestep.
        p_cov : array-like, optional
            The covariances of `p_val`.
            If set to False, no uncertainty in the parameters is propagated
            into the confidence intervals. Similar to the spec sheets of the DTS
            manufacturers. And similar to passing an array filled with zeros.
        sections : Dict[str, List[slice]], optional
            If `None` is supplied, `ds.sections` is used. Define calibration
            sections. Each section requires a reference temperature time series,
            such as the temperature measured by an external temperature sensor.
            They should already be part of the DataStore object. `sections`
            is defined with a dictionary with its keywords of the
            names of the reference temperature time series. Its values are
            lists of slice objects, where each slice object is a fiber stretch
            that has the reference temperature. Afterwards, `sections` is stored
            under `ds.sections`.
        st_var, ast_var : float, callable, array-like, optional
            The variance of the measurement noise of the Stokes signals in the
            forward direction. If `float` the variance of the noise from the
            Stokes detector is described with a single value.
            If `callable` the variance of the noise from the Stokes detector is
            a function of the intensity, as defined in the callable function.
            Or manually define a variance with a DataArray of the shape
            `ds.st.shape`, where the variance can be a function of time and/or
            x. Required if method is wls.
        method : {'wls',}
            Use `'wls'` for weighted least
            squares.
        solver : {'sparse', 'stats'}
            Either use the homemade weighted sparse solver or the weighted
            dense matrix solver of statsmodels. The sparse solver uses much less
            memory, is faster, and gives the same result as the statsmodels
            solver. The statsmodels solver is mostly used to check the sparse
            solver. `'stats'` is the default.
        matching_sections : List[Tuple[slice, slice, bool]], optional
            Provide a list of tuples. A tuple per matching section. Each tuple
            has three items. The first two items are the slices of the sections
            that are matched. The third item is a boolean and is True if the two
            sections have a reverse direction ("J-configuration").
        transient_att_x, transient_asym_att_x : iterable, optional
            Depreciated. See trans_att
        trans_att : iterable, optional
            Splices can cause jumps in differential attenuation. Normal single
            ended calibration assumes these are not present. An additional loss
            term is added in the 'shadow' of the splice. Each location
            introduces an additional nt parameters to solve for. Requiring
            either an additional calibration section or matching sections.
            If multiple locations are defined, the losses are added.
        fix_gamma : Tuple[float, float], optional
            A tuple containing two floats. The first float is the value of
            gamma, and the second item is the variance of the estimate of gamma.
            Covariances between gamma and other parameters are not accounted
            for.
        fix_dalpha : Tuple[float, float], optional
            A tuple containing two floats. The first float is the value of
            dalpha (:math:`\Delta \\alpha` in [1]_), and the second item is the
            variance of the estimate of dalpha.
            Covariances between alpha and other parameters are not accounted
            for.

        Returns
        -------

        References
        ----------
        .. [1] des Tombe, B., Schilperoort, B., & Bakker, M. (2020). Estimation
            of Temperature and Associated Uncertainty from Fiber-Optic Raman-
            Spectrum Distributed Temperature Sensing. Sensors, 20(8), 2235.
            https://doi.org/10.3390/s20082235

        Examples
        --------
        - `Example notebook 7: Calibrate single ended <https://github.com/\
    dtscalibration/python-dts-calibration/blob/main/examples/notebooks/\
    07Calibrate_single_wls.ipynb>`_

        """
        self.check_deprecated_kwargs(kwargs)
        self.set_trans_att(trans_att=trans_att, **kwargs)

        if sections:
            self.sections = sections
        else:
            assert self.sections, "sections are not defined"

        if method == "wls":
            assert st_var is not None and ast_var is not None, "Set `st_var`"

        self.check_reference_section_values()

        nx = self.x.size
        nt = self['time'].size
        nta = self.trans_att.size

        assert self.st.dims[0] == "x", "Stokes are transposed"
        assert self.ast.dims[0] == "x", "Stokes are transposed"

        if matching_sections:
            matching_indices = match_sections(self, matching_sections)
        else:
            matching_indices = None

        ix_sec = self.ufunc_per_section(x_indices=True, calc_per="all")
        assert not np.any(self.st.isel(x=ix_sec) <= 0.0), (
            "There is uncontrolled noise in the ST signal. Are your sections"
            "correctly defined?"
        )
        assert not np.any(self.ast.isel(x=ix_sec) <= 0.0), (
            "There is uncontrolled noise in the AST signal. Are your sections"
            "correctly defined?"
        )

        if method == "wls":
            for input_item in [st_var, ast_var]:
                assert input_item is not None, (
                    "For wls define all " "variances (`st_var`, " "`ast_var`) "
                )

            calc_cov = True

            split = calibration_single_ended_solver(
                self,
                st_var,
                ast_var,
                calc_cov=calc_cov,
                solver="external_split",
                matching_indices=matching_indices,
            )

            y = split["y"]
            w = split["w"]

            # Stack all X's
            if fix_alpha:
                assert not fix_dalpha, "Use either `fix_dalpha` or `fix_alpha`"
                assert fix_alpha[0].size == self.x.size, (
                    "fix_alpha also needs to be defined outside the reference " "sections"
                )
                assert fix_alpha[1].size == self.x.size, (
                    "fix_alpha also needs to be defined outside the reference " "sections"
                )
                p_val = split["p0_est_alpha"].copy()

                if np.any(matching_indices):
                    raise NotImplementedError(
                        "Configuring fix_alpha and matching sections requires extra code"
                    )

                X = sp.hstack(
                    (split["X_gamma"], split["X_alpha"], split["X_c"], split["X_TA"])
                ).tocsr()
                ip_use = list(range(1 + nx + nt + nta * nt))

            else:
                X = sp.vstack(
                    (
                        sp.hstack(
                            (
                                split["X_gamma"],
                                split["X_dalpha"],
                                split["X_c"],
                                split["X_TA"],
                            )
                        ),
                        split["X_m"],
                    )
                ).tocsr()
                p_val = split["p0_est_dalpha"].copy()
                ip_use = list(range(1 + 1 + nt + nta * nt))

            p_var = np.zeros_like(p_val)
            p_cov = np.zeros((p_val.size, p_val.size), dtype=float)

            if fix_gamma is not None:
                ip_remove = [0]
                ip_use = [i for i in ip_use if i not in ip_remove]
                p_val[ip_remove] = fix_gamma[0]
                p_var[ip_remove] = fix_gamma[1]

                X_gamma = (
                    sp.vstack((split["X_gamma"], split["X_m"].tocsr()[:, 0].tocoo()))
                    .toarray()
                    .flatten()
                )

                y -= fix_gamma[0] * X_gamma
                w = 1 / (1 / w + fix_gamma[1] * X_gamma)

            if fix_alpha is not None:
                ip_remove = list(range(1, nx + 1))
                ip_use = [i for i in ip_use if i not in ip_remove]
                p_val[ip_remove] = fix_alpha[0]
                p_var[ip_remove] = fix_alpha[1]

                # X_alpha needs to be vertically extended to support matching sections
                y -= split["X_alpha"].dot(fix_alpha[0])
                w = 1 / (1 / w + split["X_alpha"].dot(fix_alpha[1]))

            if fix_dalpha is not None:
                ip_remove = [1]
                ip_use = [i for i in ip_use if i not in ip_remove]
                p_val[ip_remove] = fix_dalpha[0]
                p_var[ip_remove] = fix_dalpha[1]

                y -= np.hstack(
                    (
                        fix_dalpha[0] * split["X_dalpha"].toarray().flatten(),
                        (
                            fix_dalpha[0]
                            * split["X_m"].tocsr()[:, 1].tocoo().toarray().flatten()
                        ),
                    )
                )
                w = 1 / (
                    1 / w
                    + np.hstack(
                        (
                            fix_dalpha[1] * split["X_dalpha"].toarray().flatten(),
                            (
                                fix_dalpha[1]
                                * split["X_m"].tocsr()[:, 1].tocoo().toarray().flatten()
                            ),
                        )
                    )
                )

            if solver == "sparse":
                out = wls_sparse(
                    X[:, ip_use], y, w=w, x0=p_val[ip_use], calc_cov=calc_cov, verbose=False
                )

            elif solver == "stats":
                out = wls_stats(X[:, ip_use], y, w=w, calc_cov=calc_cov, verbose=False)

            else:
                assert 0, 'Unknown solver'

            p_val[ip_use] = out[0]
            p_var[ip_use] = out[1]
            np.fill_diagonal(p_cov, p_var)  # set variance of all fixed params
            p_cov[np.ix_(ip_use, ip_use)] = out[2]

        elif method == "external":
            for input_item in [p_val, p_var, p_cov]:
                assert (
                    input_item is not None
                ), "Define p_val, p_var, p_cov when using an external solver"

        elif method == "external_split":
            raise ValueError("Not implemented yet")

        else:
            raise ValueError("Choose a valid method")

        # all below require the following solution sizes
        if fix_alpha:
            ip = ParameterIndexSingleEnded(nt, nx, nta, includes_alpha=True, includes_dalpha=False)
        else:
            ip = ParameterIndexSingleEnded(nt, nx, nta, includes_alpha=False, includes_dalpha=True)

        # npar = 1 + 1 + nt + nta * nt
        assert p_val.size == ip.npar
        assert p_var.size == ip.npar
        assert p_cov.shape == (ip.npar, ip.npar)

        # store calibration parameters in DataStore
        self["gamma"] = (tuple(), p_val[ip.gamma].item())
        self["gamma_var"] = (tuple(), p_var[ip.gamma].item())

        if nta > 0:
            self["talpha_fw"] = (
                ("trans_att", 'time'),
                ip.get_taf_pars(p_val),
            )
            self["talpha_fw_var"] = (
                ("trans_att", 'time'),
                ip.get_taf_pars(p_var),
            )
        else:
            self["talpha_fw"] = (("trans_att", 'time'), np.zeros((0, nt)))
            self["talpha_fw_var"] = (("trans_att", 'time'), np.zeros((0, nt)))

        self["c"] = (('time',), p_val[ip.c])
        self["c_var"] = (('time',), p_var[ip.c])

        if fix_alpha:
            self["alpha"] = (("x",), fix_alpha[0])
            self["alpha_var"] = (("x",), fix_alpha[1])

        else:
            self["dalpha"] = (tuple(), p_val[ip.dalpha].item())
            self["dalpha_var"] = (tuple(), p_var[ip.dalpha].item())

            self["alpha"] = self.dalpha * self.x
            self["alpha_var"] = (
                self["dalpha_var"] * self.x ** 2
            )

        self["talpha_fw_full"] = (
            ("x", 'time'),
            ip.get_taf_values(
                pval=p_val, x=self.x.values, trans_att=self.trans_att.values, axis=""
            ),
        )
        self["talpha_fw_full_var"] = (
            ("x", 'time'),
            ip.get_taf_values(
                pval=p_var, x=self.x.values, trans_att=self.trans_att.values, axis=""
            ),
        )

        tmpf = self.gamma / (
            (np.log(self.st / self.ast) + (self.c + self["talpha_fw_full"]))
            + self.alpha
        )
        self["tmpf"] = tmpf - 273.15

        # tmpf_var
        deriv_dict = dict(
            T_gamma_fw=tmpf / self.gamma,
            T_st_fw=-(tmpf ** 2) / (self.gamma * self.st),
            T_ast_fw=tmpf ** 2 / (self.gamma * self.ast),
            T_c_fw=-(tmpf ** 2) / self.gamma,
            T_dalpha_fw=-self.x * (tmpf ** 2) / self.gamma,
            T_alpha_fw=-(tmpf ** 2) / self.gamma,
            T_ta_fw=-(tmpf ** 2) / self.gamma,
        )
        deriv_ds = xr.Dataset(deriv_dict)
        # self["deriv"] = deriv_ds.to_array(dim="com2")

        sigma2_gamma_c = p_cov[np.ix_(ip.gamma, ip.c)]
        sigma2_tafw_gamma = ip.get_taf_values(
            pval=p_cov[ip.gamma],
            x=self.x.values,
            trans_att=self.trans_att.values,
            axis="",
        )
        sigma2_tafw_c = ip.get_taf_values(
            pval=p_cov[ip.c],
            x=self.x.values,
            trans_att=self.trans_att.values,
            axis="time",
        )
        var_fw_dict = dict(
            dT_dst=deriv_ds.T_st_fw ** 2 * parse_st_var(self, st_var, st_label="st"),
            dT_dast=deriv_ds.T_ast_fw ** 2 * parse_st_var(self, ast_var, st_label="ast"),
            dT_gamma=deriv_ds.T_gamma_fw ** 2 * self["gamma_var"],
            dT_dc=deriv_ds.T_c_fw ** 2 * self["c_var"],
            dT_ddalpha=deriv_ds.T_alpha_fw ** 2 * self["alpha_var"],  # same as dT_dalpha
            dT_dta=deriv_ds.T_ta_fw ** 2 * self["talpha_fw_full_var"],
            dgamma_dc=(2 * deriv_ds.T_gamma_fw * deriv_ds.T_c_fw * sigma2_gamma_c),
            dta_dgamma=(2 * deriv_ds.T_ta_fw * deriv_ds.T_gamma_fw * sigma2_tafw_gamma),
            dta_dc=(2 * deriv_ds.T_ta_fw * deriv_ds.T_c_fw * sigma2_tafw_c),
        )

        if not fix_alpha:
            # These correlations don't exist in case of fix_alpha. Including them reduces tmpf_var.
            sigma2_gamma_dalpha = p_cov[np.ix_(ip.dalpha, ip.gamma)]
            sigma2_dalpha_c = p_cov[np.ix_(ip.dalpha, ip.c)]
            sigma2_tafw_dalpha = ip.get_taf_values(
                pval=p_cov[ip.dalpha],
                x=self.x.values,
                trans_att=self.trans_att.values,
                axis="",
            )
            var_fw_dict.update(
                dict(
                    dgamma_ddalpha=(
                        2 * deriv_ds.T_gamma_fw * deriv_ds.T_dalpha_fw * sigma2_gamma_dalpha
                    ),
                    ddalpha_dc=(
                        2 * deriv_ds.T_dalpha_fw * deriv_ds.T_c_fw * sigma2_dalpha_c
                    ),
                    dta_ddalpha=(
                        2 * deriv_ds.T_ta_fw * deriv_ds.T_dalpha_fw * sigma2_tafw_dalpha
                    ),
                )
            )

        self["var_fw_da"] = xr.Dataset(var_fw_dict).to_array(dim="comp_fw")
        self["tmpf_var"] = self["var_fw_da"].sum(dim="comp_fw")

        self["tmpf"].attrs.update(_dim_attrs[("tmpf",)])
        self["tmpf_var"].attrs.update(_dim_attrs[("tmpf_var",)])

        drop_vars = [
            k for k, v in self.items() if {"params1", "params2"}.intersection(v.dims)
        ]

        for k in drop_vars:
            del self[k]

        self["p_val"] = (("params1",), p_val)
        self["p_cov"] = (("params1", "params2"), p_cov)

        pass

    def calibration_double_ended(
        self,
        sections=None,
        st_var=None,
        ast_var=None,
        rst_var=None,
        rast_var=None,
        method="wls",
        solver="sparse",
        p_val=None,
        p_var=None,
        p_cov=None,
        trans_att=None,
        fix_gamma=None,
        fix_alpha=None,
        matching_sections=None,
        matching_indices=None,
        verbose=False,
        **kwargs,
    ):
        """
        See example notebook 8 for an explanation on how to use this function.
        Calibrate the Stokes (`ds.st`) and anti-Stokes (`ds.ast`) of the forward
        channel and from the backward channel (`ds.rst`, `ds.rast`) data to
        temperature using fiber sections with a known temperature
        (`ds.sections`) for double-ended setups. The calibrated temperature of
        the forward channel is stored under `ds.tmpf` and its variance under
        `ds.tmpf_var`, and that of the backward channel under `ds.tmpb` and
        `ds.tmpb_var`. The inverse-variance weighted average of the forward and
        backward channel is stored under `ds.tmpw` and `ds.tmpw_var`.
        In double-ended setups, Stokes and anti-Stokes intensity is measured in
        two directions from both ends of the fiber. The forward-channel
        measurements are denoted with subscript F, and the backward-channel
        measurements are denoted with subscript B. Both measurement channels
        start at a different end of the fiber and have opposite directions, and
        therefore have different spatial coordinates.
        The first processing step
        with double-ended measurements is to align the measurements of the two
        measurement channels so that they have the same spatial coordinates. The
        spatial coordinate :math:`x` (m) is defined here positive in the forward
        direction, starting at 0 where the fiber is connected to the forward
        channel of the DTS system; the length of the fiber is :math:`L`.
        Consequently, the backward-channel measurements are flipped and shifted
        to align with the forward-channel measurements. Alignment of the
        measurements of the two channels is prone to error because it requires
        the exact fiber length (McDaniel et al., 2018). Depending on the DTS system
        used, the forward channel and backward channel are measured one after
        another by making use of an optical switch, so that only a single
        detector is needed. However, it is assumed in this package that the
        forward channel and backward channel are measured simultaneously, so
        that the temperature of both measurements is the same. This assumption
        holds better for short acquisition times with respect to the timescale
        of the temperature variation, and when there is no systematic difference
        in temperature between the two channels. The temperature may be computed
        from the forward-channel measurements (Equation 10 [1]_) with:
        .. math::
            T_\mathrm{F} (x,t)  = \\frac{\gamma}{I_\mathrm{F}(x,t) + \
    C_\mathrm{F}(t) + \int_0^x{\Delta\\alpha(x')\,\mathrm{d}x'}}
        and from the backward-channel measurements with:
        .. math::
            T_\mathrm{B} (x,t)  = \\frac{\gamma}{I_\mathrm{B}(x,t) + \
    C_\mathrm{B}(t) + \int_x^L{\Delta\\alpha(x')\,\mathrm{d}x'}}
        with
        .. math::
            I(x,t) = \ln{\left(\\frac{P_+(x,t)}{P_-(x,t)}\\right)}
        .. math::
            C(t) = \ln{\left(\\frac{\eta_-(t)K_-/\lambda_-^4}{\eta_+(t)K_+/\lambda_+^4}\\right)}
        where :math:`C` is the lumped effect of the difference in gain at
        :param mc_conf_ints:
        :math:`x=0` between Stokes and anti-Stokes intensity measurements and
        the dependence of the scattering intensity on the wavelength. The
        parameters :math:`P_+` and :math:`P_-` are the Stokes and anti-Stokes
        intensity measurements, respectively.
        :math:`C_\mathrm{F}(t)` and :math:`C_\mathrm{B}(t)` are the
        parameter :math:`C(t)` for the forward-channel and backward-channel
        measurements, respectively. :math:`C_\mathrm{B}(t)` may be different
        from :math:`C_\mathrm{F}(t)` due to differences in gain, and difference
        in the attenuation between the detectors and the point the fiber end is
        connected to the DTS system (:math:`\eta_+` and :math:`\eta_-` in
        Equation~\\ref{eqn:c}). :math:`T` in the listed
        equations is in Kelvin, but is converted to Celsius after calibration.
        The calibration procedure presented in van de
        Giesen et al. 2012 approximates :math:`C(t)` to be
        the same for the forward and backward-channel measurements, but this
        approximation is not made here.
        Parameter :math:`A(x)` (`ds.alpha`) is introduced to simplify the notation of the
        double-ended calibration procedure and represents the integrated
        differential attenuation between locations :math:`x_1` and :math:`x`
        along the fiber. Location :math:`x_1` is the first reference section
        location (the smallest x-value of all used reference sections).
        .. math::
            A(x) = \int_{x_1}^x{\Delta\\alpha(x')\,\mathrm{d}x'}
        so that the expressions for temperature may be written as:
        .. math::
            T_\mathrm{F} (x,t) = \\frac{\gamma}{I_\mathrm{F}(x,t) + D_\mathrm{F}(t) + A(x)},
            T_\mathrm{B} (x,t) = \\frac{\gamma}{I_\mathrm{B}(x,t) + D_\mathrm{B}(t) - A(x)}
        where
        .. math::
            D_{\mathrm{F}}(t) = C_{\mathrm{F}}(t) + \int_0^{x_1}{\Delta\\alpha(x')\,\mathrm{d}x'},
            D_{\mathrm{B}}(t) = C_{\mathrm{B}}(t) + \int_{x_1}^L{\Delta\\alpha(x')\,\mathrm{d}x'}
        Parameters :math:`D_\mathrm{F}` (`ds.df`) and :math:`D_\mathrm{B}`
        (`ds.db`) must be estimated for each time and are constant along the fiber, and parameter
        :math:`A` must be estimated for each location and is constant over time.
        The calibration procedure is discussed in Section 6.
        :math:`T_\mathrm{F}` (`ds.tmpf`) and :math:`T_\mathrm{B}` (`ds.tmpb`)
        are separate
        approximations of the same temperature at the same time. The estimated
        :math:`T_\mathrm{F}` is more accurate near :math:`x=0` because that is
        where the signal is strongest. Similarly, the estimated
        :math:`T_\mathrm{B}` is more accurate near :math:`x=L`. A single best
        estimate of the temperature is obtained from the weighted average of
        :math:`T_\mathrm{F}` and :math:`T_\mathrm{B}` as discussed in
        Section 7.2 [1]_ .
        Parameters
        ----------
        p_val : array-like, optional
            Define `p_val`, `p_var`, `p_cov` if you used an external function
            for calibration. Has size `1 + 2 * nt + nx + 2 * nt * nta`.
            First value is :math:`\gamma`, then `nt` times
            :math:`D_\mathrm{F}`, then `nt` times
            :math:`D_\mathrm{B}`, then for each location :math:`D_\mathrm{B}`,
            then for each connector that introduces directional attenuation two
            parameters per time step.
        p_var : array-like, optional
            Define `p_val`, `p_var`, `p_cov` if you used an external function
            for calibration. Has size `1 + 2 * nt + nx + 2 * nt * nta`.
            Is the variance of `p_val`.
        p_cov : array-like, optional
            The covariances of `p_val`. Square matrix.
            If set to False, no uncertainty in the parameters is propagated
            into the confidence intervals. Similar to the spec sheets of the DTS
            manufacturers. And similar to passing an array filled with zeros.
        sections : Dict[str, List[slice]], optional
            If `None` is supplied, `ds.sections` is used. Define calibration
            sections. Each section requires a reference temperature time series,
            such as the temperature measured by an external temperature sensor.
            They should already be part of the DataStore object. `sections`
            is defined with a dictionary with its keywords of the
            names of the reference temperature time series. Its values are
            lists of slice objects, where each slice object is a fiber stretch
            that has the reference temperature. Afterwards, `sections` is stored
            under `ds.sections`.
        st_var, ast_var, rst_var, rast_var : float, callable, array-like, optional
            The variance of the measurement noise of the Stokes signals in the
            forward direction. If `float` the variance of the noise from the
            Stokes detector is described with a single value.
            If `callable` the variance of the noise from the Stokes detector is
            a function of the intensity, as defined in the callable function.
            Or manually define a variance with a DataArray of the shape
            `ds.st.shape`, where the variance can be a function of time and/or
            x. Required if method is wls.
        mc_sample_size : int, optional
            If set, the variance is also computed using Monte Carlo sampling.
            The number of Monte Carlo samples drawn used to estimate the
            variance of the forward and backward channel temperature estimates
            and estimate the inverse-variance weighted average temperature.
        conf_ints : iterable object of float
            A list with the confidence boundaries that are calculated. Valid
            values are between [0, 1].
        mc_da_random_state
            For testing purposes. Similar to random seed. The seed for dask.
            Makes random not so random. To produce reproducable results for
            testing environments.
        mc_remove_set_flag : bool
            Remove the monte carlo data set, from which the CI and the
            variance are calculated.
        variance_suffix : str, optional
            String appended for storing the variance. Only used when method
            is wls.
        method : {'wls', 'external'}
            Use `'wls'` for weighted least squares.
        solver : {'sparse', 'stats'}
            Either use the homemade weighted sparse solver or the weighted
            dense matrix solver of statsmodels. The sparse solver uses much less
            memory, is faster, and gives the same result as the statsmodels
            solver. The statsmodels solver is mostly used to check the sparse
            solver. `'stats'` is the default.
        transient_att_x, transient_asym_att_x : iterable, optional
            Depreciated. See trans_att
        trans_att : iterable, optional
            Splices can cause jumps in differential attenuation. Normal single
            ended calibration assumes these are not present. An additional loss
            term is added in the 'shadow' of the splice. Each location
            introduces an additional nt parameters to solve for. Requiring
            either an additional calibration section or matching sections.
            If multiple locations are defined, the losses are added.
        fix_gamma : Tuple[float, float], optional
            A tuple containing two floats. The first float is the value of
            gamma, and the second item is the variance of the estimate of gamma.
            Covariances between gamma and other parameters are not accounted
            for.
        fix_alpha : Tuple[array-like, array-like], optional
            A tuple containing two arrays. The first array contains the
            values of integrated differential att (:math:`A` in paper), and the
            second array contains the variance of the estimate of alpha.
            Covariances (in-) between alpha and other parameters are not
            accounted for.
        matching_sections : List[Tuple[slice, slice, bool]]
            Provide a list of tuples. A tuple per matching section. Each tuple
            has three items. The first two items are the slices of the sections
            that are matched. The third item is a boolean and is True if the two
            sections have a reverse direction ("J-configuration").
        matching_indices : array
            Provide an array of x-indices of size (npair, 2), where each pair
            has the same temperature. Used to improve the estimate of the
            integrated differential attenuation.
        verbose : bool
            Show additional calibration information
        Returns
        -------
        References
        ----------
        .. [1] des Tombe, B., Schilperoort, B., & Bakker, M. (2020). Estimation
            of Temperature and Associated Uncertainty from Fiber-Optic Raman-
            Spectrum Distributed Temperature Sensing. Sensors, 20(8), 2235.
            https://doi.org/10.3390/s20082235
        Examples
        --------
        - `Example notebook 8: Calibrate double ended <https://github.com/\
    dtscalibration/python-dts-calibration/blob/master/examples/notebooks/\
    08Calibrate_double_wls.ipynb>`_
        """
        # TODO: confidence intervals using the variance approximated by linear error propagation
        self.check_deprecated_kwargs(kwargs)

        self.set_trans_att(trans_att=trans_att, **kwargs)

        if sections:
            self.sections = sections
        else:
            assert self.sections, "sections are not defined"

        self.check_reference_section_values()

        nx = self.x.size
        nt = self['time'].size
        nta = self.trans_att.size
        ix_sec = self.ufunc_per_section(x_indices=True, calc_per="all")
        nx_sec = ix_sec.size

        assert self.st.dims[0] == "x", "Stokes are transposed"
        assert self.ast.dims[0] == "x", "Stokes are transposed"
        assert self.rst.dims[0] == "x", "Stokes are transposed"
        assert self.rast.dims[0] == "x", "Stokes are transposed"

        assert not np.any(self.st.isel(x=ix_sec) <= 0.0), (
            "There is uncontrolled noise in the ST signal. Are your sections"
            "correctly defined?"
        )
        assert not np.any(self.ast.isel(x=ix_sec) <= 0.0), (
            "There is uncontrolled noise in the AST signal. Are your sections"
            "correctly defined?"
        )
        assert not np.any(self.rst.isel(x=ix_sec) <= 0.0), (
            "There is uncontrolled noise in the REV-ST signal. Are your "
            "sections correctly defined?"
        )
        assert not np.any(self.rast.isel(x=ix_sec) <= 0.0), (
            "There is uncontrolled noise in the REV-AST signal. Are your "
            "sections correctly defined?"
        )

        if method == "wls":
            for input_item in [st_var, ast_var, rst_var, rast_var]:
                assert input_item is not None, (
                    "For wls define all variances (`st_var`, `ast_var`,"
                    + " `rst_var`, `rast_var`)"
                )

        if np.any(matching_indices):
            assert (
                not matching_sections
            ), "Either define `matching_sections` or `matching_indices`"

        if matching_sections:
            assert (
                not matching_indices
            ), "Either define `matching_sections` or `matching_indices"
            matching_indices = match_sections(self, matching_sections)

        if method == "wls":
            if fix_alpha or fix_gamma:
                split = calibration_double_ended_solver(
                    self,
                    st_var,
                    ast_var,
                    rst_var,
                    rast_var,
                    calc_cov=True,
                    solver="external_split",
                    matching_indices=matching_indices,
                    verbose=verbose,
                )
            else:
                out = calibration_double_ended_solver(
                    self,
                    st_var,
                    ast_var,
                    rst_var,
                    rast_var,
                    calc_cov=True,
                    solver=solver,
                    matching_indices=matching_indices,
                    verbose=verbose,
                )

                p_val, p_var, p_cov = out

            # adjust split to fix parameters
            """Wrapped in a function to reduce memory usage.
            Constructing:
            Z_gamma (nt * nx, 1). Data: positive 1/temp
            Z_D (nt * nx, nt). Data: ones
            E (nt * nx, nx). Data: ones
            Zero_gamma (nt * nx, 1)
            zero_d (nt * nx, nt)
            Z_TA_fw (nt * nx, nta * 2 * nt) minus ones
            Z_TA_bw (nt * nx, nta * 2 * nt) minus ones
            Z_TA_E (nt * nx, nta * 2 * nt)
            I_fw = 1/Tref*gamma - D_fw - E - TA_fw
            I_bw = 1/Tref*gamma - D_bw + E - TA_bw
            (I_bw - I_fw) / 2 = D_fw/2 - D_bw/2 + E + TA_fw/2 - TA_bw/2 Eq42
            """
            if fix_alpha and fix_gamma:
                assert (
                    np.size(fix_alpha[0]) == self.x.size
                ), "define alpha for each location"
                assert (
                    np.size(fix_alpha[1]) == self.x.size
                ), "define var alpha for each location"
                m = (
                    "The integrated differential attenuation is zero at the "
                    "first index of the reference sections."
                )
                assert np.abs(fix_alpha[0][ix_sec[0]]) < 1e-8, m
                # The array with the integrated differential att is termed E

                if np.any(matching_indices):
                    n_E_in_cal = split["ix_from_cal_match_to_glob"].size
                    p0_est = np.concatenate(
                        (
                            split["p0_est"][1: 1 + 2 * nt],
                            split["p0_est"][1 + 2 * nt + n_E_in_cal:],
                        )
                    )
                    X_E1 = sp.csr_matrix(([], ([], [])), shape=(nt * nx_sec, self.x.size))
                    X_E1[:, ix_sec[1:]] = split["E"]
                    X_E2 = X_E1[:, split["ix_from_cal_match_to_glob"]]
                    X_E = sp.vstack(
                        (
                            -X_E2,
                            X_E2,
                            split["E_match_F"],
                            split["E_match_B"],
                            split["E_match_no_cal"],
                        )
                    )

                    X_gamma = (
                        sp.vstack(
                            (
                                split["Z_gamma"],
                                split["Z_gamma"],
                                split["Zero_eq12_gamma"],
                                split["Zero_eq12_gamma"],
                                split["Zero_eq3_gamma"],
                            )
                        )
                        .toarray()
                        .flatten()
                    )

                    X = sp.vstack(
                        (
                            sp.hstack((-split["Z_D"], split["Zero_d"], split["Z_TA_fw"])),
                            sp.hstack((split["Zero_d"], -split["Z_D"], split["Z_TA_bw"])),
                            sp.hstack((split["Zero_d_eq12"], split["Z_TA_eq1"])),
                            sp.hstack((split["Zero_d_eq12"], split["Z_TA_eq2"])),
                            sp.hstack((split["d_no_cal"], split["Z_TA_eq3"])),
                        )
                    )

                    y = np.concatenate(
                        (
                            split["y_F"],
                            split["y_B"],
                            split["y_eq1"],
                            split["y_eq2"],
                            split["y_eq3"],
                        )
                    )
                    y -= X_E.dot(fix_alpha[0][split["ix_from_cal_match_to_glob"]])
                    y -= fix_gamma[0] * X_gamma

                    # variances are added. weight is the inverse of the variance
                    # of the observations
                    w_ = np.concatenate(
                        (
                            split["w_F"],
                            split["w_B"],
                            split["w_eq1"],
                            split["w_eq2"],
                            split["w_eq3"],
                        )
                    )
                    w = 1 / (
                        1 / w_
                        + X_E.dot(fix_alpha[1][split["ix_from_cal_match_to_glob"]])
                        + fix_gamma[1] * X_gamma
                    )

                else:
                    # X_gamma
                    X_E = sp.vstack((-split["E"], split["E"]))
                    X_gamma = (
                        sp.vstack((split["Z_gamma"], split["Z_gamma"])).toarray().flatten()
                    )
                    # Use only the remaining coefficients
                    # Stack all X's
                    X = sp.vstack(
                        (
                            sp.hstack((-split["Z_D"], split["Zero_d"], split["Z_TA_fw"])),
                            sp.hstack((split["Zero_d"], -split["Z_D"], split["Z_TA_bw"])),
                        )
                    )

                    # Move the coefficients times the fixed gamma to the
                    # observations
                    y = np.concatenate((split["y_F"], split["y_B"]))
                    y -= X_E.dot(fix_alpha[0][ix_sec[1:]])
                    y -= fix_gamma[0] * X_gamma
                    # variances are added. weight is the inverse of the variance
                    # of the observations
                    w_ = np.concatenate((split["w_F"], split["w_B"]))
                    w = 1 / (
                        1 / w_ + X_E.dot(fix_alpha[1][ix_sec[1:]]) + fix_gamma[1] * X_gamma
                    )

                    # [C_1, C_2, .., C_nt, TA_fw_a_1, TA_fw_a_2, TA_fw_a_nt,
                    # TA_bw_a_1, TA_bw_a_2, TA_bw_a_nt] Then continues with
                    # TA for connector b.
                    p0_est = np.concatenate(
                        (
                            split["p0_est"][1: 1 + 2 * nt],
                            split["p0_est"][1 + 2 * nt + nx_sec - 1:],
                        )
                    )

                if solver == "sparse":
                    out = wls_sparse(X, y, w=w, x0=p0_est, calc_cov=True, verbose=False)

                elif solver == "stats":
                    out = wls_stats(X, y, w=w, calc_cov=True, verbose=False)

                # Added fixed gamma and its variance to the solution
                p_val = np.concatenate(
                    ([fix_gamma[0]], out[0][: 2 * nt], fix_alpha[0], out[0][2 * nt:])
                )
                p_var = np.concatenate(
                    ([fix_gamma[1]], out[1][: 2 * nt], fix_alpha[1], out[1][2 * nt:])
                )

                # whether it returns a copy or a view depends on what
                # version of numpy you are using
                p_cov = np.diag(p_var).copy()
                from_i = np.concatenate(
                    (
                        np.arange(1, 2 * nt + 1),
                        np.arange(1 + 2 * nt + nx, 1 + 2 * nt + nx + nta * nt * 2),
                    )
                )
                iox_sec1, iox_sec2 = np.meshgrid(from_i, from_i, indexing="ij")
                p_cov[iox_sec1, iox_sec2] = out[2]

            elif fix_gamma:
                if np.any(matching_indices):
                    # n_E_in_cal = split['ix_from_cal_match_to_glob'].size
                    p0_est = split["p0_est"][1:]
                    X_E1 = sp.csr_matrix(([], ([], [])), shape=(nt * nx_sec, self.x.size))
                    from_i = ix_sec[1:]
                    X_E1[:, from_i] = split["E"]
                    X_E2 = X_E1[:, split["ix_from_cal_match_to_glob"]]
                    X = sp.vstack(
                        (
                            sp.hstack(
                                (
                                    -split["Z_D"],
                                    split["Zero_d"],
                                    -X_E2,
                                    split["Z_TA_fw"],
                                )
                            ),
                            sp.hstack(
                                (split["Zero_d"], -split["Z_D"], X_E2, split["Z_TA_bw"])
                            ),
                            sp.hstack(
                                (
                                    split["Zero_d_eq12"],
                                    split["E_match_F"],
                                    split["Z_TA_eq1"],
                                )
                            ),
                            sp.hstack(
                                (
                                    split["Zero_d_eq12"],
                                    split["E_match_B"],
                                    split["Z_TA_eq2"],
                                )
                            ),
                            sp.hstack(
                                (
                                    split["d_no_cal"],
                                    split["E_match_no_cal"],
                                    split["Z_TA_eq3"],
                                )
                            ),
                        )
                    )
                    X_gamma = (
                        sp.vstack(
                            (
                                split["Z_gamma"],
                                split["Z_gamma"],
                                split["Zero_eq12_gamma"],
                                split["Zero_eq12_gamma"],
                                split["Zero_eq3_gamma"],
                            )
                        )
                        .toarray()
                        .flatten()
                    )

                    y = np.concatenate(
                        (
                            split["y_F"],
                            split["y_B"],
                            split["y_eq1"],
                            split["y_eq2"],
                            split["y_eq3"],
                        )
                    )
                    y -= fix_gamma[0] * X_gamma

                    # variances are added. weight is the inverse of the variance
                    # of the observations
                    w_ = np.concatenate(
                        (
                            split["w_F"],
                            split["w_B"],
                            split["w_eq1"],
                            split["w_eq2"],
                            split["w_eq3"],
                        )
                    )
                    w = 1 / (1 / w_ + fix_gamma[1] * X_gamma)

                else:
                    X_gamma = (
                        sp.vstack((split["Z_gamma"], split["Z_gamma"])).toarray().flatten()
                    )
                    # Use only the remaining coefficients
                    X = sp.vstack(
                        (
                            sp.hstack(
                                (
                                    -split["Z_D"],
                                    split["Zero_d"],
                                    -split["E"],
                                    split["Z_TA_fw"],
                                )
                            ),
                            sp.hstack(
                                (
                                    split["Zero_d"],
                                    -split["Z_D"],
                                    split["E"],
                                    split["Z_TA_bw"],
                                )
                            ),
                        )
                    )
                    # Move the coefficients times the fixed gamma to the
                    # observations
                    y = np.concatenate((split["y_F"], split["y_B"]))
                    y -= fix_gamma[0] * X_gamma
                    # variances are added. weight is the inverse of the variance
                    # of the observations
                    w_ = np.concatenate((split["w_F"], split["w_B"]))
                    w = 1 / (1 / w_ + fix_gamma[1] * X_gamma)

                    p0_est = split["p0_est"][1:]

                if solver == "sparse":
                    out = wls_sparse(X, y, w=w, x0=p0_est, calc_cov=True, verbose=False)

                elif solver == "stats":
                    out = wls_stats(X, y, w=w, calc_cov=True, verbose=False)

                # put E outside of reference section in solution
                # concatenating makes a copy of the data instead of using a
                # pointer
                ds_sub = self[["st", "ast", "rst", "rast", "trans_att"]]
                ds_sub["df"] = (("time",), out[0][:nt])
                ds_sub["df_var"] = (("time",), out[1][:nt])
                ds_sub["db"] = (("time",), out[0][nt: 2 * nt])
                ds_sub["db_var"] = (("time",), out[1][nt: 2 * nt])

                if nta > 0:
                    if np.any(matching_indices):
                        n_E_in_cal = split["ix_from_cal_match_to_glob"].size
                        ta = out[0][2 * nt + n_E_in_cal:].reshape((nt, 2, nta), order="F")
                        ta_var = out[1][2 * nt + n_E_in_cal:].reshape(
                            (nt, 2, nta), order="F"
                        )

                    else:
                        ta = out[0][2 * nt + nx_sec - 1:].reshape((nt, 2, nta), order="F")
                        ta_var = out[1][2 * nt + nx_sec - 1:].reshape(
                            (nt, 2, nta), order="F"
                        )

                    talpha_fw = ta[:, 0, :]
                    talpha_bw = ta[:, 1, :]
                    talpha_fw_var = ta_var[:, 0, :]
                    talpha_bw_var = ta_var[:, 1, :]
                else:
                    talpha_fw = None
                    talpha_bw = None
                    talpha_fw_var = None
                    talpha_bw_var = None

                E_all_exact, E_all_var_exact = calc_alpha_double(
                    "exact",
                    ds_sub,
                    st_var,
                    ast_var,
                    rst_var,
                    rast_var,
                    "df",
                    "db",
                    "df_var",
                    "db_var",
                    ix_alpha_is_zero=ix_sec[0],
                    talpha_fw=talpha_fw,
                    talpha_bw=talpha_bw,
                    talpha_fw_var=talpha_fw_var,
                    talpha_bw_var=talpha_bw_var,
                )

                if not np.any(matching_indices):
                    # Added fixed gamma and its variance to the solution. And
                    # expand to include locations outside reference sections.
                    p_val = np.concatenate(
                        (
                            [fix_gamma[0]],
                            out[0][: 2 * nt],
                            E_all_exact,
                            out[0][2 * nt + nx_sec - 1:],
                        )
                    )
                    p_val[1 + 2 * nt + ix_sec[1:]] = out[0][2 * nt: 2 * nt + nx_sec - 1]
                    p_val[1 + 2 * nt + ix_sec[0]] = 0.0
                    p_var = np.concatenate(
                        (
                            [fix_gamma[1]],
                            out[1][: 2 * nt],
                            E_all_var_exact,
                            out[1][2 * nt + nx_sec - 1:],
                        )
                    )
                    p_var[1 + 2 * nt + ix_sec[1:]] = out[1][2 * nt: 2 * nt + nx_sec - 1]
                else:
                    n_E_in_cal = split["ix_from_cal_match_to_glob"].size

                    # Added fixed gamma and its variance to the solution. And
                    # expand to include locations outside reference sections.
                    p_val = np.concatenate(
                        (
                            [fix_gamma[0]],
                            out[0][: 2 * nt],
                            E_all_exact,
                            out[0][2 * nt + n_E_in_cal:],
                        )
                    )
                    p_val[1 + 2 * nt + split["ix_from_cal_match_to_glob"]] = \
                        out[0][2 * nt: 2 * nt + n_E_in_cal]
                    p_val[1 + 2 * nt + ix_sec[0]] = 0.0
                    p_var = np.concatenate(
                        (
                            [fix_gamma[1]],
                            out[1][: 2 * nt],
                            E_all_var_exact,
                            out[1][2 * nt + n_E_in_cal:],
                        )
                    )
                    p_var[1 + 2 * nt + split["ix_from_cal_match_to_glob"]] = \
                        out[1][2 * nt: 2 * nt + n_E_in_cal]

                p_cov = np.diag(p_var).copy()

                if not np.any(matching_indices):
                    from_i = np.concatenate(
                        (
                            np.arange(1, 2 * nt + 1),
                            2 * nt + 1 + ix_sec[1:],
                            np.arange(1 + 2 * nt + nx, 1 + 2 * nt + nx + nta * nt * 2),
                        )
                    )
                else:
                    from_i = np.concatenate(
                        (
                            np.arange(1, 2 * nt + 1),
                            2 * nt + 1 + split["ix_from_cal_match_to_glob"],
                            np.arange(1 + 2 * nt + nx, 1 + 2 * nt + nx + nta * nt * 2),
                        )
                    )

                iox_sec1, iox_sec2 = np.meshgrid(from_i, from_i, indexing="ij")
                p_cov[iox_sec1, iox_sec2] = out[2]

            elif fix_alpha:
                assert (
                    np.size(fix_alpha[0]) == self.x.size
                ), "define alpha for each location"
                assert (
                    np.size(fix_alpha[1]) == self.x.size
                ), "define var alpha for each location"
                m = (
                    "The integrated differential attenuation is zero at the "
                    "first index of the reference sections."
                )
                assert np.abs(fix_alpha[0][ix_sec[0]]) < 1e-6, m
                # The array with the integrated differential att is termed E

                if not np.any(matching_indices):
                    # X_gamma
                    X_E = sp.vstack((-split["E"], split["E"]))
                    # Use only the remaining coefficients
                    # Stack all X's
                    X = sp.vstack(
                        (
                            sp.hstack(
                                (
                                    split["Z_gamma"],
                                    -split["Z_D"],
                                    split["Zero_d"],
                                    split["Z_TA_fw"],
                                )
                            ),
                            sp.hstack(
                                (
                                    split["Z_gamma"],
                                    split["Zero_d"],
                                    -split["Z_D"],
                                    split["Z_TA_bw"],
                                )
                            ),
                        )
                    )
                    # Move the coefficients times the fixed gamma to the
                    # observations
                    y = np.concatenate((split["y_F"], split["y_B"]))
                    y -= X_E.dot(fix_alpha[0][ix_sec[1:]])

                    # variances are added. weight is the inverse of the variance
                    # of the observations
                    w_ = np.concatenate((split["w_F"], split["w_B"]))
                    w = 1 / (1 / w_ + X_E.dot(fix_alpha[1][ix_sec[1:]]))

                    p0_est = np.concatenate(
                        (
                            split["p0_est"][: 1 + 2 * nt],
                            split["p0_est"][1 + 2 * nt + nx_sec - 1:],
                        )
                    )

                else:
                    n_E_in_cal = split["ix_from_cal_match_to_glob"].size
                    p0_est = np.concatenate(
                        (
                            split["p0_est"][: 1 + 2 * nt],
                            split["p0_est"][1 + 2 * nt + n_E_in_cal:],
                        )
                    )
                    X_E1 = sp.csr_matrix(([], ([], [])), shape=(nt * nx_sec, self.x.size))
                    X_E1[:, ix_sec[1:]] = split["E"]
                    X_E2 = X_E1[:, split["ix_from_cal_match_to_glob"]]
                    X_E = sp.vstack(
                        (
                            -X_E2,
                            X_E2,
                            split["E_match_F"],
                            split["E_match_B"],
                            split["E_match_no_cal"],
                        )
                    )

                    X = sp.vstack(
                        (
                            sp.hstack(
                                (
                                    split["Z_gamma"],
                                    -split["Z_D"],
                                    split["Zero_d"],
                                    split["Z_TA_fw"],
                                )
                            ),
                            sp.hstack(
                                (
                                    split["Z_gamma"],
                                    split["Zero_d"],
                                    -split["Z_D"],
                                    split["Z_TA_bw"],
                                )
                            ),
                            sp.hstack(
                                (
                                    split["Zero_eq12_gamma"],
                                    split["Zero_d_eq12"],
                                    split["Z_TA_eq1"],
                                )
                            ),
                            sp.hstack(
                                (
                                    split["Zero_eq12_gamma"],
                                    split["Zero_d_eq12"],
                                    split["Z_TA_eq2"],
                                )
                            ),
                            sp.hstack(
                                (
                                    split["Zero_eq3_gamma"],
                                    split["d_no_cal"],
                                    split["Z_TA_eq3"],
                                )
                            ),
                        )
                    )

                    y = np.concatenate(
                        (
                            split["y_F"],
                            split["y_B"],
                            split["y_eq1"],
                            split["y_eq2"],
                            split["y_eq3"],
                        )
                    )
                    y -= X_E.dot(fix_alpha[0][split["ix_from_cal_match_to_glob"]])

                    # variances are added. weight is the inverse of the variance
                    # of the observations
                    w_ = np.concatenate(
                        (
                            split["w_F"],
                            split["w_B"],
                            split["w_eq1"],
                            split["w_eq2"],
                            split["w_eq3"],
                        )
                    )
                    w = 1 / (
                        1 / w_ + X_E.dot(fix_alpha[1][split["ix_from_cal_match_to_glob"]])
                    )

                if solver == "sparse":
                    out = wls_sparse(X, y, w=w, x0=p0_est, calc_cov=True, verbose=False)

                elif solver == "stats":
                    out = wls_stats(X, y, w=w, calc_cov=True, verbose=False)

                # Added fixed gamma and its variance to the solution
                p_val = np.concatenate(
                    (out[0][: 1 + 2 * nt], fix_alpha[0], out[0][1 + 2 * nt:])
                )
                p_var = np.concatenate(
                    (out[1][: 1 + 2 * nt], fix_alpha[1], out[1][1 + 2 * nt:])
                )

                p_cov = np.diag(p_var).copy()

                from_i = np.concatenate(
                    (
                        np.arange(1 + 2 * nt),
                        np.arange(1 + 2 * nt + nx, 1 + 2 * nt + nx + nta * nt * 2),
                    )
                )

                iox_sec1, iox_sec2 = np.meshgrid(from_i, from_i, indexing="ij")
                p_cov[iox_sec1, iox_sec2] = out[2]

            else:
                pass

        elif method == "external":
            for input_item in [p_val, p_var, p_cov]:
                assert input_item is not None

        elif method == "external_split":
            raise ValueError("Not implemented yet")

        else:
            raise ValueError("Choose a valid method")

        # all below require the following solution sizes
        ip = ParameterIndexDoubleEnded(nt, nx, nta)

        # npar = 1 + 2 * nt + nx + 2 * nt * nta
        assert p_val.size == ip.npar
        assert p_var.size == ip.npar
        assert p_cov.shape == (ip.npar, ip.npar)

        # save estimates and variances to datastore, skip covariances
        self["gamma"] = (tuple(), p_val[ip.gamma].item())
        self["alpha"] = (("x",), p_val[ip.alpha])
        self["df"] = (('time',), p_val[ip.df])
        self["db"] = (('time',), p_val[ip.db])

        if nta:
            self["talpha_fw"] = (
                ('time', "trans_att"),
                p_val[ip.taf].reshape((nt, nta), order="C"),
            )
            self["talpha_bw"] = (
                ('time', "trans_att"),
                p_val[ip.tab].reshape((nt, nta), order="C"),
            )
            self["talpha_fw_var"] = (
                ('time', "trans_att"),
                p_var[ip.taf].reshape((nt, nta), order="C"),
            )
            self["talpha_bw_var"] = (
                ('time', "trans_att"),
                p_var[ip.tab].reshape((nt, nta), order="C"),
            )
        else:
            self["talpha_fw"] = (('time', "trans_att"), np.zeros((nt, 0)))
            self["talpha_bw"] = (('time', "trans_att"), np.zeros((nt, 0)))
            self["talpha_fw_var"] = (('time', "trans_att"), np.zeros((nt, 0)))
            self["talpha_bw_var"] = (('time', "trans_att"), np.zeros((nt, 0)))

        self["talpha_fw_full"] = (
            ("x", 'time'),
            ip.get_taf_values(
                pval=p_val, x=self.x.values, trans_att=self.trans_att.values, axis=""
            ),
        )
        self["talpha_bw_full"] = (
            ("x", 'time'),
            ip.get_tab_values(
                pval=p_val, x=self.x.values, trans_att=self.trans_att.values, axis=""
            ),
        )

        self["tmpf"] = (
            self.gamma
            / (
                np.log(self.st / self.ast)
                + self["df"]
                + self.alpha
                + self["talpha_fw_full"]
            )
            - 273.15
        )

        self["tmpb"] = (
            self.gamma
            / (
                np.log(self.rst / self.rast)
                + self["db"]
                - self.alpha
                + self["talpha_bw_full"]
            )
            - 273.15
        )

        self["gamma_var"] = (tuple(), p_var[ip.gamma].item())
        self["alpha_var"] = (("x",), p_var[ip.alpha])
        self["df_var"] = (('time',), p_var[ip.df])
        self["db_var"] = (('time',), p_var[ip.db])
        self["talpha_fw_full_var"] = (
            ("x", 'time'),
            ip.get_taf_values(
                pval=p_var, x=self.x.values, trans_att=self.trans_att.values, axis=""
            ),
        )
        self["talpha_bw_full_var"] = (
            ("x", 'time'),
            ip.get_tab_values(
                pval=p_var, x=self.x.values, trans_att=self.trans_att.values, axis=""
            ),
        )

        # extract covariances and ensure broadcastable to (nx, nt)
        sigma2_gamma_df = p_cov[np.ix_(ip.gamma, ip.df)]
        sigma2_gamma_db = p_cov[np.ix_(ip.gamma, ip.db)]
        sigma2_gamma_alpha = p_cov[np.ix_(ip.alpha, ip.gamma)]
        sigma2_df_db = p_cov[ip.df, ip.db][None]  # Shape is [0, nt] ?
        sigma2_alpha_df = p_cov[np.ix_(ip.alpha, ip.df)]
        sigma2_alpha_db = p_cov[np.ix_(ip.alpha, ip.db)]
        sigma2_tafw_gamma = ip.get_taf_values(
            pval=p_cov[ip.gamma],
            x=self.x.values,
            trans_att=self.trans_att.values,
            axis="",
        )
        sigma2_tabw_gamma = ip.get_tab_values(
            pval=p_cov[ip.gamma],
            x=self.x.values,
            trans_att=self.trans_att.values,
            axis="",
        )
        sigma2_tafw_alpha = ip.get_taf_values(
            pval=p_cov[ip.alpha],
            x=self.x.values,
            trans_att=self.trans_att.values,
            axis="x",
        )
        sigma2_tabw_alpha = ip.get_tab_values(
            pval=p_cov[ip.alpha],
            x=self.x.values,
            trans_att=self.trans_att.values,
            axis="x",
        )
        sigma2_tafw_df = ip.get_taf_values(
            pval=p_cov[ip.df],
            x=self.x.values,
            trans_att=self.trans_att.values,
            axis="time",
        )
        sigma2_tafw_db = ip.get_taf_values(
            pval=p_cov[ip.db],
            x=self.x.values,
            trans_att=self.trans_att.values,
            axis="time",
        )
        sigma2_tabw_db = ip.get_tab_values(
            pval=p_cov[ip.db],
            x=self.x.values,
            trans_att=self.trans_att.values,
            axis="time",
        )
        sigma2_tabw_df = ip.get_tab_values(
            pval=p_cov[ip.df],
            x=self.x.values,
            trans_att=self.trans_att.values,
            axis="time",
        )
        # sigma2_tafw_tabw

        tmpf = self["tmpf"] + 273.15
        tmpb = self["tmpb"] + 273.15

        deriv_dict = dict(
            T_gamma_fw=tmpf / self.gamma,
            T_st_fw=-(tmpf ** 2) / (self.gamma * self.st),
            T_ast_fw=tmpf ** 2 / (self.gamma * self.ast),
            T_df_fw=-(tmpf ** 2) / self.gamma,
            T_alpha_fw=-(tmpf ** 2) / self.gamma,
            T_ta_fw=-(tmpf ** 2) / self.gamma,
            T_gamma_bw=tmpb / self.gamma,
            T_rst_bw=-(tmpb ** 2) / (self.gamma * self.rst),
            T_rast_bw=tmpb ** 2 / (self.gamma * self.rast),
            T_db_bw=-(tmpb ** 2) / self.gamma,
            T_alpha_bw=tmpb ** 2 / self.gamma,
            T_ta_bw=-(tmpb ** 2) / self.gamma,
        )
        deriv_ds = xr.Dataset(deriv_dict)
        self["deriv"] = deriv_ds.to_array(dim="com2")

        var_fw_dict = dict(
            dT_dst=deriv_ds.T_st_fw ** 2 * parse_st_var(self, st_var, st_label="st"),
            dT_dast=deriv_ds.T_ast_fw ** 2 * parse_st_var(self, ast_var, st_label="ast"),
            dT_gamma=deriv_ds.T_gamma_fw ** 2 * self["gamma_var"],
            dT_ddf=deriv_ds.T_df_fw ** 2 * self["df_var"],
            dT_dalpha=deriv_ds.T_alpha_fw ** 2 * self["alpha_var"],
            dT_dta=deriv_ds.T_ta_fw ** 2 * self["talpha_fw_full_var"],
            dgamma_ddf=(2 * deriv_ds.T_gamma_fw * deriv_ds.T_df_fw * sigma2_gamma_df),
            dgamma_dalpha=(
                2 * deriv_ds.T_gamma_fw * deriv_ds.T_alpha_fw * sigma2_gamma_alpha
            ),
            dalpha_ddf=(
                2 * deriv_ds.T_alpha_fw * deriv_ds.T_df_fw * sigma2_alpha_df
            ),
            dta_dgamma=(2 * deriv_ds.T_ta_fw * deriv_ds.T_gamma_fw * sigma2_tafw_gamma),
            dta_ddf=(2 * deriv_ds.T_ta_fw * deriv_ds.T_df_fw * sigma2_tafw_df),
            dta_dalpha=(2 * deriv_ds.T_ta_fw * deriv_ds.T_alpha_fw * sigma2_tafw_alpha),
        )
        var_bw_dict = dict(
            dT_drst=deriv_ds.T_rst_bw ** 2 * parse_st_var(self, rst_var, st_label="rst"),
            dT_drast=deriv_ds.T_rast_bw ** 2 * parse_st_var(self, rast_var, st_label="rast"),
            dT_gamma=deriv_ds.T_gamma_bw ** 2 * self["gamma_var"],
            dT_ddb=deriv_ds.T_db_bw ** 2 * self["db_var"],
            dT_dalpha=deriv_ds.T_alpha_bw ** 2 * self["alpha_var"],
            dT_dta=deriv_ds.T_ta_bw ** 2 * self["talpha_bw_full_var"],
            dgamma_ddb=(2 * deriv_ds.T_gamma_bw * deriv_ds.T_db_bw * sigma2_gamma_db),
            dgamma_dalpha=(
                2 * deriv_ds.T_gamma_bw * deriv_ds.T_alpha_bw * sigma2_gamma_alpha
            ),
            dalpha_ddb=(2 * deriv_ds.T_alpha_bw * deriv_ds.T_db_bw * sigma2_alpha_db),
            dta_dgamma=(2 * deriv_ds.T_ta_bw * deriv_ds.T_gamma_bw * sigma2_tabw_gamma),
            dta_ddb=(2 * deriv_ds.T_ta_bw * deriv_ds.T_db_bw * sigma2_tabw_db),
            dta_dalpha=(2 * deriv_ds.T_ta_bw * deriv_ds.T_alpha_bw * sigma2_tabw_alpha),
        )

        self["var_fw_da"] = xr.Dataset(var_fw_dict).to_array(dim="comp_fw")
        self["var_bw_da"] = xr.Dataset(var_bw_dict).to_array(dim="comp_bw")

        self["tmpf_var"] = self["var_fw_da"].sum(dim="comp_fw")
        self["tmpb_var"] = self["var_bw_da"].sum(dim="comp_bw")

        # First estimate of tmpw_var
        self["tmpw_var" + "_approx"] = 1 / (
            1 / self["tmpf_var"] + 1 / self["tmpb_var"]
        )
        self["tmpw"] = ((tmpf / self["tmpf_var"] +
                             tmpb / self["tmpb_var"]
                             ) * self["tmpw_var" + "_approx"]) - 273.15

        weightsf = self["tmpw_var" + "_approx"] / self["tmpf_var"]
        weightsb = self["tmpw_var" + "_approx"] / self["tmpb_var"]

        deriv_dict2 = dict(
            T_gamma_w=weightsf * deriv_dict['T_gamma_fw'] + weightsb * deriv_dict['T_gamma_bw'],
            T_st_w=weightsf * deriv_dict['T_st_fw'],
            T_ast_w=weightsf * deriv_dict['T_ast_fw'],
            T_rst_w=weightsb * deriv_dict['T_rst_bw'],
            T_rast_w=weightsb * deriv_dict['T_rast_bw'],
            T_df_w=weightsf * deriv_dict['T_df_fw'],
            T_db_w=weightsb * deriv_dict['T_db_bw'],
            T_alpha_w=weightsf * deriv_dict['T_alpha_fw'] + weightsb * deriv_dict['T_alpha_bw'],
            T_taf_w=weightsf * deriv_dict['T_ta_fw'],
            T_tab_w=weightsb * deriv_dict['T_ta_bw'],
        )
        deriv_ds2 = xr.Dataset(deriv_dict2)

        # TODO: sigma2_tafw_tabw
        var_w_dict = dict(
            dT_dst=deriv_ds2.T_st_w ** 2 * parse_st_var(self, st_var, st_label="st"),
            dT_dast=deriv_ds2.T_ast_w ** 2 * parse_st_var(self, ast_var, st_label="ast"),
            dT_drst=deriv_ds2.T_rst_w ** 2 * parse_st_var(self, rst_var, st_label="rst"),
            dT_drast=deriv_ds2.T_rast_w ** 2 * parse_st_var(self, rast_var, st_label="rast"),
            dT_gamma=deriv_ds2.T_gamma_w ** 2 * self["gamma_var"],
            dT_ddf=deriv_ds2.T_df_w ** 2 * self["df_var"],
            dT_ddb=deriv_ds2.T_db_w ** 2 * self["db_var"],
            dT_dalpha=deriv_ds2.T_alpha_w ** 2 * self["alpha_var"],
            dT_dtaf=deriv_ds2.T_taf_w ** 2 * self["talpha_fw_full_var"],
            dT_dtab=deriv_ds2.T_tab_w ** 2 * self["talpha_bw_full_var"],
            dgamma_ddf=2 * deriv_ds2.T_gamma_w * deriv_ds2.T_df_w * sigma2_gamma_df,
            dgamma_ddb=2 * deriv_ds2.T_gamma_w * deriv_ds2.T_db_w * sigma2_gamma_db,
            dgamma_dalpha=2 * deriv_ds2.T_gamma_w * deriv_ds2.T_alpha_w * sigma2_gamma_alpha,
            dgamma_dtaf=2 * deriv_ds2.T_gamma_w * deriv_ds2.T_taf_w * sigma2_tafw_gamma,
            dgamma_dtab=2 * deriv_ds2.T_gamma_w * deriv_ds2.T_tab_w * sigma2_tabw_gamma,
            ddf_ddb=2 * deriv_ds2.T_df_w * deriv_ds2.T_db_w * sigma2_df_db,
            ddf_dalpha=2 * deriv_ds2.T_df_w * deriv_ds2.T_alpha_w * sigma2_alpha_df,
            ddf_dtaf=2 * deriv_ds2.T_df_w * deriv_ds2.T_taf_w * sigma2_tafw_df,
            ddf_dtab=2 * deriv_ds2.T_df_w * deriv_ds2.T_tab_w * sigma2_tabw_df,
            ddb_dalpha=2 * deriv_ds2.T_db_w * deriv_ds2.T_alpha_w * sigma2_alpha_db,
            ddb_dtaf=2 * deriv_ds2.T_db_w * deriv_ds2.T_taf_w * sigma2_tafw_db,
            ddb_dtab=2 * deriv_ds2.T_db_w * deriv_ds2.T_tab_w * sigma2_tabw_db,
            # dtaf_dtab=2 * deriv_ds2.T_tab_w * deriv_ds2.T_tab_w * sigma2_tafw_tabw,
        )
        self["var_w_da"] = xr.Dataset(var_w_dict).to_array(dim="comp_w")
        self["tmpw_var"] = self["var_w_da"].sum(dim="comp_w")

        tmpf_var_excl_par = (
            self["var_fw_da"].sel(comp_fw=["dT_dst", "dT_dast"]).sum(dim="comp_fw")
        )
        tmpb_var_excl_par = (
            self["var_bw_da"].sel(comp_bw=["dT_drst", "dT_drast"]).sum(dim="comp_bw")
        )
        self["tmpw_var" + "_lower"] = 1 / (
            1 / tmpf_var_excl_par + 1 / tmpb_var_excl_par
        )

        self["tmpf"].attrs.update(_dim_attrs[("tmpf",)])
        self["tmpb"].attrs.update(_dim_attrs[("tmpb",)])
        self["tmpw"].attrs.update(_dim_attrs[("tmpw",)])
        self["tmpf_var"].attrs.update(_dim_attrs[("tmpf_var",)])
        self["tmpb_var"].attrs.update(_dim_attrs[("tmpb_var",)])
        self["tmpw_var"].attrs.update(
            _dim_attrs[("tmpw_var",)]
        )
        self["tmpw_var" + "_approx"].attrs.update(
            _dim_attrs[("tmpw_var_approx",)]
        )
        self["tmpw_var" + "_lower"].attrs.update(
            _dim_attrs[("tmpw_var_lower",)]
        )

        drop_vars = [
            k for k, v in self.items() if {"params1", "params2"}.intersection(v.dims)
        ]

        for k in drop_vars:
            del self[k]

        self["p_val"] = (("params1",), p_val)
        self["p_cov"] = (("params1", "params2"), p_cov)

        pass

    def conf_int_single_ended(
            self,
            p_val='p_val',
            p_cov='p_cov',
            st_var=None,
            ast_var=None,
            conf_ints=None,
            mc_sample_size=100,
            da_random_state=None,
            mc_remove_set_flag=True,
            reduce_memory_usage=False,
            **kwargs):
        """
        Estimation of the confidence intervals for the temperatures measured
        with a single-ended setup. It consists of five steps. First, the variances
        of the Stokes and anti-Stokes intensity measurements are estimated
        following the steps in Section 4 [1]_. A Normal
        distribution is assigned to each intensity measurement that is centered
        at the measurement and using the estimated variance. Second, a multi-
        variate Normal distribution is assigned to the estimated parameters
        using the covariance matrix from the calibration procedure presented in
        Section 5 [1]_. Third, the distributions are sampled, and the
        temperature is computed with Equation 12 [1]_. Fourth, step
        three is repeated, e.g., 10,000 times for each location and for each
        time. The resulting 10,000 realizations of the temperatures
        approximate the probability density functions of the estimated
        temperature at that location and time. Fifth, the standard uncertainties
        are computed with the standard deviations of the realizations of the
        temperatures, and the 95\% confidence intervals are computed from the
        2.5\% and 97.5\% percentiles of the realizations of the temperatures.


        Parameters
        ----------
        p_val : array-like, optional
            Define `p_val`, `p_var`, `p_cov` if you used an external function
            for calibration. Has size 2 + `nt`. First value is :math:`\gamma`,
            second is :math:`\Delta \\alpha`, others are :math:`C` for each
            timestep.
            If set to False, no uncertainty in the parameters is propagated
            into the confidence intervals. Similar to the spec sheets of the DTS
            manufacturers. And similar to passing an array filled with zeros
        p_cov : array-like, optional
            The covariances of `p_val`.
        st_var, ast_var : float, callable, array-like, optional
            The variance of the measurement noise of the Stokes signals in the
            forward direction. If `float` the variance of the noise from the
            Stokes detector is described with a single value.
            If `callable` the variance of the noise from the Stokes detector is
            a function of the intensity, as defined in the callable function.
            Or manually define a variance with a DataArray of the shape
            `ds.st.shape`, where the variance can be a function of time and/or
            x. Required if method is wls.
        conf_ints : iterable object of float
            A list with the confidence boundaries that are calculated. Valid
            values are between
            [0, 1].
        mc_sample_size : int
            Size of the monte carlo parameter set used to calculate the
            confidence interval
        da_random_state
            For testing purposes. Similar to random seed. The seed for dask.
            Makes random not so random. To produce reproducable results for
            testing environments.
        mc_remove_set_flag : bool
            Remove the monte carlo data set, from which the CI and the
            variance are calculated.
        reduce_memory_usage : bool
            Use less memory but at the expense of longer computation time


        References
        ----------
        .. [1] des Tombe, B., Schilperoort, B., & Bakker, M. (2020). Estimation
            of Temperature and Associated Uncertainty from Fiber-Optic Raman-
            Spectrum Distributed Temperature Sensing. Sensors, 20(8), 2235.
            https://doi.org/10.3390/s20082235
        """
        self.check_deprecated_kwargs(kwargs)

        if da_random_state:
            state = da_random_state
        else:
            state = da.random.RandomState()

        no, nt = self.st.data.shape
        if 'trans_att' in self.keys():
            nta = self.trans_att.size
        else:
            nta = 0

        assert isinstance(p_val, (str, np.ndarray, np.generic))
        if isinstance(p_val, str):
            p_val = self[p_val].data

        npar = p_val.size

        # number of parameters
        if npar == nt + 2 + nt * nta:
            fixed_alpha = False
        elif npar == 1 + no + nt + nt * nta:
            fixed_alpha = True
        else:
            raise Exception('The size of `p_val` is not what I expected')

        self.coords['mc'] = range(mc_sample_size)

        if conf_ints:
            self.coords['CI'] = conf_ints

        # WLS
        if isinstance(p_cov, str):
            p_cov = self[p_cov].data
        assert p_cov.shape == (npar, npar)

        p_mc = sst.multivariate_normal.rvs(
            mean=p_val, cov=p_cov, size=mc_sample_size)

        if fixed_alpha:
            self['alpha_mc'] = (('mc', 'x'), p_mc[:, 1:no + 1])
            self['c_mc'] = (('mc', 'time'), p_mc[:, 1 + no:1 + no + nt])
        else:
            self['dalpha_mc'] = (('mc',), p_mc[:, 1])
            self['c_mc'] = (('mc', 'time'), p_mc[:, 2:nt + 2])

        self['gamma_mc'] = (('mc',), p_mc[:, 0])
        if nta:
            self['ta_mc'] = (
                ('mc', 'trans_att', 'time'),
                np.reshape(p_mc[:, -nt * nta:], (mc_sample_size, nta, nt)))

        rsize = (self.mc.size, self.x.size, self.time.size)

        if reduce_memory_usage:
            memchunk = da.ones(
                (mc_sample_size, no, nt), chunks={
                    0: -1,
                    1: 1,
                    2: 'auto'}).chunks
        else:
            memchunk = da.ones(
                (mc_sample_size, no, nt), chunks={
                    0: -1,
                    1: 'auto',
                    2: 'auto'}).chunks

        # Draw from the normal distributions for the Stokes intensities
        for k, st_labeli, st_vari in zip(['r_st', 'r_ast'], ['st', 'ast'],
                                         [st_var, ast_var]):

            # Load the mean as chunked Dask array, otherwise eats memory
            if type(self[st_labeli].data) == da.core.Array:
                loc = da.asarray(self[st_labeli].data, chunks=memchunk[1:])
            else:
                loc = da.from_array(self[st_labeli].data, chunks=memchunk[1:])

            # Make sure variance is of size (no, nt)
            if np.size(st_vari) > 1:
                if st_vari.shape == self[st_labeli].shape:
                    pass
                else:
                    st_vari = np.broadcast_to(st_vari, (no, nt))
            else:
                pass

            # Load variance as chunked Dask array, otherwise eats memory
            if type(st_vari) == da.core.Array:
                st_vari_da = da.asarray(st_vari, chunks=memchunk[1:])

            elif (callable(st_vari) and
                  type(self[st_labeli].data) == da.core.Array):
                st_vari_da = da.asarray(
                    st_vari(self[st_labeli]).data, chunks=memchunk[1:])

            elif (callable(st_vari) and
                  type(self[st_labeli].data) != da.core.Array):
                st_vari_da = da.from_array(
                    st_vari(self[st_labeli]).data, chunks=memchunk[1:])

            else:
                st_vari_da = da.from_array(st_vari, chunks=memchunk[1:])

            self[k] = (
                ('mc', 'x', 'time'),
                state.normal(
                    loc=loc,  # has chunks=memchunk[1:]
                    scale=st_vari_da**0.5,
                    size=rsize,
                    chunks=memchunk))

        ta_arr = np.zeros((mc_sample_size, no, nt))

        if nta:
            for ii, ta in enumerate(self['ta_mc']):
                for tai, taxi in zip(ta.values, self.trans_att.values):
                    ta_arr[ii, self.x.values >= taxi] = \
                        ta_arr[ii, self.x.values >= taxi] + tai
        self['ta_mc_arr'] = (('mc', 'x', 'time'), ta_arr)

        if fixed_alpha:
            self['tmpf_mc_set'] = self['gamma_mc'] / (
                (
                    np.log(self['r_st']) - np.log(self['r_ast']) +
                    (self['c_mc'] + self['ta_mc_arr']))
                + self['alpha_mc']) - 273.15
        else:
            self['tmpf_mc_set'] = self['gamma_mc'] / (
                (
                    np.log(self['r_st']) - np.log(self['r_ast']) +
                    (self['c_mc'] + self['ta_mc_arr'])) +
                (self['dalpha_mc'] * self.x)) - 273.15

        avg_dims = ['mc']

        avg_axis = self['tmpf_mc_set'].get_axis_num(avg_dims)

        self['tmpf_mc_var'] = (
            self['tmpf_mc_set'] - self["tmpf"]).var(
                dim=avg_dims, ddof=1)

        if conf_ints:
            new_chunks = (
                (len(conf_ints),),) + self['tmpf_mc_set'].chunks[1:]

            qq = self['tmpf_mc_set']

            q = qq.data.map_blocks(
                lambda x: np.percentile(x, q=conf_ints, axis=avg_axis),
                chunks=new_chunks,  #
                drop_axis=avg_axis,  # avg dimesnions are dropped from input arr
                new_axis=0)  # The new CI dimension is added as first axis

            self['tmpf_mc'] = (('CI', 'x', 'time'), q)

        if mc_remove_set_flag:
            drop_var = [
                'gamma_mc', 'dalpha_mc', 'alpha_mc', 'c_mc', 'mc', 'r_st',
                'r_ast', 'tmpf_mc_set', 'ta_mc_arr']
            for k in drop_var:
                if k in self:
                    del self[k]

        pass

    def average_single_ended(
            self,
            p_val='p_val',
            p_cov='p_cov',
            st_var=None,
            ast_var=None,
            conf_ints=None,
            mc_sample_size=100,
            ci_avg_time_flag1=False,
            ci_avg_time_flag2=False,
            ci_avg_time_sel=None,
            ci_avg_time_isel=None,
            ci_avg_x_flag1=False,
            ci_avg_x_flag2=False,
            ci_avg_x_sel=None,
            ci_avg_x_isel=None,
            var_only_sections=None,
            da_random_state=None,
            mc_remove_set_flag=True,
            reduce_memory_usage=False,
            **kwargs):
        """
        Average temperatures from single-ended setups.

        Four types of averaging are implemented. Please see Example Notebook 16.


        Parameters
        ----------
        p_val : array-like, optional
            Define `p_val`, `p_var`, `p_cov` if you used an external function
            for calibration. Has size 2 + `nt`. First value is :math:`\gamma`,
            second is :math:`\Delta \\alpha`, others are :math:`C` for each
            timestep.
            If set to False, no uncertainty in the parameters is propagated
            into the confidence intervals. Similar to the spec sheets of the DTS
            manufacturers. And similar to passing an array filled with zeros
        p_cov : array-like, optional
            The covariances of `p_val`.
        st_var, ast_var : float, callable, array-like, optional
            The variance of the measurement noise of the Stokes signals in the
            forward direction. If `float` the variance of the noise from the
            Stokes detector is described with a single value.
            If `callable` the variance of the noise from the Stokes detector is
            a function of the intensity, as defined in the callable function.
            Or manually define a variance with a DataArray of the shape
            `ds.st.shape`, where the variance can be a function of time and/or
            x. Required if method is wls.
        conf_ints : iterable object of float
            A list with the confidence boundaries that are calculated. Valid
            values are between
            [0, 1].
        mc_sample_size : int
            Size of the monte carlo parameter set used to calculate the
            confidence interval
        ci_avg_time_flag1 : bool
            The confidence intervals differ each time step. Assumes the
            temperature varies during the measurement period. Computes the
            arithmic temporal mean. If you would like to know the confidence
            interfal of:
            (1) a single additional measurement. So you can state "if another
            measurement were to be taken, it would have this ci"
            (2) all measurements. So you can state "The temperature remained
            during the entire measurement period between these ci bounds".
            Adds "tmpw" + '_avg1' and "tmpw" + '_mc_avg1_var' to the
            DataStore. If `conf_ints` are set, also the confidence intervals
            `_mc_avg1` are added to the DataStore. Works independently of the
            ci_avg_time_flag2 and ci_avg_x_flag.
        ci_avg_time_flag2 : bool
            The confidence intervals differ each time step. Assumes the
            temperature remains constant during the measurement period.
            Computes the inverse-variance-weighted-temporal-mean temperature
            and its uncertainty.
            If you would like to know the confidence interfal of:
            (1) I want to estimate a background temperature with confidence
            intervals. I hereby assume the temperature does not change over
            time and average all measurements to get a better estimate of the
            background temperature.
            Adds "tmpw" + '_avg2' and "tmpw" + '_mc_avg2_var' to the
            DataStore. If `conf_ints` are set, also the confidence intervals
            `_mc_avg2` are added to the DataStore. Works independently of the
            ci_avg_time_flag1 and ci_avg_x_flag.
        ci_avg_time_sel : slice
            Compute ci_avg_time_flag1 and ci_avg_time_flag2 using only a
            selection of the data
        ci_avg_time_isel : iterable of int
            Compute ci_avg_time_flag1 and ci_avg_time_flag2 using only a
            selection of the data
        ci_avg_x_flag1 : bool
            The confidence intervals differ at each location. Assumes the
            temperature varies over `x` and over time. Computes the
            arithmic spatial mean. If you would like to know the confidence
            interfal of:
            (1) a single additional measurement location. So you can state "if
            another measurement location were to be taken,
            it would have this ci"
            (2) all measurement locations. So you can state "The temperature
            along the fiber remained between these ci bounds".
            Adds "tmpw" + '_avgx1' and "tmpw" + '_mc_avgx1_var' to the
            DataStore. If `conf_ints` are set, also the confidence intervals
            `_mc_avgx1` are added to the DataStore. Works independently of the
            ci_avg_time_flag1, ci_avg_time_flag2 and ci_avg_x2_flag.
        ci_avg_x_flag2 : bool
            The confidence intervals differ at each location. Assumes the
            temperature is the same at each location but varies over time.
            Computes the inverse-variance-weighted-spatial-mean temperature
            and its uncertainty.
            If you would like to know the confidence interfal of:
            (1) I have put a lot of fiber in water, and I know that the
            temperature variation in the water is much smaller than along
            other parts of the fiber. And I would like to average the
            measurements from multiple locations to improve the estimated
            temperature.
            Adds "tmpw" + '_avg2' and "tmpw" + '_mc_avg2_var' to the
            DataStore. If `conf_ints` are set, also the confidence intervals
            `_mc_avg2` are added to the DataStore. Works independently of the
            ci_avg_time_flag1 and ci_avg_x_flag.
        ci_avg_x_sel : slice
            Compute ci_avg_time_flag1 and ci_avg_time_flag2 using only a
            selection of the data
        ci_avg_x_isel : iterable of int
            Compute ci_avg_time_flag1 and ci_avg_time_flag2 using only a
            selection of the data
        var_only_sections : bool
            useful if using the ci_avg_x_flag. Only calculates the var over the
            sections, so that the values can be compared with accuracy along the
            reference sections. Where the accuracy is the variance of the
            residuals between the estimated temperature and temperature of the
            water baths.
        da_random_state
            For testing purposes. Similar to random seed. The seed for dask.
            Makes random not so random. To produce reproducable results for
            testing environments.
        mc_remove_set_flag : bool
            Remove the monte carlo data set, from which the CI and the
            variance are calculated.
        reduce_memory_usage : bool
            Use less memory but at the expense of longer computation time

        Returns
        -------

        """
        self.check_deprecated_kwargs(kwargs)

        if var_only_sections is not None:
            raise NotImplementedError()

        self.conf_int_single_ended(
            p_val=p_val,
            p_cov=p_cov,
            st_var=st_var,
            ast_var=ast_var,
            conf_ints=None,
            mc_sample_size=mc_sample_size,
            da_random_state=da_random_state,
            mc_remove_set_flag=False,
            reduce_memory_usage=reduce_memory_usage,
            **kwargs)

        if ci_avg_time_sel is not None:
            time_dim2 = 'time' + '_avg'
            x_dim2 = 'x'
            self.coords[time_dim2] = (
                (time_dim2,),
                self['time'].sel(**{
                    'time': ci_avg_time_sel}).data)
            self['tmpf_avgsec'] = (
                ('x', time_dim2),
                self["tmpf"].sel(**{
                    'time': ci_avg_time_sel}).data)
            self['tmpf_mc_set'] = (
                ('mc', 'x', time_dim2),
                self["tmpf"
                     + '_mc_set'].sel(**{
                         'time': ci_avg_time_sel}).data)

        elif ci_avg_time_isel is not None:
            time_dim2 = 'time' + '_avg'
            x_dim2 = 'x'
            self.coords[time_dim2] = (
                (time_dim2,),
                self['time'].isel(**{
                    'time': ci_avg_time_isel}).data)
            self['tmpf_avgsec'] = (
                ('x', time_dim2),
                self["tmpf"].isel(**{
                    'time': ci_avg_time_isel}).data)
            self['tmpf_mc_set'] = (
                ('mc', 'x', time_dim2),
                self["tmpf"
                     + '_mc_set'].isel(**{
                         'time': ci_avg_time_isel}).data)

        elif ci_avg_x_sel is not None:
            time_dim2 = 'time'
            x_dim2 = 'x_avg'
            self.coords[x_dim2] = ((x_dim2,), self.x.sel(x=ci_avg_x_sel).data)
            self['tmpf_avgsec'] = (
                (x_dim2, 'time'), self["tmpf"].sel(x=ci_avg_x_sel).data)
            self['tmpf_mc_set'] = (
                ('mc', x_dim2, 'time'),
                self['tmpf_mc_set'].sel(x=ci_avg_x_sel).data)

        elif ci_avg_x_isel is not None:
            time_dim2 = 'time'
            x_dim2 = 'x_avg'
            self.coords[x_dim2] = (
                (x_dim2,), self.x.isel(x=ci_avg_x_isel).data)
            self['tmpf_avgsec'] = (
                (x_dim2, time_dim2),
                self["tmpf"].isel(x=ci_avg_x_isel).data)
            self['tmpf_mc_set'] = (
                ('mc', x_dim2, time_dim2),
                self['tmpf_mc_set'].isel(x=ci_avg_x_isel).data)
        else:
            self['tmpf_avgsec'] = self["tmpf"]
            x_dim2 = 'x'
            time_dim2 = 'time'

        # subtract the mean temperature
        q = self['tmpf_mc_set'] - self['tmpf_avgsec']
        self['tmpf_mc' + '_avgsec_var'] = (
            q.var(dim='mc', ddof=1))

        if ci_avg_x_flag1:
            # unweighted mean
            self['tmpf_avgx1'] = self["tmpf"
                                               + '_avgsec'].mean(dim=x_dim2)

            q = self['tmpf_mc_set'] - self['tmpf_avgsec']
            qvar = q.var(dim=['mc', x_dim2], ddof=1)
            self['tmpf_mc_avgx1_var'] = qvar

            if conf_ints:
                new_chunks = (
                    len(conf_ints), self['tmpf_mc_set'].chunks[2])
                avg_axis = self['tmpf_mc_set'].get_axis_num(
                    ['mc', x_dim2])
                q = self['tmpf_mc_set'].data.map_blocks(
                    lambda x: np.percentile(x, q=conf_ints, axis=avg_axis),
                    chunks=new_chunks,  #
                    drop_axis=avg_axis,
                    # avg dimensions are dropped from input arr
                    new_axis=0)  # The new CI dim is added as firsaxis

                self['tmpf_mc_avgx1'] = (('CI', time_dim2), q)

        if ci_avg_x_flag2:
            q = self['tmpf_mc_set'] - self['tmpf_avgsec']

            qvar = q.var(dim=['mc'], ddof=1)

            # Inverse-variance weighting
            avg_x_var = 1 / (1 / qvar).sum(dim=x_dim2)

            self['tmpf_mc_avgx2_var'] = avg_x_var

            self["tmpf"
                 + '_mc_avgx2_set'] = (self['tmpf_mc_set']
                                       / qvar).sum(dim=x_dim2) * avg_x_var
            self["tmpf"
                 + '_avgx2'] = self["tmpf"
                                    + '_mc_avgx2_set'].mean(dim='mc')

            if conf_ints:
                new_chunks = (
                    len(conf_ints), self['tmpf_mc_set'].chunks[2])
                avg_axis_avgx = self['tmpf_mc_set'].get_axis_num('mc')

                qq = self['tmpf_mc_avgx2_set'].data.map_blocks(
                    lambda x: np.percentile(
                        x, q=conf_ints, axis=avg_axis_avgx),
                    chunks=new_chunks,  #
                    drop_axis=avg_axis_avgx,
                    # avg dimensions are dropped from input arr
                    new_axis=0,
                    dtype=float)  # The new CI dimension is added as
                # firsaxis
                self['tmpf_mc_avgx2'] = (('CI', time_dim2), qq)

        if ci_avg_time_flag1 is not None:
            # unweighted mean
            self['tmpf_avg1'] = self["tmpf"
                                              + '_avgsec'].mean(dim=time_dim2)

            q = self['tmpf_mc_set'] - self['tmpf_avgsec']
            qvar = q.var(dim=['mc', time_dim2], ddof=1)
            self['tmpf_mc_avg1_var'] = qvar

            if conf_ints:
                new_chunks = (
                    len(conf_ints), self['tmpf_mc_set'].chunks[1])
                avg_axis = self['tmpf_mc_set'].get_axis_num(
                    ['mc', time_dim2])
                q = self['tmpf_mc_set'].data.map_blocks(
                    lambda x: np.percentile(x, q=conf_ints, axis=avg_axis),
                    chunks=new_chunks,  #
                    drop_axis=avg_axis,
                    # avg dimensions are dropped from input arr
                    new_axis=0)  # The new CI dim is added as firsaxis

                self['tmpf_mc_avg1'] = (('CI', x_dim2), q)

        if ci_avg_time_flag2:
            q = self['tmpf_mc_set'] - self['tmpf_avgsec']

            qvar = q.var(dim=['mc'], ddof=1)

            # Inverse-variance weighting
            avg_time_var = 1 / (1 / qvar).sum(dim=time_dim2)

            self['tmpf_mc_avg2_var'] = avg_time_var

            self["tmpf"
                 + '_mc_avg2_set'] = (self['tmpf_mc_set'] / qvar).sum(
                     dim=time_dim2) * avg_time_var
            self['tmpf_avg2'] = self["tmpf"
                                              + '_mc_avg2_set'].mean(dim='mc')

            if conf_ints:
                new_chunks = (
                    len(conf_ints), self['tmpf_mc_set'].chunks[1])
                avg_axis_avg2 = self['tmpf_mc_set'].get_axis_num('mc')

                qq = self['tmpf_mc_avg2_set'].data.map_blocks(
                    lambda x: np.percentile(
                        x, q=conf_ints, axis=avg_axis_avg2),
                    chunks=new_chunks,  #
                    drop_axis=avg_axis_avg2,
                    # avg dimensions are dropped from input arr
                    new_axis=0,
                    dtype=float)  # The new CI dimension is added as
                # firsaxis
                self['tmpf_mc_avg2'] = (('CI', x_dim2), qq)
        # Clean up the garbage. All arrays with a Monte Carlo dimension.
        if mc_remove_set_flag:
            remove_mc_set = [
                'r_st', 'r_ast', 'gamma_mc', 'dalpha_mc', 'c_mc', 'x_avg',
                'time_avg', 'mc', 'ta_mc_arr']
            remove_mc_set.append('tmpf_avgsec')
            remove_mc_set.append('tmpf_mc_set')
            remove_mc_set.append('tmpf_mc_avg2_set')
            remove_mc_set.append('tmpf_mc_avgx2_set')
            remove_mc_set.append('tmpf_mc_avgsec_var')

            for k in remove_mc_set:
                if k in self:
                    del self[k]
        pass

    def conf_int_double_ended(
            self,
            p_val='p_val',
            p_cov='p_cov',
            st_var=None,
            ast_var=None,
            rst_var=None,
            rast_var=None,
            conf_ints=None,
            mc_sample_size=100,
            var_only_sections=False,
            da_random_state=None,
            mc_remove_set_flag=True,
            reduce_memory_usage=False,
            **kwargs):
        """
        Estimation of the confidence intervals for the temperatures measured
        with a double-ended setup.
        Double-ended setups require four additional steps to estimate the
        confidence intervals for the temperature. First, the variances of the
        Stokes and anti-Stokes intensity measurements of the forward and
        backward channels are estimated following the steps in
        Section 4 [1]_. See `ds.variance_stokes_constant()`.
        A Normal distribution is assigned to each
        intensity measurement that is centered at the measurement and using the
        estimated variance. Second, a multi-variate Normal distribution is
        assigned to the estimated parameters using the covariance matrix from
        the calibration procedure presented in Section 6 [1]_ (`p_cov`). Third,
        Normal distributions are assigned for :math:`A` (`ds.alpha`)
        for each location
        outside of the reference sections. These distributions are centered
        around :math:`A_p` and have variance :math:`\sigma^2\left[A_p\\right]`
        given by Equations 44 and 45. Fourth, the distributions are sampled
        and :math:`T_{\mathrm{F},m,n}` and :math:`T_{\mathrm{B},m,n}` are
        computed with Equations 16 and 17, respectively. Fifth, step four is repeated to
        compute, e.g., 10,000 realizations (`mc_sample_size`) of :math:`T_{\mathrm{F},m,n}` and
        :math:`T_{\mathrm{B},m,n}` to approximate their probability density
        functions. Sixth, the standard uncertainties of
        :math:`T_{\mathrm{F},m,n}` and :math:`T_{\mathrm{B},m,n}`
        (:math:`\sigma\left[T_{\mathrm{F},m,n}\\right]` and
        :math:`\sigma\left[T_{\mathrm{B},m,n}\\right]`) are estimated with the
        standard deviation of their realizations. Seventh, for each realization
        :math:`i` the temperature :math:`T_{m,n,i}` is computed as the weighted
        average of :math:`T_{\mathrm{F},m,n,i}` and
        :math:`T_{\mathrm{B},m,n,i}`:

        .. math::

            T_{m,n,i} =\
            \sigma^2\left[T_{m,n}\\right]\left({\\frac{T_{\mathrm{F},m,n,i}}{\
            \sigma^2\left[T_{\mathrm{F},m,n}\\right]} +\
            \\frac{T_{\mathrm{B},m,n,i}}{\
            \sigma^2\left[T_{\mathrm{B},m,n}\\right]}}\\right)

        where

        .. math::

            \sigma^2\left[T_{m,n}\\right] = \\frac{1}{1 /\
            \sigma^2\left[T_{\mathrm{F},m,n}\\right] + 1 /\
            \sigma^2\left[T_{\mathrm{B},m,n}\\right]}

        The best estimate of the temperature :math:`T_{m,n}` is computed
        directly from the best estimates of :math:`T_{\mathrm{F},m,n}` and
        :math:`T_{\mathrm{B},m,n}` as:

        .. math::
            T_{m,n} =\
            \sigma^2\left[T_{m,n}\\right]\left({\\frac{T_{\mathrm{F},m,n}}{\
            \sigma^2\left[T_{\mathrm{F},m,n}\\right]} + \\frac{T_{\mathrm{B},m,n}}{\
            \sigma^2\left[T_{\mathrm{B},m,n}\\right]}}\\right)

        Alternatively, the best estimate of :math:`T_{m,n}` can be approximated
        with the mean of the :math:`T_{m,n,i}` values. Finally, the 95\%
        confidence interval for :math:`T_{m,n}` are estimated with the 2.5\% and
        97.5\% percentiles of :math:`T_{m,n,i}`.

        Parameters
        ----------
        p_val : array-like, optional
            Define `p_val`, `p_var`, `p_cov` if you used an external function
            for calibration. Has size `1 + 2 * nt + nx + 2 * nt * nta`.
            First value is :math:`\gamma`, then `nt` times
            :math:`D_\mathrm{F}`, then `nt` times
            :math:`D_\mathrm{B}`, then for each location :math:`D_\mathrm{B}`,
            then for each connector that introduces directional attenuation two
            parameters per time step.
        p_cov : array-like, optional
            The covariances of `p_val`. Square matrix.
            If set to False, no uncertainty in the parameters is propagated
            into the confidence intervals. Similar to the spec sheets of the DTS
            manufacturers. And similar to passing an array filled with zeros.
        st_var, ast_var, rst_var, rast_var : float, callable, array-like, optional
            The variance of the measurement noise of the Stokes signals in the
            forward direction. If `float` the variance of the noise from the
            Stokes detector is described with a single value.
            If `callable` the variance of the noise from the Stokes detector is
            a function of the intensity, as defined in the callable function.
            Or manually define a variance with a DataArray of the shape
            `ds.st.shape`, where the variance can be a function of time and/or
            x. Required if method is wls.
        conf_ints : iterable object of float
            A list with the confidence boundaries that are calculated. Valid
            values are between [0, 1].
        mc_sample_size : int
            Size of the monte carlo parameter set used to calculate the
            confidence interval
        var_only_sections : bool
            useful if using the ci_avg_x_flag. Only calculates the var over the
            sections, so that the values can be compared with accuracy along the
            reference sections. Where the accuracy is the variance of the
            residuals between the estimated temperature and temperature of the
            water baths.
        da_random_state
            For testing purposes. Similar to random seed. The seed for dask.
            Makes random not so random. To produce reproducable results for
            testing environments.
        mc_remove_set_flag : bool
            Remove the monte carlo data set, from which the CI and the
            variance are calculated.
        reduce_memory_usage : bool
            Use less memory but at the expense of longer computation time

        Returns
        -------

        References
        ----------
        .. [1] des Tombe, B., Schilperoort, B., & Bakker, M. (2020). Estimation
            of Temperature and Associated Uncertainty from Fiber-Optic Raman-
            Spectrum Distributed Temperature Sensing. Sensors, 20(8), 2235.
            https://doi.org/10.3390/s20082235

        """
        def create_da_ta2(no, i_splice, direction='fw', chunks=None):
            """create mask array mc, o, nt"""

            if direction == 'fw':
                arr = da.concatenate(
                    (
                        da.zeros(
                            (1, i_splice, 1),
                            chunks=((1, i_splice, 1)),
                            dtype=bool),
                        da.ones(
                            (1, no - i_splice, 1),
                            chunks=(1, no - i_splice, 1),
                            dtype=bool)),
                    axis=1).rechunk((1, chunks[1], 1))
            else:
                arr = da.concatenate(
                    (
                        da.ones(
                            (1, i_splice, 1),
                            chunks=(1, i_splice, 1),
                            dtype=bool),
                        da.zeros(
                            (1, no - i_splice, 1),
                            chunks=((1, no - i_splice, 1)),
                            dtype=bool)),
                    axis=1).rechunk((1, chunks[1], 1))
            return arr

        self.check_deprecated_kwargs(kwargs)

        if da_random_state:
            # In testing environments
            assert isinstance(da_random_state, da.random.RandomState)
            state = da_random_state
        else:
            state = da.random.RandomState()

        if conf_ints:
            assert "tmpw", 'Current implementation requires you to ' \
                               'define "tmpw" when estimating confidence ' \
                               'intervals'

        no, nt = self.st.shape
        nta = self.trans_att.size
        npar = 1 + 2 * nt + no + nt * 2 * nta  # number of parameters

        rsize = (mc_sample_size, no, nt)

        if reduce_memory_usage:
            memchunk = da.ones(
                (mc_sample_size, no, nt), chunks={
                    0: -1,
                    1: 1,
                    2: 'auto'}).chunks
        else:
            memchunk = da.ones(
                (mc_sample_size, no, nt), chunks={
                    0: -1,
                    1: 'auto',
                    2: 'auto'}).chunks

        self.coords['mc'] = range(mc_sample_size)
        if conf_ints:
            self.coords['CI'] = conf_ints

        assert isinstance(p_val, (str, np.ndarray, np.generic))
        if isinstance(p_val, str):
            p_val = self[p_val].values
        assert p_val.shape == (npar,), "Did you set 'talpha' as " \
                                       "keyword argument of the " \
                                       "conf_int_double_ended() function?"

        assert isinstance(p_cov, (str, np.ndarray, np.generic, bool))

        if isinstance(p_cov, bool) and not p_cov:
            # Exclude parameter uncertainty if p_cov == False
            gamma = p_val[0]
            d_fw = p_val[1:nt + 1]
            d_bw = p_val[1 + nt:2 * nt + 1]
            alpha = p_val[2 * nt + 1:2 * nt + 1 + no]

            self['gamma_mc'] = (tuple(), gamma)
            self['alpha_mc'] = (('x',), alpha)
            self['df_mc'] = (('time',), d_fw)
            self['db_mc'] = (('time',), d_bw)

            if nta:
                ta = p_val[2 * nt + 1 + no:].reshape((nt, 2, nta), order='F')
                ta_fw = ta[:, 0, :]
                ta_bw = ta[:, 1, :]

                ta_fw_arr = np.zeros((no, nt))
                for tai, taxi in zip(ta_fw.T, self.coords["trans_att"].values):
                    ta_fw_arr[self.x.values >= taxi] = \
                        ta_fw_arr[self.x.values >= taxi] + tai

                ta_bw_arr = np.zeros((no, nt))
                for tai, taxi in zip(ta_bw.T, self.coords["trans_att"].values):
                    ta_bw_arr[self.x.values < taxi] = \
                        ta_bw_arr[self.x.values < taxi] + tai

                self['talpha_fw_mc'] = (('x', 'time'), ta_fw_arr)
                self['talpha_bw_mc'] = (('x', 'time'), ta_bw_arr)

        elif isinstance(p_cov, bool) and p_cov:
            raise NotImplementedError(
                'Not an implemented option. Check p_cov argument')

        else:
            # WLS
            if isinstance(p_cov, str):
                p_cov = self[p_cov].values
            assert p_cov.shape == (npar, npar)

            ix_sec = self.ufunc_per_section(x_indices=True, calc_per='all')
            nx_sec = ix_sec.size
            from_i = np.concatenate(
                (
                    np.arange(1 + 2 * nt), 1 + 2 * nt + ix_sec,
                    np.arange(1 + 2 * nt + no,
                              1 + 2 * nt + no + nt * 2 * nta)))
            iox_sec1, iox_sec2 = np.meshgrid(from_i, from_i, indexing='ij')
            po_val = p_val[from_i]
            po_cov = p_cov[iox_sec1, iox_sec2]

            po_mc = sst.multivariate_normal.rvs(
                mean=po_val, cov=po_cov, size=mc_sample_size)

            gamma = po_mc[:, 0]
            d_fw = po_mc[:, 1:nt + 1]
            d_bw = po_mc[:, 1 + nt:2 * nt + 1]

            self['gamma_mc'] = (('mc',), gamma)
            self['df_mc'] = (('mc', 'time'), d_fw)
            self['db_mc'] = (('mc', 'time'), d_bw)

            # calculate alpha seperately
            alpha = np.zeros((mc_sample_size, no), dtype=float)
            alpha[:, ix_sec] = po_mc[:, 1 + 2 * nt:1 + 2 * nt + nx_sec]

            not_ix_sec = np.array([i for i in range(no) if i not in ix_sec])

            if np.any(not_ix_sec):
                not_alpha_val = p_val[2 * nt + 1 + not_ix_sec]
                not_alpha_var = p_cov[2 * nt + 1 + not_ix_sec,
                                      2 * nt + 1 + not_ix_sec]

                not_alpha_mc = np.random.normal(
                    loc=not_alpha_val,
                    scale=not_alpha_var**0.5,
                    size=(mc_sample_size, not_alpha_val.size))

                alpha[:, not_ix_sec] = not_alpha_mc

            self['alpha_mc'] = (('mc', 'x'), alpha)

            if nta:
                ta = po_mc[:, 2 * nt + 1 + nx_sec:].reshape(
                    (mc_sample_size, nt, 2, nta), order='F')
                ta_fw = ta[:, :, 0, :]
                ta_bw = ta[:, :, 1, :]

                ta_fw_arr = da.zeros(
                    (mc_sample_size, no, nt), chunks=memchunk, dtype=float)
                for tai, taxi in zip(ta_fw.swapaxes(0, 2),
                                     self.coords["trans_att"].values):
                    # iterate over the splices
                    i_splice = sum(self.x.values < taxi)
                    mask = create_da_ta2(
                        no, i_splice, direction='fw', chunks=memchunk)

                    ta_fw_arr += mask * tai.T[:, None, :]

                ta_bw_arr = da.zeros(
                    (mc_sample_size, no, nt), chunks=memchunk, dtype=float)
                for tai, taxi in zip(ta_bw.swapaxes(0, 2),
                                     self.coords["trans_att"].values):
                    i_splice = sum(self.x.values < taxi)
                    mask = create_da_ta2(
                        no, i_splice, direction='bw', chunks=memchunk)

                    ta_bw_arr += mask * tai.T[:, None, :]

                self['talpha_fw_mc'] = (('mc', 'x', 'time'), ta_fw_arr)
                self['talpha_bw_mc'] = (('mc', 'x', 'time'), ta_bw_arr)

        # Draw from the normal distributions for the Stokes intensities
        for k, st_labeli, st_vari in zip(['r_st', 'r_ast', 'r_rst', 'r_rast'],
                                         ['st', 'ast', 'rst', 'rast'],
                                         [st_var, ast_var, rst_var, rast_var]):

            # Load the mean as chunked Dask array, otherwise eats memory
            if type(self[st_labeli].data) == da.core.Array:
                loc = da.asarray(self[st_labeli].data, chunks=memchunk[1:])
            else:
                loc = da.from_array(self[st_labeli].data, chunks=memchunk[1:])

            # Make sure variance is of size (no, nt)
            if np.size(st_vari) > 1:
                if st_vari.shape == self[st_labeli].shape:
                    pass
                else:
                    st_vari = np.broadcast_to(st_vari, (no, nt))
            else:
                pass

            # Load variance as chunked Dask array, otherwise eats memory
            if type(st_vari) == da.core.Array:
                st_vari_da = da.asarray(st_vari, chunks=memchunk[1:])

            elif (callable(st_vari) and
                  type(self[st_labeli].data) == da.core.Array):
                st_vari_da = da.asarray(
                    st_vari(self[st_labeli]).data, chunks=memchunk[1:])

            elif (callable(st_vari) and
                  type(self[st_labeli].data) != da.core.Array):
                st_vari_da = da.from_array(
                    st_vari(self[st_labeli]).data, chunks=memchunk[1:])

            else:
                st_vari_da = da.from_array(st_vari, chunks=memchunk[1:])

            self[k] = (
                ('mc', 'x', 'time'),
                state.normal(
                    loc=loc,  # has chunks=memchunk[1:]
                    scale=st_vari_da**0.5,
                    size=rsize,
                    chunks=memchunk))

        for label in ["tmpf", "tmpb"]:
            if "tmpw" or label:
                if label == "tmpf":
                    if nta:
                        self['tmpf_mc_set'] = self['gamma_mc'] / (
                            np.log(self['r_st'] / self['r_ast'])
                            + self['df_mc'] + self['alpha_mc']
                            + self['talpha_fw_mc']) - 273.15
                    else:
                        self['tmpf_mc_set'] = self['gamma_mc'] / (
                            np.log(self['r_st'] / self['r_ast'])
                            + self['df_mc'] + self['alpha_mc']) - 273.15
                else:
                    if nta:
                        self['tmpb_mc_set'] = self['gamma_mc'] / (
                            np.log(self['r_rst'] / self['r_rast'])
                            + self['db_mc'] - self['alpha_mc']
                            + self['talpha_bw_mc']) - 273.15
                    else:
                        self['tmpb_mc_set'] = self['gamma_mc'] / (
                            np.log(self['r_rst'] / self['r_rast'])
                            + self['db_mc'] - self['alpha_mc']) - 273.15

                if var_only_sections:
                    # sets the values outside the reference sections to NaN
                    xi = self.ufunc_per_section(x_indices=True, calc_per='all')
                    x_mask_ = [
                        True if ix in xi else False
                        for ix in range(self.x.size)]
                    x_mask = np.reshape(x_mask_, (1, -1, 1))
                    self[label + '_mc_set'] = self[label
                                                   + '_mc_set'].where(x_mask)

                # subtract the mean temperature
                q = self[label + '_mc_set'] - self[label]
                self[label + '_mc_var'] = (q.var(dim='mc', ddof=1))

                if conf_ints:
                    new_chunks = list(self[label + '_mc_set'].chunks)
                    new_chunks[0] = (len(conf_ints),)
                    avg_axis = self[label + '_mc_set'].get_axis_num('mc')
                    q = self[label + '_mc_set'].data.map_blocks(
                        lambda x: np.percentile(x, q=conf_ints, axis=avg_axis),
                        chunks=new_chunks,  #
                        drop_axis=avg_axis,
                        # avg dimensions are dropped from input arr
                        new_axis=0)  # The new CI dimension is added as firsaxis

                    self[label + '_mc'] = (('CI', 'x', 'time'), q)

        # Weighted mean of the forward and backward
        tmpw_var = 1 / (
            1 / self['tmpf_mc_var']
            + 1 / self['tmpb_mc_var'])

        q = (
            self['tmpf_mc_set']
            / self['tmpf_mc_var']
            + self['tmpb_mc_set']
            / self['tmpb_mc_var']) * tmpw_var

        self["tmpw" + '_mc_set'] = q  #

        self["tmpw"] = \
            (self["tmpf"] /
             self['tmpf_mc_var'] +
             self["tmpb"] /
             self['tmpb_mc_var']
             ) * tmpw_var

        q = self["tmpw" + '_mc_set'] - self["tmpw"]
        self["tmpw" + '_mc_var'] = q.var(dim='mc', ddof=1)

        # Calculate the CI of the weighted MC_set
        if conf_ints:
            new_chunks_weighted = ((len(conf_ints),),) + memchunk[1:]
            avg_axis = self["tmpw" + '_mc_set'].get_axis_num('mc')
            q2 = self["tmpw" + '_mc_set'].data.map_blocks(
                lambda x: np.percentile(x, q=conf_ints, axis=avg_axis),
                chunks=new_chunks_weighted,  # Explicitly define output chunks
                drop_axis=avg_axis,  # avg dimensions are dropped
                new_axis=0,
                dtype=float)  # The new CI dimension is added as first axis
            self["tmpw" + '_mc'] = (('CI', 'x', 'time'), q2)

        # Clean up the garbage. All arrays with a Monte Carlo dimension.
        if mc_remove_set_flag:
            remove_mc_set = [
                'r_st', 'r_ast', 'r_rst', 'r_rast', 'gamma_mc', 'alpha_mc',
                'df_mc', 'db_mc']

            for i in ["tmpf", "tmpb", "tmpw"]:
                remove_mc_set.append(i + '_mc_set')

            if nta:
                remove_mc_set.append('talpha"_fw_mc')
                remove_mc_set.append('talpha"_bw_mc')

            for k in remove_mc_set:
                if k in self:
                    del self[k]
        pass

    def average_double_ended(
            self,
            p_val='p_val',
            p_cov='p_cov',
            st_var=None,
            ast_var=None,
            rst_var=None,
            rast_var=None,
            conf_ints=None,
            mc_sample_size=100,
            ci_avg_time_flag1=False,
            ci_avg_time_flag2=False,
            ci_avg_time_sel=None,
            ci_avg_time_isel=None,
            ci_avg_x_flag1=False,
            ci_avg_x_flag2=False,
            ci_avg_x_sel=None,
            ci_avg_x_isel=None,
            da_random_state=None,
            mc_remove_set_flag=True,
            reduce_memory_usage=False,
            **kwargs):
        """
        Average temperatures from double-ended setups.

        Four types of averaging are implemented. Please see Example Notebook 16.

        Parameters
        ----------
        p_val : array-like, optional
            Define `p_val`, `p_var`, `p_cov` if you used an external function
            for calibration. Has size 2 + `nt`. First value is :math:`\\gamma`,
            second is :math:`\\Delta \\alpha`, others are :math:`C` for each
            timestep.
            If set to False, no uncertainty in the parameters is propagated
            into the confidence intervals. Similar to the spec sheets of the DTS
            manufacturers. And similar to passing an array filled with zeros
        p_cov : array-like, optional
            The covariances of `p_val`.
        st_var, ast_var, rst_var, rast_var : float, callable, array-like, optional
            The variance of the measurement noise of the Stokes signals in the
            forward direction. If `float` the variance of the noise from the
            Stokes detector is described with a single value.
            If `callable` the variance of the noise from the Stokes detector is
            a function of the intensity, as defined in the callable function.
            Or manually define a variance with a DataArray of the shape
            `ds.st.shape`, where the variance can be a function of time and/or
            x. Required if method is wls.
        conf_ints : iterable object of float
            A list with the confidence boundaries that are calculated. Valid
            values are between
            [0, 1].
        mc_sample_size : int
            Size of the monte carlo parameter set used to calculate the
            confidence interval
        ci_avg_time_flag1 : bool
            The confidence intervals differ each time step. Assumes the
            temperature varies during the measurement period. Computes the
            arithmic temporal mean. If you would like to know the confidence
            interfal of:
            (1) a single additional measurement. So you can state "if another
            measurement were to be taken, it would have this ci"
            (2) all measurements. So you can state "The temperature remained
            during the entire measurement period between these ci bounds".
            Adds "tmpw" + '_avg1' and "tmpw" + '_mc_avg1_var' to the
            DataStore. If `conf_ints` are set, also the confidence intervals
            `_mc_avg1` are added to the DataStore. Works independently of the
            ci_avg_time_flag2 and ci_avg_x_flag.
        ci_avg_time_flag2 : bool
            The confidence intervals differ each time step. Assumes the
            temperature remains constant during the measurement period.
            Computes the inverse-variance-weighted-temporal-mean temperature
            and its uncertainty.
            If you would like to know the confidence interfal of:
            (1) I want to estimate a background temperature with confidence
            intervals. I hereby assume the temperature does not change over
            time and average all measurements to get a better estimate of the
            background temperature.
            Adds "tmpw" + '_avg2' and "tmpw" + '_mc_avg2_var' to the
            DataStore. If `conf_ints` are set, also the confidence intervals
            `_mc_avg2` are added to the DataStore. Works independently of the
            ci_avg_time_flag1 and ci_avg_x_flag.
        ci_avg_time_sel : slice
            Compute ci_avg_time_flag1 and ci_avg_time_flag2 using only a
            selection of the data
        ci_avg_time_isel : iterable of int
            Compute ci_avg_time_flag1 and ci_avg_time_flag2 using only a
            selection of the data
        ci_avg_x_flag1 : bool
            The confidence intervals differ at each location. Assumes the
            temperature varies over `x` and over time. Computes the
            arithmic spatial mean. If you would like to know the confidence
            interfal of:
            (1) a single additional measurement location. So you can state "if
            another measurement location were to be taken,
            it would have this ci"
            (2) all measurement locations. So you can state "The temperature
            along the fiber remained between these ci bounds".
            Adds "tmpw" + '_avgx1' and "tmpw" + '_mc_avgx1_var' to the
            DataStore. If `conf_ints` are set, also the confidence intervals
            `_mc_avgx1` are added to the DataStore. Works independently of the
            ci_avg_time_flag1, ci_avg_time_flag2 and ci_avg_x2_flag.
        ci_avg_x_flag2 : bool
            The confidence intervals differ at each location. Assumes the
            temperature is the same at each location but varies over time.
            Computes the inverse-variance-weighted-spatial-mean temperature
            and its uncertainty.
            If you would like to know the confidence interfal of:
            (1) I have put a lot of fiber in water, and I know that the
            temperature variation in the water is much smaller than along
            other parts of the fiber. And I would like to average the
            measurements from multiple locations to improve the estimated
            temperature.
            Adds "tmpw" + '_avg2' and "tmpw" + '_mc_avg2_var' to the
            DataStore. If `conf_ints` are set, also the confidence intervals
            `_mc_avg2` are added to the DataStore. Works independently of the
            ci_avg_time_flag1 and ci_avg_x_flag.
        ci_avg_x_sel : slice
            Compute ci_avg_time_flag1 and ci_avg_time_flag2 using only a
            selection of the data
        ci_avg_x_isel : iterable of int
            Compute ci_avg_time_flag1 and ci_avg_time_flag2 using only a
            selection of the data
        da_random_state
            For testing purposes. Similar to random seed. The seed for dask.
            Makes random not so random. To produce reproducable results for
            testing environments.
        mc_remove_set_flag : bool
            Remove the monte carlo data set, from which the CI and the
            variance are calculated.
        reduce_memory_usage : bool
            Use less memory but at the expense of longer computation time

        Returns
        -------

        """
        def create_da_ta2(no, i_splice, direction='fw', chunks=None):
            """create mask array mc, o, nt"""

            if direction == 'fw':
                arr = da.concatenate(
                    (
                        da.zeros(
                            (1, i_splice, 1),
                            chunks=((1, i_splice, 1)),
                            dtype=bool),
                        da.ones(
                            (1, no - i_splice, 1),
                            chunks=(1, no - i_splice, 1),
                            dtype=bool)),
                    axis=1).rechunk((1, chunks[1], 1))
            else:
                arr = da.concatenate(
                    (
                        da.ones(
                            (1, i_splice, 1),
                            chunks=(1, i_splice, 1),
                            dtype=bool),
                        da.zeros(
                            (1, no - i_splice, 1),
                            chunks=((1, no - i_splice, 1)),
                            dtype=bool)),
                    axis=1).rechunk((1, chunks[1], 1))
            return arr

        self.check_deprecated_kwargs(kwargs)

        if (ci_avg_x_flag1 or ci_avg_x_flag2) and (ci_avg_time_flag1 or
                                                   ci_avg_time_flag2):
            raise NotImplementedError(
                'Incompatible flags. Can not pick '
                'the right chunks')

        elif not (ci_avg_x_flag1 or ci_avg_x_flag2 or ci_avg_time_flag1 or
                  ci_avg_time_flag2):
            raise NotImplementedError('Pick one of the averaging options')

        else:
            pass

        self.conf_int_double_ended(
            p_val=p_val,
            p_cov=p_cov,
            st_var=st_var,
            ast_var=ast_var,
            rst_var=rst_var,
            rast_var=rast_var,
            conf_ints=None,
            mc_sample_size=mc_sample_size,
            da_random_state=da_random_state,
            mc_remove_set_flag=False,
            reduce_memory_usage=reduce_memory_usage,
            **kwargs)

        for label in ["tmpf", "tmpb"]:
            if ci_avg_time_sel is not None:
                time_dim2 = 'time' + '_avg'
                x_dim2 = 'x'
                self.coords[time_dim2] = (
                    (time_dim2,),
                    self['time'].sel(**{
                        'time': ci_avg_time_sel}).data)
                self[label + '_avgsec'] = (
                    ('x', time_dim2),
                    self[label].sel(**{
                        'time': ci_avg_time_sel}).data)
                self[label + '_mc_set'] = (
                    ('mc', 'x', time_dim2),
                    self[label + '_mc_set'].sel(**{
                        'time': ci_avg_time_sel}).data)

            elif ci_avg_time_isel is not None:
                time_dim2 = 'time' + '_avg'
                x_dim2 = 'x'
                self.coords[time_dim2] = (
                    (time_dim2,),
                    self['time'].isel(**{
                        'time': ci_avg_time_isel}).data)
                self[label + '_avgsec'] = (
                    ('x', time_dim2),
                    self[label].isel(**{
                        'time': ci_avg_time_isel}).data)
                self[label + '_mc_set'] = (
                    ('mc', 'x', time_dim2),
                    self[label
                         + '_mc_set'].isel(**{
                             'time': ci_avg_time_isel}).data)

            elif ci_avg_x_sel is not None:
                time_dim2 = 'time'
                x_dim2 = 'x_avg'
                self.coords[x_dim2] = (
                    (x_dim2,), self.x.sel(x=ci_avg_x_sel).data)
                self[label + '_avgsec'] = (
                    (x_dim2, 'time'), self[label].sel(x=ci_avg_x_sel).data)
                self[label + '_mc_set'] = (
                    ('mc', x_dim2, 'time'),
                    self[label + '_mc_set'].sel(x=ci_avg_x_sel).data)

            elif ci_avg_x_isel is not None:
                time_dim2 = 'time'
                x_dim2 = 'x_avg'
                self.coords[x_dim2] = (
                    (x_dim2,), self.x.isel(x=ci_avg_x_isel).data)
                self[label + '_avgsec'] = (
                    (x_dim2, time_dim2),
                    self[label].isel(x=ci_avg_x_isel).data)
                self[label + '_mc_set'] = (
                    ('mc', x_dim2, time_dim2),
                    self[label + '_mc_set'].isel(x=ci_avg_x_isel).data)
            else:
                self[label + '_avgsec'] = self[label]
                x_dim2 = 'x'
                time_dim2 = 'time'

            memchunk = self[label + '_mc_set'].chunks

            # subtract the mean temperature
            q = self[label + '_mc_set'] - self[label + '_avgsec']
            self[label + '_mc' + '_avgsec_var'] = (
                q.var(dim='mc', ddof=1))

            if ci_avg_x_flag1:
                # unweighted mean
                self[label + '_avgx1'] = self[label
                                              + '_avgsec'].mean(dim=x_dim2)

                q = self[label + '_mc_set'] - self[label + '_avgsec']
                qvar = q.var(dim=['mc', x_dim2], ddof=1)
                self[label + '_mc_avgx1_var'] = qvar

                if conf_ints:
                    new_chunks = (
                        len(conf_ints), self[label + '_mc_set'].chunks[2])
                    avg_axis = self[label + '_mc_set'].get_axis_num(
                        ['mc', x_dim2])
                    q = self[label + '_mc_set'].data.map_blocks(
                        lambda x: np.percentile(x, q=conf_ints, axis=avg_axis),
                        chunks=new_chunks,  #
                        drop_axis=avg_axis,
                        # avg dimensions are dropped from input arr
                        new_axis=0)  # The new CI dim is added as firsaxis

                    self[label + '_mc_avgx1'] = (('CI', time_dim2), q)

            if ci_avg_x_flag2:
                q = self[label + '_mc_set'] - self[label + '_avgsec']

                qvar = q.var(dim=['mc'], ddof=1)

                # Inverse-variance weighting
                avg_x_var = 1 / (1 / qvar).sum(dim=x_dim2)

                self[label + '_mc_avgx2_var'] = avg_x_var

                self[label
                     + '_mc_avgx2_set'] = (self[label + '_mc_set']
                                           / qvar).sum(dim=x_dim2) * avg_x_var
                self[label + '_avgx2'] = self[label + '_mc_avgx2_set'].mean(
                    dim='mc')

                if conf_ints:
                    new_chunks = (
                        len(conf_ints), self[label + '_mc_set'].chunks[2])
                    avg_axis_avgx = self[label + '_mc_set'].get_axis_num('mc')

                    qq = self[label + '_mc_avgx2_set'].data.map_blocks(
                        lambda x: np.percentile(
                            x, q=conf_ints, axis=avg_axis_avgx),
                        chunks=new_chunks,  #
                        drop_axis=avg_axis_avgx,
                        # avg dimensions are dropped from input arr
                        new_axis=0,
                        dtype=float)  # The new CI dimension is added as
                    # firsaxis
                    self[label + '_mc_avgx2'] = (('CI', time_dim2), qq)

            if ci_avg_time_flag1 is not None:
                # unweighted mean
                self[label + '_avg1'] = self[label
                                             + '_avgsec'].mean(dim=time_dim2)

                q = self[label + '_mc_set'] - self[label + '_avgsec']
                qvar = q.var(dim=['mc', time_dim2], ddof=1)
                self[label + '_mc_avg1_var'] = qvar

                if conf_ints:
                    new_chunks = (
                        len(conf_ints), self[label + '_mc_set'].chunks[1])
                    avg_axis = self[label + '_mc_set'].get_axis_num(
                        ['mc', time_dim2])
                    q = self[label + '_mc_set'].data.map_blocks(
                        lambda x: np.percentile(x, q=conf_ints, axis=avg_axis),
                        chunks=new_chunks,  #
                        drop_axis=avg_axis,
                        # avg dimensions are dropped from input arr
                        new_axis=0)  # The new CI dim is added as firsaxis

                    self[label + '_mc_avg1'] = (('CI', x_dim2), q)

            if ci_avg_time_flag2:
                q = self[label + '_mc_set'] - self[label + '_avgsec']

                qvar = q.var(dim=['mc'], ddof=1)

                # Inverse-variance weighting
                avg_time_var = 1 / (1 / qvar).sum(dim=time_dim2)

                self[label + '_mc_avg2_var'] = avg_time_var

                self[label
                     + '_mc_avg2_set'] = (self[label + '_mc_set'] / qvar).sum(
                         dim=time_dim2) * avg_time_var
                self[label + '_avg2'] = self[label
                                             + '_mc_avg2_set'].mean(dim='mc')

                if conf_ints:
                    new_chunks = (
                        len(conf_ints), self[label + '_mc_set'].chunks[1])
                    avg_axis_avg2 = self[label + '_mc_set'].get_axis_num('mc')

                    qq = self[label + '_mc_avg2_set'].data.map_blocks(
                        lambda x: np.percentile(
                            x, q=conf_ints, axis=avg_axis_avg2),
                        chunks=new_chunks,  #
                        drop_axis=avg_axis_avg2,
                        # avg dimensions are dropped from input arr
                        new_axis=0,
                        dtype=float)  # The new CI dimension is added as
                    # firsaxis
                    self[label + '_mc_avg2'] = (('CI', x_dim2), qq)

        # Weighted mean of the forward and backward
        tmpw_var = 1 / (
            1 / self['tmpf_mc' + '_avgsec_var']
            + 1 / self['tmpb_mc' + '_avgsec_var'])

        q = (
            self['tmpf_mc_set']
            / self['tmpf_mc' + '_avgsec_var']
            + self['tmpb_mc_set']
            / self['tmpb_mc' + '_avgsec_var']) * tmpw_var

        self["tmpw" + '_mc_set'] = q  #

        # self["tmpw"] = self["tmpw" + '_mc_set'].mean(dim='mc')
        self["tmpw" + '_avgsec'] = \
            (self['tmpf_avgsec'] /
             self['tmpf_mc' + '_avgsec_var'] +
             self['tmpb_avgsec'] /
             self['tmpb_mc' + '_avgsec_var']
             ) * tmpw_var

        q = self["tmpw" + '_mc_set'] - self["tmpw" + '_avgsec']
        self["tmpw" + '_mc' + '_avgsec_var'] = q.var(
            dim='mc', ddof=1)

        if ci_avg_time_flag1:
            self["tmpw" + '_avg1'] = \
                self["tmpw" + '_avgsec'].mean(dim=time_dim2)

            self["tmpw" + '_mc_avg1_var'] = \
                self["tmpw" + '_mc_set'].var(dim=['mc', time_dim2])

            if conf_ints:
                new_chunks_weighted = ((len(conf_ints),),) + (memchunk[1],)
                avg_axis = self["tmpw" + '_mc_set'].get_axis_num(
                    ['mc', time_dim2])
                q2 = self["tmpw" + '_mc_set'].data.map_blocks(
                    lambda x: np.percentile(x, q=conf_ints, axis=avg_axis),
                    chunks=new_chunks_weighted,
                    # Explicitly define output chunks
                    drop_axis=avg_axis,  # avg dimensions are dropped
                    new_axis=0,
                    dtype=float)  # The new CI dimension is added as
                # first axis
                self["tmpw" + '_mc_avg1'] = (('CI', x_dim2), q2)

        if ci_avg_time_flag2:
            tmpw_var_avg2 = 1 / (
                1 / self['tmpf_mc_avg2_var']
                + 1 / self['tmpb_mc_avg2_var'])

            q = (self['tmpf_mc_avg2_set'] /
                 self['tmpf_mc_avg2_var'] +
                 self['tmpb_mc_avg2_set'] /
                 self['tmpb_mc_avg2_var']) * \
                tmpw_var_avg2

            self["tmpw" + '_mc_avg2_set'] = q  #

            self["tmpw" + '_avg2'] = \
                (self['tmpf_avg2'] /
                 self['tmpf_mc_avg2_var'] +
                 self['tmpb_avg2'] /
                 self['tmpb_mc_avg2_var']
                 ) * tmpw_var_avg2

            self["tmpw" + '_mc_avg2_var'] = \
                tmpw_var_avg2

            if conf_ints:
                # We first need to know the x-dim-chunk-size
                new_chunks_weighted = ((len(conf_ints),),) + (memchunk[1],)
                avg_axis_avg2 = self["tmpw"
                                     + '_mc_avg2_set'].get_axis_num('mc')
                q2 = self["tmpw" + '_mc_avg2_set'].data.map_blocks(
                    lambda x: np.percentile(
                        x, q=conf_ints, axis=avg_axis_avg2),
                    chunks=new_chunks_weighted,
                    # Explicitly define output chunks
                    drop_axis=avg_axis_avg2,  # avg dimensions are dropped
                    new_axis=0,
                    dtype=float)  # The new CI dimension is added as firstax
                self["tmpw" + '_mc_avg2'] = (('CI', x_dim2), q2)

        if ci_avg_x_flag1:
            self["tmpw" + '_avgx1'] = \
                self["tmpw" + '_avgsec'].mean(dim=x_dim2)

            self["tmpw" + '_mc_avgx1_var'] = \
                self["tmpw" + '_mc_set'].var(dim=x_dim2)

            if conf_ints:
                new_chunks_weighted = ((len(conf_ints),),) + (memchunk[2],)
                avg_axis = self["tmpw" + '_mc_set'].get_axis_num(
                    ['mc', x_dim2])
                q2 = self["tmpw" + '_mc_set'].data.map_blocks(
                    lambda x: np.percentile(x, q=conf_ints, axis=avg_axis),
                    chunks=new_chunks_weighted,
                    # Explicitly define output chunks
                    drop_axis=avg_axis,  # avg dimensions are dropped
                    new_axis=0,
                    dtype=float)  # The new CI dimension is added as
                # first axis
                self["tmpw" + '_mc_avgx1'] = (('CI', time_dim2), q2)

        if ci_avg_x_flag2:
            tmpw_var_avgx2 = 1 / (
                1 / self['tmpf_mc_avgx2_var']
                + 1 / self['tmpb_mc_avgx2_var'])

            q = (self['tmpf_mc_avgx2_set'] /
                 self['tmpf_mc_avgx2_var'] +
                 self['tmpb_mc_avgx2_set'] /
                 self['tmpb_mc_avgx2_var']) * \
                tmpw_var_avgx2

            self["tmpw" + '_mc_avgx2_set'] = q  #

            self["tmpw" + '_avgx2'] = \
                (self['tmpf_avgx2'] /
                 self['tmpf_mc_avgx2_var'] +
                 self['tmpb_avgx2'] /
                 self['tmpb_mc_avgx2_var']
                 ) * tmpw_var_avgx2

            self["tmpw" + '_mc_avgx2_var'] = \
                tmpw_var_avgx2

            if conf_ints:
                # We first need to know the x-dim-chunk-size
                new_chunks_weighted = ((len(conf_ints),),) + (memchunk[2],)
                avg_axis_avgx2 = self["tmpw"
                                      + '_mc_avgx2_set'].get_axis_num('mc')
                q2 = self["tmpw" + '_mc_avgx2_set'].data.map_blocks(
                    lambda x: np.percentile(
                        x, q=conf_ints, axis=avg_axis_avgx2),
                    chunks=new_chunks_weighted,
                    # Explicitly define output chunks
                    drop_axis=avg_axis_avgx2,  # avg dimensions are dropped
                    new_axis=0,
                    dtype=float)  # The new CI dimension is added as firstax
                self["tmpw" + '_mc_avgx2'] = (('CI', time_dim2), q2)

        # Clean up the garbage. All arrays with a Monte Carlo dimension.
        if mc_remove_set_flag:
            remove_mc_set = [
                'r_st', 'r_ast', 'r_rst', 'r_rast', 'gamma_mc', 'alpha_mc',
                'df_mc', 'db_mc', 'x_avg', 'time_avg', 'mc']

            for i in ["tmpf", "tmpb", "tmpw"]:
                remove_mc_set.append(i + '_avgsec')
                remove_mc_set.append(i + '_mc_set')
                remove_mc_set.append(i + '_mc_avg2_set')
                remove_mc_set.append(i + '_mc_avgx2_set')
                remove_mc_set.append(i + '_mc_avgsec_var')

            if self.trans_att.size:
                remove_mc_set.append('talpha"_fw_mc')
                remove_mc_set.append('talpha"_bw_mc')

            for k in remove_mc_set:
                if k in self:
                    del self[k]
        pass

    def temperature_residuals(self, label=None, sections=None):
        """
        Compute the temperature residuals, between the known temperature of the
        reference sections and the DTS temperature.

        Parameters
        ----------
        label : str
            The key of the temperature DataArray
        sections : Dict[str, List[slice]], optional
            If `None` is supplied, `ds.sections` is used. Define calibration
            sections. Each section requires a reference temperature time series,
            such as the temperature measured by an external temperature sensor.
            They should already be part of the DataStore object. `sections`
            is defined with a dictionary with its keywords of the
            names of the reference temperature time series. Its values are
            lists of slice objects, where each slice object is a fiber stretch
            that has the reference temperature. Afterwards, `sections` is stored
            under `ds.sections`.

        Returns
        -------
        resid_da : xarray.DataArray
            The residuals as DataArray
        """
        resid_temp = self.ufunc_per_section(
            sections=sections, label=label, temp_err=True, calc_per='all')
        resid_x = self.ufunc_per_section(
            sections=sections, label='x', calc_per='all')

        resid_ix = np.array(
            [np.argmin(np.abs(ai - self.x.data)) for ai in resid_x])

        resid_sorted = np.full(shape=self[label].shape, fill_value=np.nan)
        resid_sorted[resid_ix, :] = resid_temp
        resid_da = xr.DataArray(
            data=resid_sorted,
            dims=('x', 'time'),
            coords={
                'x': self.x,
                'time': self.time})
        return resid_da

    def ufunc_per_section(
            self,
            sections=None,
            func=None,
            label=None,
            subtract_from_label=None,
            temp_err=False,
            x_indices=False,
            ref_temp_broadcasted=False,
            calc_per='stretch',
            **func_kwargs):
        """
        User function applied to parts of the cable. Super useful,
        many options and slightly
        complicated.

        The function `func` is taken over all the timesteps and calculated
        per `calc_per`. This
        is returned as a dictionary

        Parameters
        ----------
        sections : Dict[str, List[slice]], optional
            If `None` is supplied, `ds.sections` is used. Define calibration
            sections. Each section requires a reference temperature time series,
            such as the temperature measured by an external temperature sensor.
            They should already be part of the DataStore object. `sections`
            is defined with a dictionary with its keywords of the
            names of the reference temperature time series. Its values are
            lists of slice objects, where each slice object is a fiber stretch
            that has the reference temperature. Afterwards, `sections` is stored
            under `ds.sections`.
        func : callable, str
            A numpy function, or lambda function to apple to each 'calc_per'.
        label
        subtract_from_label
        temp_err : bool
            The argument of the function is label minus the reference
            temperature.
        x_indices : bool
            To retreive an integer array with the indices of the
            x-coordinates in the section/stretch. The indices are sorted.
        ref_temp_broadcasted : bool
        calc_per : {'all', 'section', 'stretch'}
        func_kwargs : dict
            Dictionary with options that are passed to func

        TODO: Spend time on creating a slice instead of appendng everything\
        to a list and concatenating after.


        Returns
        -------

        Examples
        --------

        1. Calculate the variance of the residuals in the along ALL the\
        reference sections wrt the temperature of the water baths

        >>> tmpf_var = d.ufunc_per_section(
        >>>     func='var',
        >>>     calc_per='all',
        >>>     label='tmpf',
        >>>     temp_err=True)

        2. Calculate the variance of the residuals in the along PER\
        reference section wrt the temperature of the water baths

        >>> tmpf_var = d.ufunc_per_section(
        >>>     func='var',
        >>>     calc_per='stretch',
        >>>     label='tmpf',
        >>>     temp_err=True)

        3. Calculate the variance of the residuals in the along PER\
        water bath wrt the temperature of the water baths

        >>> tmpf_var = d.ufunc_per_section(
        >>>     func='var',
        >>>     calc_per='section',
        >>>     label='tmpf',
        >>>     temp_err=True)

        4. Obtain the coordinates of the measurements per section

        >>> locs = d.ufunc_per_section(
        >>>     func=None,
        >>>     label='x',
        >>>     temp_err=False,
        >>>     ref_temp_broadcasted=False,
        >>>     calc_per='stretch')

        5. Number of observations per stretch

        >>> nlocs = d.ufunc_per_section(
        >>>     func=len,
        >>>     label='x',
        >>>     temp_err=False,
        >>>     ref_temp_broadcasted=False,
        >>>     calc_per='stretch')

        6. broadcast the temperature of the reference sections to\
        stretch/section/all dimensions. The value of the reference\
        temperature (a timeseries) is broadcasted to the shape of self[\
        label]. The self[label] is not used for anything else.

        >>> temp_ref = d.ufunc_per_section(
        >>>     label='st',
        >>>     ref_temp_broadcasted=True,
        >>>     calc_per='all')

        7. x-coordinate index

        >>> ix_loc = d.ufunc_per_section(x_indices=True)


        Note
        ----
        If `self[label]` or `self[subtract_from_label]` is a Dask array, a Dask
        array is returned else a numpy array is returned
        """
        if sections is None:
            sections = self.sections

        if not func:

            def func(a):
                """

                Parameters
                ----------
                a

                Returns
                -------

                """
                return a

        elif isinstance(func, str) and func == 'var':

            def func(a):
                """

                Parameters
                ----------
                a

                Returns
                -------

                """
                return np.var(a, ddof=1)

        else:
            assert callable(func)

        assert calc_per in ['all', 'section', 'stretch']

        if not x_indices and \
            ((label and hasattr(self[label].data, 'chunks')) or
             (subtract_from_label and hasattr(self[subtract_from_label].data,
                                              'chunks'))):
            concat = da.concatenate
        else:
            concat = np.concatenate

        out = dict()

        for k, section in sections.items():
            out[k] = []
            for stretch in section:
                if x_indices:
                    assert not subtract_from_label
                    assert not temp_err
                    assert not ref_temp_broadcasted
                    # so it is slicable with x-indices
                    self['_x_indices'] = self.x.astype(int) * 0 + \
                        np.arange(self.x.size)
                    arg1 = self['_x_indices'].sel(x=stretch).data
                    del self['_x_indices']

                else:
                    arg1 = self[label].sel(x=stretch).data

                if subtract_from_label:
                    # calculate std wrt other series
                    # check_dims(self, [subtract_from_label],
                    #            correct_dims=('x', 'time'))

                    assert not temp_err

                    arg2 = self[subtract_from_label].sel(x=stretch).data
                    out[k].append(arg1 - arg2)

                elif temp_err:
                    # calculate std wrt reference temperature of the
                    # corresponding bath
                    arg2 = self[k].data
                    out[k].append(arg1 - arg2)

                elif ref_temp_broadcasted:
                    assert not temp_err
                    assert not subtract_from_label

                    arg2 = da.broadcast_to(self[k].data, arg1.shape)
                    out[k].append(arg2)

                else:
                    # calculate std wrt mean value
                    out[k].append(arg1)

            if calc_per == 'stretch':
                out[k] = [func(argi, **func_kwargs) for argi in out[k]]

            elif calc_per == 'section':
                # flatten the out_dict to sort them
                start = [i.start for i in section]
                i_sorted = np.argsort(start)
                out_flat_sort = [out[k][i] for i in i_sorted]
                out[k] = func(concat(out_flat_sort), **func_kwargs)

        if calc_per == 'all':
            # flatten the out_dict to sort them
            start = [
                item.start
                for sublist in sections.values()
                for item in sublist]
            i_sorted = np.argsort(start)
            out_flat = [item for sublist in out.values() for item in sublist]
            out_flat_sort = [out_flat[i] for i in i_sorted]
            out = func(concat(out_flat_sort, axis=0), **func_kwargs)

            if (hasattr(out, 'chunks') and len(out.chunks) > 0 and
                    'x' in self[label].dims):
                # also sum the chunksize in the x dimension
                # first find out where the x dim is
                ixdim = self[label].dims.index('x')
                c_old = out.chunks
                c_new = list(c_old)
                c_new[ixdim] = sum(c_old[ixdim])
                out = out.rechunk(c_new)

        return out

    def resample_datastore(*args, **kwargs):
        raise "ds.resample_datastore() is deprecated. Use " \
              "from dtscalibration import DataStore; DataStore(ds.resample()) " \
              "instead. See example notebook 2."


class ParameterIndexDoubleEnded:
    """
    npar = 1 + 2 * nt + nx + 2 * nt * nta
    assert pval.size == npar
    assert p_var.size == npar
    if calc_cov:
        assert p_cov.shape == (npar, npar)
    gamma = pval[0]
    d_fw = pval[1:nt + 1]
    d_bw = pval[1 + nt:1 + 2 * nt]
    alpha = pval[1 + 2 * nt:1 + 2 * nt + nx]
    # store calibration parameters in DataStore
    self["gamma"] = (tuple(), gamma)
    self["alpha"] = (('x',), alpha)
    self["df"] = (('time',), d_fw)
    self["db"] = (('time',), d_bw)
    if nta > 0:
        ta = pval[1 + 2 * nt + nx:].reshape((nt, 2, nta), order='F')
        self['talpha_fw'] = (('time', 'trans_att'), ta[:, 0, :])
        self['talpha_bw'] = (('time', 'trans_att'), ta[:, 1, :])
    """

    def __init__(self, nt, nx, nta, fix_gamma=False, fix_alpha=False):
        self.nt = nt
        self.nx = nx
        self.nta = nta
        self.fix_gamma = fix_gamma
        self.fix_alpha = fix_alpha

    @property
    def all(self):
        return np.concatenate((
            self.gamma,
            self.df,
            self.db,
            self.alpha,
            self.ta.flatten(order='F')
        ))

    @property
    def npar(self):
        if not self.fix_gamma and not self.fix_alpha:
            return 1 + 2 * self.nt + self.nx + 2 * self.nt * self.nta
        elif self.fix_gamma and not self.fix_alpha:
            return 2 * self.nt + self.nx + 2 * self.nt * self.nta
        elif not self.fix_gamma and self.fix_alpha:
            return 1 + 2 * self.nt + 2 * self.nt * self.nta
        elif self.fix_gamma and self.fix_alpha:
            return 2 * self.nt + 2 * self.nt * self.nta

    @property
    def gamma(self):
        if self.fix_gamma:
            return []
        else:
            return [0]

    @property
    def df(self):
        if self.fix_gamma:
            return list(range(self.nt))
        else:
            return list(range(1, self.nt + 1))

    @property
    def db(self):
        if self.fix_gamma:
            return list(range(self.nt, 2 * self.nt))
        else:
            return list(range(1 + self.nt, 1 + 2 * self.nt))

    @property
    def alpha(self):
        if self.fix_alpha:
            return []
        elif self.fix_gamma:
            return list(range(2 * self.nt, 1 + 2 * self.nt + self.nx))
        elif not self.fix_gamma:
            return list(range(1 + 2 * self.nt, 1 + 2 * self.nt + self.nx))

    @property
    def ta(self):
        if self.nta == 0:
            return np.zeros((self.nt, 2, 0))
        elif not self.fix_gamma and not self.fix_alpha:
            arr = np.arange(1 + 2 * self.nt + self.nx, self.npar)
        elif self.fix_gamma and not self.fix_alpha:
            arr = np.arange(2 * self.nt + self.nx, self.npar)
        elif not self.fix_gamma and self.fix_alpha:
            arr = np.arange(1 + 2 * self.nt, self.npar)
        elif self.fix_gamma and self.fix_alpha:
            arr = np.arange(2 * self.nt, self.npar)

        return arr.reshape((self.nt, 2, self.nta), order="F")

    @property
    def taf(self):
        """
        Use `.reshape((nt, nta))` to convert array to (time-dim and transatt-dim). Order is the default C order.
        ta = pval[1 + 2 * nt + nx:].reshape((nt, 2, nta), order='F')
        self['talpha_fw'] = (('time', 'trans_att'), ta[:, 0, :])
        """
        return self.ta[:, 0, :].flatten(order="C")

    @property
    def tab(self):
        """
        Use `.reshape((nt, nta))` to convert array to (time-dim and transatt-dim). Order is the default C order.
        ta = pval[1 + 2 * nt + nx:].reshape((nt, 2, nta), order='F')
        self['talpha_bw'] = (('time', 'trans_att'), ta[:, 1, :])
        """
        return self.ta[:, 1, :].flatten(order="C")

    def get_ta_pars(self, pval):
        if self.nta > 0:
            if pval.ndim == 1:
                return np.take_along_axis(pval[None, None], self.ta, axis=-1)

            else:
                # assume shape is (a, npar) and returns shape (nt, 2, nta, a)
                assert pval.shape[1] == self.npar and pval.ndim == 2
                return np.stack([self.get_ta_pars(v) for v in pval], axis=-1)

        else:
            return np.zeros(shape=(self.nt, 2, 0))

    def get_taf_pars(self, pval):
        """returns taf parameters of shape (nt, nta) or (nt, nta, a)"""
        return self.get_ta_pars(pval=pval)[:, 0, :]

    def get_tab_pars(self, pval):
        """returns taf parameters of shape (nt, nta) or (nt, nta, a)"""
        return self.get_ta_pars(pval=pval)[:, 1, :]

    def get_taf_values(self, pval, x, trans_att, axis=""):
        """returns taf parameters of shape (nx, nt)"""
        pval = np.atleast_2d(pval)

        assert pval.ndim == 2 and pval.shape[1] == self.npar

        arr_out = np.zeros((self.nx, self.nt))

        if self.nta == 0:
            pass

        elif axis == "":
            assert pval.shape[0] == 1

            arr = np.transpose(self.get_taf_pars(pval), axes=(1, 2, 0))  # (nta, 1, nt)

            for tai, taxi in zip(arr, trans_att):
                arr_out[x >= taxi] += tai

        elif axis == "x":
            assert pval.shape[0] == self.nx

            arr = np.transpose(self.get_taf_pars(pval), axes=(1, 2, 0))  # (nta, nx, nt)

            for tai, taxi in zip(arr, trans_att):
                # loop over nta, tai has shape (x, t)
                arr_out[x >= taxi] += tai[x >= taxi]

        elif axis == "time":
            assert pval.shape[0] == self.nt

            # arr (nt, nta, nt) to have shape (nta, nt, nt)
            arr = np.transpose(self.get_taf_pars(pval), axes=(1, 2, 0))

            for tai, taxi in zip(arr, trans_att):
                # loop over nta, tai has shape (t, t)
                arr_out[x >= taxi] += np.diag(tai)[None]

        return arr_out

    def get_tab_values(self, pval, x, trans_att, axis=""):
        """returns tab parameters of shape (nx, nt)"""
        assert pval.shape[-1] == self.npar

        arr_out = np.zeros((self.nx, self.nt))

        if self.nta == 0:
            pass

        elif axis == "":
            pval = np.squeeze(pval)
            assert pval.ndim == 1
            arr = np.transpose(self.get_tab_pars(pval), axes=(1, 0))

            for tai, taxi in zip(arr, trans_att):
                arr_out[x < taxi] += tai

        elif axis == "x":
            assert pval.ndim == 2 and pval.shape[0] == self.nx

            arr = np.transpose(self.get_tab_pars(pval), axes=(1, 2, 0))

            for tai, taxi in zip(arr, trans_att):
                # loop over nta, tai has shape (x, t)
                arr_out[x < taxi] += tai[x < taxi]

        elif axis == "time":
            assert pval.ndim == 2 and pval.shape[0] == self.nt

            # arr (nt, nta, nt) to have shape (nta, nt, nt)
            arr = np.transpose(self.get_tab_pars(pval), axes=(1, 2, 0))

            for tai, taxi in zip(arr, trans_att):
                # loop over nta, tai has shape (t, t)
                arr_out[x < taxi] += np.diag(tai)

        return arr_out


class ParameterIndexSingleEnded:
    """
    if parameter fixed, they are not in
    npar = 1 + 1 + nt + nta * nt
    """

    def __init__(self, nt, nx, nta, includes_alpha=False, includes_dalpha=True):
        assert not (includes_alpha and includes_dalpha), "Cannot hold both dalpha and alpha"
        self.nt = nt
        self.nx = nx
        self.nta = nta
        self.includes_alpha = includes_alpha
        self.includes_dalpha = includes_dalpha

    @property
    def all(self):
        return np.concatenate((
            self.gamma,
            self.dalpha,
            self.alpha,
            self.c,
            self.ta.flatten(order='F')
        ))

    @property
    def npar(self):
        if self.includes_alpha:
            return 1 + self.nx + self.nt + self.nta * self.nt
        elif self.includes_dalpha:
            return 1 + 1 + self.nt + self.nta * self.nt
        else:
            return 1 + self.nt + self.nta * self.nt

    @property
    def gamma(self):
        return [0]

    @property
    def dalpha(self):
        if self.includes_dalpha:
            return [1]
        else:
            return []

    @property
    def alpha(self):
        if self.includes_alpha:
            return list(range(1, 1 + self.nx))
        else:
            return []

    @property
    def c(self):
        if self.includes_alpha:
            return list(range(1 + self.nx, 1 + self.nx + self.nt))
        elif self.includes_dalpha:
            return list(range(1 + 1, 1 + 1 + self.nt))
        else:
            return list(range(1, 1 + self.nt))

    @property
    def taf(self):
        """returns taf parameters of shape (nt, nta) or (nt, nta, a)"""
        # ta = p_val[-nt * nta:].reshape((nt, nta), order='F')
        # self["talpha"] = (('time', 'trans_att'), ta[:, :])
        if self.includes_alpha:
            return np.arange(1 + self.nx + self.nt, 1 + self.nx + self.nt + self.nt * self.nta
                             ).reshape((self.nt, self.nta), order='F')
        elif self.includes_dalpha:
            return np.arange(1 + 1 + self.nt, 1 + 1 + self.nt + self.nt * self.nta
                             ).reshape((self.nt, self.nta), order='F')
        else:
            return np.arange(1 + self.nt, 1 + self.nt + self.nt * self.nta
                             ).reshape((self.nt, self.nta), order='F')

    def get_taf_pars(self, pval):
        if self.nta > 0:
            if pval.ndim == 1:
                # returns shape (nta, nt)
                assert len(pval) == self.npar, "Length of pval is incorrect"
                return np.stack([pval[tafi] for tafi in self.taf.T])

            else:
                # assume shape is (a, npar) and returns shape (nta, nt, a)
                assert pval.shape[1] == self.npar and pval.ndim == 2
                return np.stack([self.get_taf_pars(v) for v in pval], axis=-1)

        else:
            return np.zeros(shape=(self.nt, 0))

    def get_taf_values(self, pval, x, trans_att, axis=""):
        """returns taf parameters of shape (nx, nt)"""
        # assert pval.ndim == 2 and pval.shape[1] == self.npar

        arr_out = np.zeros((self.nx, self.nt))

        if self.nta == 0:
            pass

        elif axis == "":
            pval = pval.flatten()
            assert pval.shape == (self.npar,)
            arr = self.get_taf_pars(pval)
            assert arr.shape == (self.nta, self.nt, )

            for tai, taxi in zip(arr, trans_att):
                arr_out[x >= taxi] += tai

        elif axis == "x":
            assert pval.shape == (self.nx, self.npar)
            arr = self.get_taf_pars(pval)
            assert arr.shape == (self.nta, self.nx, self.nt)

            for tai, taxi in zip(arr, trans_att):
                # loop over nta, tai has shape (x, t)
                arr_out[x >= taxi] += tai[x >= taxi]

        elif axis == "time":
            assert pval.shape == (self.nt, self.npar)
            arr = self.get_taf_pars(pval)
            assert arr.shape == (self.nta, self.nt, self.nt)

            for tai, taxi in zip(arr, trans_att):
                # loop over nta, tai has shape (t, t)
                arr_out[x >= taxi] += np.diag(tai)[None]

        return arr_out


def open_datastore(
        filename_or_obj,
        group=None,
        decode_cf=True,
        mask_and_scale=None,
        decode_times=True,
        concat_characters=True,
        decode_coords=True,
        engine=None,
        chunks=None,
        lock=None,
        cache=None,
        drop_variables=None,
        backend_kwargs=None,
        load_in_memory=False,
        **kwargs):
    """Load and decode a datastore from a file or file-like object.
    Parameters
    ----------
    filename_or_obj : str, Path, file or xarray.backends.*DataStore
        Strings and Path objects are interpreted as a path to a netCDF file
        or an OpenDAP URL and opened with python-netCDF4, unless the filename
        ends with .gz, in which case the file is gunzipped and opened with
        scipy.io.netcdf (only netCDF3 supported). File-like objects are opened
        with scipy.io.netcdf (only netCDF3 supported).
    group : str, optional
        Path to the netCDF4 group in the given file to open (only works for
        netCDF4 files).
    decode_cf : bool, optional
        Whether to decode these variables, assuming they were saved according
        to CF conventions.
    mask_and_scale : bool, optional
        If True, replace array values equal to `_FillValue` with NA and scale
        values according to the formula `original_values * scale_factor +
        add_offset`, where `_FillValue`, `scale_factor` and `add_offset` are
        taken from variable attributes (if they exist).  If the `_FillValue` or
        `missing_value` attribute contains multiple values a warning will be
        issued and all array values matching one of the multiple values will
        be replaced by NA. mask_and_scale defaults to True except for the
        pseudonetcdf backend.
    decode_times : bool, optional
        If True, decode times encoded in the standard NetCDF datetime format
        into datetime objects. Otherwise, leave them encoded as numbers.
    concat_characters : bool, optional
        If True, concatenate along the last dimension of character arrays to
        form string arrays. Dimensions will only be concatenated over (and
        removed) if they have no corresponding variable and if they are only
        used as the last dimension of character arrays.
    decode_coords : bool, optional
        If True, decode the 'coordinates' attribute to identify coordinates in
        the resulting dataset.
    engine : {'netcdf4', 'scipy', 'pydap', 'h5netcdf', 'pynio',
    'pseudonetcdf'}, optional
        Engine to use when reading files. If not provided, the default engine
        is chosen based on available dependencies, with a preference for
        'netcdf4'.
    chunks : int or dict, optional
        If chunks is provided, it used to load the new dataset into dask
        arrays. ``chunks={}`` loads the dataset with dask using a single
        chunk for all arrays.
    lock : False, True or threading.Lock, optional
        If chunks is provided, this argument is passed on to
        :py:func:`dask.array.from_array`. By default, a global lock is
        used when reading data from netCDF files with the netcdf4 and h5netcdf
        engines to avoid issues with concurrent access when using dask's
        multithreaded backend.
    cache : bool, optional
        If True, cache data loaded from the underlying datastore in memory as
        NumPy arrays when accessed to avoid reading from the underlying data-
        store multiple times. Defaults to True unless you specify the `chunks`
        argument to use dask, in which case it defaults to False. Does not
        change the behavior of coordinates corresponding to dimensions, which
        always load their data from disk into a ``pandas.Index``.
    drop_variables: string or iterable, optional
        A variable or list of variables to exclude from being parsed from the
        dataset. This may be useful to drop variables with problems or
        inconsistent values.
    backend_kwargs: dictionary, optional
        A dictionary of keyword arguments to pass on to the backend. This
        may be useful when backend options would improve performance or
        allow user control of dataset processing.

    Returns
    -------
    dataset : Dataset
        The newly created dataset.

    See Also
    --------
    xarray.open_dataset
    xarray.load_dataset
    """

    xr_kws = inspect.signature(xr.open_dataset).parameters.keys()

    ds_kwargs = {k: v for k, v in kwargs.items() if k not in xr_kws}

    if chunks is None:
        chunks = {}

    with xr.open_dataset(
            filename_or_obj, group=group, decode_cf=decode_cf,
            mask_and_scale=mask_and_scale, decode_times=decode_times,
            concat_characters=concat_characters, decode_coords=decode_coords,
            engine=engine, chunks=chunks, lock=lock, cache=cache,
            drop_variables=drop_variables,
            backend_kwargs=backend_kwargs) as ds_xr:
        ds = DataStore(
            data_vars=ds_xr.data_vars,
            coords=ds_xr.coords,
            attrs=ds_xr.attrs,
            **ds_kwargs)

        # to support deprecated st_labels
        ds = ds.rename_labels(assertion=False)

        if load_in_memory:
            if "cache" in kwargs:
                raise TypeError("cache has no effect in this context")
            return ds.load()

        else:
            return ds


def open_mf_datastore(
        path=None,
        paths=None,
        combine='by_coords',
        load_in_memory=False,
        **kwargs):
    """
    Open a datastore from multiple netCDF files. This script assumes the
    datastore was split along the time dimension. But only variables with a
    time dimension should be concatenated in the time dimension. Other
    options from xarray do not support this.

    Parameters
    ----------
    combine : {'by_coords', 'nested'}, optional
        Leave it at by_coords
    path : str
        A file path to the stored netcdf files with an asterisk in the
        filename to list all. Ensure you have leading zeros in the file
        numbering.
    paths : list
        Define you own list of file paths.
    Returns
    -------
    dataset : Dataset
        The newly created dataset.
    """
    from xarray.backends.api import open_mfdataset

    if paths is None:
        paths = sorted(glob.glob(path))
        assert paths, 'No files match found with: ' + path

    with open_mfdataset(paths=paths, combine=combine, **kwargs) as xds:
        ds = DataStore(
            data_vars=xds.data_vars, coords=xds.coords, attrs=xds.attrs)

        # to support deprecated st_labels
        ds = ds.rename_labels(assertion=False)

        if load_in_memory:
            if "cache" in kwargs:
                raise TypeError("cache has no effect in this context")
            return ds.load()

        else:
            return ds


def read_silixa_files(
        filepathlist=None,
        directory=None,
        zip_handle=None,
        file_ext='*.xml',
        timezone_netcdf='UTC',
        silent=False,
        load_in_memory='auto',
        **kwargs):
    """Read a folder with measurement files. Each measurement file contains
    values for a
    single timestep. Remember to check which timezone you are working in.

    The silixa files are already timezone aware

    Parameters
    ----------
    filepathlist : list of str, optional
        List of paths that point the the silixa files
    directory : str, Path, optional
        Path to folder
    timezone_netcdf : str, optional
        Timezone string of the netcdf file. UTC follows CF-conventions.
    file_ext : str, optional
        file extension of the measurement files
    silent : bool
        If set tot True, some verbose texts are not printed to stdout/screen
    load_in_memory : {'auto', True, False}
        If 'auto' the Stokes data is only loaded to memory for small files
    kwargs : dict-like, optional
        keyword-arguments are passed to DataStore initialization

    Returns
    -------
    datastore : DataStore
        The newly created datastore.
    """

    assert 'timezone_input_files' not in kwargs, 'The silixa files are ' \
                                                 'already timezone aware'

    if filepathlist is None and zip_handle is None:
        filepathlist = sorted(glob.glob(os.path.join(directory, file_ext)))

        # Make sure that the list of files contains any files
        assert len(
            filepathlist) >= 1, 'No measurement files found in provided ' \
                                'directory: \n' + \
                                str(directory)

    elif filepathlist is None and zip_handle:
        filepathlist = ziphandle_to_filepathlist(
            fh=zip_handle, extension=file_ext)

    # Make sure that the list of files contains any files
    assert len(
        filepathlist) >= 1, 'No measurement files found in provided ' \
                            'list/directory'

    xml_version = silixa_xml_version_check(filepathlist)

    if xml_version == 4:
        data_vars, coords, attrs = read_silixa_files_routine_v4(
            filepathlist,
            timezone_netcdf=timezone_netcdf,
            silent=silent,
            load_in_memory=load_in_memory)

    elif xml_version in (6, 7, 8):
        data_vars, coords, attrs = read_silixa_files_routine_v6(
            filepathlist,
            xml_version=xml_version,
            timezone_netcdf=timezone_netcdf,
            silent=silent,
            load_in_memory=load_in_memory)

    else:
        raise NotImplementedError(
            'Silixa xml version ' + '{0} not implemented'.format(xml_version))

    ds = DataStore(data_vars=data_vars, coords=coords, attrs=attrs, **kwargs)
    return ds


def read_sensortran_files(
        directory, timezone_netcdf='UTC', silent=False, **kwargs):
    """Read a folder with measurement files. Each measurement file contains
    values for a
    single timestep. Remember to check which timezone you are working in.

    The sensortran files are already timezone aware

    Parameters
    ----------
    directory : str, Path
        Path to folder containing BinaryRawDTS and BinaryTemp files
    timezone_netcdf : str, optional
        Timezone string of the netcdf file. UTC follows CF-conventions.
    silent : bool
        If set tot True, some verbose texts are not printed to stdout/screen
    kwargs : dict-like, optional
        keyword-arguments are passed to DataStore initialization

    Returns
    -------
    datastore : DataStore
        The newly created datastore.
    """

    filepathlist_dts = sorted(
        glob.glob(os.path.join(directory, '*BinaryRawDTS.dat')))

    # Make sure that the list of files contains any files
    assert len(
        filepathlist_dts) >= 1, 'No RawDTS measurement files found ' \
                                'in provided directory: \n' + \
                                str(directory)

    filepathlist_temp = [f.replace('RawDTS', 'Temp') for f in filepathlist_dts]

    for ii, fname in enumerate(filepathlist_dts):
        # Check if corresponding temperature file exists
        if not os.path.isfile(filepathlist_temp[ii]):
            raise FileNotFoundError(
                'Could not find BinaryTemp '
                + 'file corresponding to {}'.format(fname))

    version = sensortran_binary_version_check(filepathlist_dts)

    if version == 3:
        data_vars, coords, attrs = read_sensortran_files_routine(
            filepathlist_dts,
            filepathlist_temp,
            timezone_netcdf=timezone_netcdf,
            silent=silent)
    else:
        raise NotImplementedError(
            'Sensortran binary version '
            + '{0} not implemented'.format(version))

    ds = DataStore(data_vars=data_vars, coords=coords, attrs=attrs, **kwargs)
    return ds


def read_apsensing_files(
        filepathlist=None,
        directory=None,
        file_ext='*.xml',
        timezone_netcdf='UTC',
        timezone_input_files='UTC',
        silent=False,
        load_in_memory='auto',
        **kwargs):
    """Read a folder with measurement files. Each measurement file contains
    values for a single timestep. Remember to check which timezone
    you are working in.

    Parameters
    ----------
    filepathlist : list of str, optional
        List of paths that point the the silixa files
    directory : str, Path, optional
        Path to folder
    timezone_netcdf : str, optional
        Timezone string of the netcdf file. UTC follows CF-conventions.
    timezone_input_files : str, optional
        Timezone string of the measurement files.
        Remember to check when measurements are taken.
        Also if summertime is used.
    file_ext : str, optional
        file extension of the measurement files
    silent : bool
        If set tot True, some verbose texts are not printed to stdout/screen
    load_in_memory : {'auto', True, False}
        If 'auto' the Stokes data is only loaded to memory for small files
    kwargs : dict-like, optional
        keyword-arguments are passed to DataStore initialization

    Notes
    -----
    Only XML files are supported for now

    Returns
    -------
    datastore : DataStore
        The newly created datastore.
    """
    if not file_ext == '*.xml':
        raise NotImplementedError('Only .xml files are supported for now')

    if filepathlist is None:
        filepathlist = sorted(glob.glob(os.path.join(directory, file_ext)))

        # Make sure that the list of files contains any files
        assert len(
            filepathlist) >= 1, 'No measurement files found in provided ' \
                                'directory: \n' + \
                                str(directory)

    # Make sure that the list of files contains any files
    assert len(
        filepathlist) >= 1, 'No measurement files found in provided ' \
                            'list/directory'

    device = apsensing_xml_version_check(filepathlist)

    valid_devices = ['CP320']

    if device in valid_devices:
        pass

    else:
        warnings.warn(
            'AP sensing device '
            '"{0}"'.format(device)
            + ' has not been tested.\nPlease open an issue on github'
            + ' and provide an example file')

    data_vars, coords, attrs = read_apsensing_files_routine(
        filepathlist,
        timezone_netcdf=timezone_netcdf,
        silent=silent,
        load_in_memory=load_in_memory)

    ds = DataStore(data_vars=data_vars, coords=coords, attrs=attrs, **kwargs)
    return ds


def read_sensornet_files(
        filepathlist=None,
        directory=None,
        file_ext='*.ddf',
        timezone_netcdf='UTC',
        timezone_input_files='UTC',
        silent=False,
        add_internal_fiber_length=50.,
        fiber_length=None,
        **kwargs):
    """Read a folder with measurement files. Each measurement file contains
    values for a single timestep. Remember to check which timezone
    you are working in.

    Parameters
    ----------
    filepathlist : list of str, optional
        List of paths that point the the silixa files
    directory : str, Path, optional
        Path to folder
    timezone_netcdf : str, optional
        Timezone string of the netcdf file. UTC follows CF-conventions.
    timezone_input_files : str, optional
        Timezone string of the measurement files.
        Remember to check when measurements are taken.
        Also if summertime is used.
    file_ext : str, optional
        file extension of the measurement files
    silent : bool
        If set tot True, some verbose texts are not printed to stdout/screen
    add_internal_fiber_length : float
        Set to zero if only the measurements of the fiber connected to the DTS
        system of interest. Set to 50 if you also want to keep the internal
        reference section.
    fiber_length : float
        It is the fiber length between the two connector entering the DTS
        device. If left to `None`, it is approximated with
        `x[-1] - add_internal_fiber_length`.
    kwargs : dict-like, optional
        keyword-arguments are passed to DataStore initialization

    Notes
    -----
    Compressed sensornet files can not be directly decoded,
    because the files are encoded with encoding='windows-1252' instead of
    UTF-8.

    Returns
    -------
    datastore : DataStore
        The newly created datastore.
    """
    if filepathlist is None:
        # Also look for files in sub-folders
        filepathlist_unsorted = glob.glob(
            os.path.join(directory, '**', file_ext), recursive=True)

        # Make sure that the list of files contains any files
        msg = 'No measurement files found in provided directory: \n' + str(
            directory)
        assert len(filepathlist_unsorted) >= 1, msg

        # sort based on dates in filesname. A simple sorted() is not sufficient
        # as month folders do not sort well
        basenames = [os.path.basename(fp) for fp in filepathlist_unsorted]
        dates = [''.join(bn.split(' ')[2:4]) for bn in basenames]
        i_sort = np.argsort(dates)
        filepathlist = [filepathlist_unsorted[i] for i in i_sort]

        # Check measurements are all from same channel
        chno = [bn.split(' ')[1] for bn in basenames]
        assert len(
            set(chno)
        ) == 1, 'Folder contains measurements from multiple channels'

    # Make sure that the list of files contains any files
    assert len(
        filepathlist) >= 1, 'No measurement files found in provided ' \
                            'list/directory'

    ddf_version = sensornet_ddf_version_check(filepathlist)

    valid_versions = [
        'Halo DTS v1*', 'ORYX F/W v1.02 Oryx Data Collector v3*',
        'ORYX F/W v4.00 Oryx Data Collector v3*', "Sentinel DTS v5*"]

    valid = any([fnmatch.fnmatch(ddf_version, v_) for v_ in valid_versions])

    if valid:
        if fnmatch.fnmatch(ddf_version, 'Halo DTS v1*'):
            flip_reverse_measurements = True
        elif fnmatch.fnmatch(ddf_version, "Sentinel DTS v5*"):
            flip_reverse_measurements = True
        else:
            flip_reverse_measurements = False

    else:
        flip_reverse_measurements = False
        warnings.warn(
            'Sensornet .dff version '
            '"{0}"'.format(ddf_version)
            + ' has not been tested.\nPlease open an issue on github'
            + ' and provide an example file')

    data_vars, coords, attrs = read_sensornet_files_routine_v3(
        filepathlist,
        timezone_netcdf=timezone_netcdf,
        timezone_input_files=timezone_input_files,
        silent=silent,
        add_internal_fiber_length=add_internal_fiber_length,
        fiber_length=fiber_length,
        flip_reverse_measurements=flip_reverse_measurements)

    ds = DataStore(data_vars=data_vars, coords=coords, attrs=attrs, **kwargs)
    return ds


def func_fit(p, xs):
    return p[:xs, None] * p[None, xs:]


def func_cost(p, data, xs):
    fit = func_fit(p, xs)
    return np.sum((fit - data)**2)<|MERGE_RESOLUTION|>--- conflicted
+++ resolved
@@ -103,18 +103,10 @@
                 ideal_dim.append('x')
                 all_dim.pop(all_dim.index('x'))
 
-<<<<<<< HEAD
             if 'time':
                 if 'time' in all_dim:
                     ideal_dim.append('time')
                     all_dim.pop(all_dim.index('time'))
-=======
-            time_dim = "time"
-            if time_dim:
-                if time_dim in all_dim:
-                    ideal_dim.append(time_dim)
-                    all_dim.pop(all_dim.index(time_dim))
->>>>>>> ee6a919a
 
                 ideal_dim += all_dim
 
@@ -377,12 +369,7 @@
         """
         Returns the keys of all timeseires that can be used for calibration.
         """
-<<<<<<< HEAD
         return [k for k, v in self.data_vars.items() if v.dims == ('time',)]
-=======
-        time_dim = self.get_time_dim()
-        return [k for k, v in self.data_vars.items() if v.dims == (time_dim,)]
->>>>>>> ee6a919a
 
     def to_netcdf(
             self,
