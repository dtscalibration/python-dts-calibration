import os
import warnings

import dask
import dask.array as da
import numpy as np
import scipy.stats as sst
import xarray as xr
import yaml

from dtscalibration.calibrate_utils import calibration_double_ended_helper
from dtscalibration.calibrate_utils import calibration_single_ended_helper
from dtscalibration.calibrate_utils import match_sections
from dtscalibration.calibrate_utils import parse_st_var
from dtscalibration.calibration.section_utils import set_sections
from dtscalibration.calibration.section_utils import validate_sections
from dtscalibration.datastore_utils import ParameterIndexDoubleEnded
from dtscalibration.datastore_utils import ParameterIndexSingleEnded
from dtscalibration.datastore_utils import check_deprecated_kwargs
from dtscalibration.datastore_utils import check_timestep_allclose
from dtscalibration.datastore_utils import get_params_from_pval_double_ended
from dtscalibration.datastore_utils import get_params_from_pval_single_ended
from dtscalibration.datastore_utils import ufunc_per_section_helper
<<<<<<< HEAD
from dtscalibration.io.utils import _dim_attrs
=======
from dtscalibration.io_utils import _dim_attrs
>>>>>>> ea7e2deb
from dtscalibration.variance_helpers import variance_stokes_constant_helper
from dtscalibration.variance_helpers import variance_stokes_exponential_helper
from dtscalibration.variance_helpers import variance_stokes_linear_helper

dtsattr_namelist = ["double_ended_flag"]
dim_attrs = {k: v for kl, v in _dim_attrs.items() for k in kl}
warnings.filterwarnings(
    "ignore", message="xarray subclass DataStore should explicitly define __slots__"
)


class DataStore(xr.Dataset):
    """The data class that stores the measurements, contains calibration
    methods to relate Stokes and anti-Stokes to temperature. The user should
    never initiate this class directly, but use open_datastore
    functions instead.

    Parameters
    ----------
    data_vars : dict-like, optional
        A mapping from variable names to :py:class:`~xarray.DataArray`
        objects, :py:class:`~xarray.Variable` objects or tuples of the
        form ``(dims, data[, attrs])`` which can be used as arguments to
        create a new ``Variable``. Each dimension must have the same length
        in all variables in which it appears.
    coords : dict-like, optional
        Another mapping in the same form as the `variables` argument,
        except the each item is saved on the datastore as a "coordinate".
        These variables have an associated meaning: they describe
        constant/fixed/independent quantities, unlike the
        varying/measured/dependent quantities that belong in `variables`.
        Coordinates values may be given by 1-dimensional arrays or scalars,
        in which case `dims` do not need to be supplied: 1D arrays will be
        assumed to give index values along the dimension with the same
        name.
    attrs : dict-like, optional
        Global attributes to save on this datastore.
    sections : Dict[str, List[slice]], optional
        Sections for calibration. The dictionary should contain key-var
        couples in which the key is the name of the calibration temp time
        series. And the var is a list of slice objects as 'slice(start,
        stop)'; start and stop in meter (float).
    compat : {'broadcast_equals', 'equals', 'identical'}, optional
        String indicating how to compare variables of the same name for
        potential conflicts when initializing this datastore:
         - 'broadcast_equals': all values must be equal when variables are
           broadcast against each other to ensure common dimensions.
         - 'equals': all values and dimensions must be the same.
         - 'identical': all values, dimensions and attributes must be the
           same.

    See Also
    --------
    dtscalibration.open_datastore : Load (calibrated) measurements from
    netCDF-like file
    """

    def __init__(self, *args, autofill_dim_attrs=True, **kwargs):
        with warnings.catch_warnings():
            # Filter out nanosecond precision warning: no good way to avoid ATM.
            warnings.filterwarnings(
                "ignore",
                message="Converting non-nanosecond precision timedelta values to nanosecond precision.",
            )
            super().__init__(*args, **kwargs)

        # check order of the dimensions of the data_vars
        # first 'x' (if in initiated DataStore), then 'time', then the rest
        ideal_dim = []  # perfect order dims
        all_dim = list(self.dims)

        if all_dim:
            if "x" in all_dim:
                ideal_dim.append("x")
                all_dim.pop(all_dim.index("x"))

            if "time":
                if "time" in all_dim:
                    ideal_dim.append("time")
                    all_dim.pop(all_dim.index("time"))

                ideal_dim += all_dim

                for name, var in self._variables.items():
                    var_dims = tuple(
                        dim for dim in ideal_dim if dim in (var.dims + (...,))
                    )
                    self._variables[name] = var.transpose(*var_dims)

        if "trans_att" not in self.coords:
            self.set_trans_att(trans_att=[])

        # Get attributes from dataset
        for arg in args:
            if isinstance(arg, xr.Dataset):
                self.attrs = arg.attrs

        # Add attributes to loaded dimensions
        if autofill_dim_attrs:
            for name, data_arri in self.coords.items():
                if name in dim_attrs and not self.coords[name].attrs:
                    self.coords[name].attrs = dim_attrs[name]

        if "_sections" not in self.attrs:
            self.attrs["_sections"] = yaml.dump(None)

        if "sections" in kwargs:
            self = set_sections(self, kwargs["sections"])

        pass

    def __repr__(self):
        # __repr__ from xarray is used and edited.
        #   'xarray' is prepended. so we remove it and add 'dtscalibration'
        s = xr.core.formatting.dataset_repr(self)
        name_module = type(self).__name__
        preamble_new = "<dtscalibration.%s>" % name_module

        # Add sections to new preamble
        preamble_new += "\nSections:"
        if hasattr(self, "_sections") and self.sections:
            preamble_new += "\n"

            if "units" in self.x:
                unit = self.x.units
            else:
                unit = ""

            for k, v in self.sections.items():
                preamble_new += f"    {k: <23}"

                # Compute statistics reference section timeseries
                sec_stat = f"({float(self[k].mean()):6.2f}"
                sec_stat += f" +/-{float(self[k].std()):5.2f}"
                sec_stat += "\N{DEGREE SIGN}C)\t"
                preamble_new += sec_stat

                # print sections
                vl = [f"{vi.start:.2f}{unit} - {vi.stop:.2f}{unit}" for vi in v]
                preamble_new += " and ".join(vl) + "\n"

        else:
            preamble_new += 18 * " " + "()\n"

        # add new preamble to the remainder of the former __repr__
        len_preamble_old = 8 + len(name_module) + 2

        # untill the attribute listing
        attr_index = s.find("Attributes:")

        # abbreviate attribute listing
        attr_list_all = s[attr_index:].split(sep="\n")
        if len(attr_list_all) > 10:
            s_too_many = ["\n.. and many more attributes. See: ds.attrs"]
            attr_list = attr_list_all[:10] + s_too_many
        else:
            attr_list = attr_list_all

        s_out = preamble_new + s[len_preamble_old:attr_index] + "\n".join(attr_list)

        # return new __repr__
        return s_out

    # noinspection PyIncorrectDocstring
    @property
    def sections(self):
        """
        Define calibration sections. Each section requires a reference
        temperature time series, such as the temperature measured by an
        external temperature sensor. They should already be part of the
        DataStore object.

        Please look at the example notebook on `sections` if you encounter
        difficulties.

        Parameters
        ----------
        sections : Dict[str, List[slice]]
            Sections are defined in a dictionary with its keywords of the
            names of the reference
            temperature time series. Its values are lists of slice objects,
            where each slice object
            is a stretch.
        Returns
        -------

        """
        if "_sections" not in self.attrs:
            self.attrs["_sections"] = yaml.dump(None)

        return yaml.load(self.attrs["_sections"], Loader=yaml.UnsafeLoader)

    @sections.deleter
    def sections(self):
        self.attrs["_sections"] = yaml.dump(None)

    @sections.setter
    def sections(self, value):
        msg = (
            "Not possible anymore. Instead, pass the sections as an argument to \n"
            "ds.dts.calibrate_single_ended() or ds.dts.calibrate_double_ended()."
        )
<<<<<<< HEAD
        raise NotImplementedError(msg)
=======
        raise DeprecationWarning(msg)
>>>>>>> ea7e2deb

    def check_reference_section_values(self):
        """
        Checks if the values of the used sections are of the right datatype
        (floats), if there are finite number (no NaN/inf), and if the time
        dimension corresponds with the time dimension of the st/ast data.

        Parameters
        ----------

        Returns
        -------

        """
        for key in self.sections.keys():
            if not np.issubdtype(self[key].dtype, np.floating):
                raise ValueError(
                    'Data of reference temperature "'
                    + key
                    + '" does not have a float data type. Please ensure that '
                    "the data is of a valid type (e.g. np.float32)"
                )

            if np.any(~np.isfinite(self[key].values)):
                raise ValueError(
                    'NaN/inf value(s) found in reference temperature "' + key + '"'
                )

            if self[key].dims != ("time",):
                raise ValueError(
                    "Time dimension of the reference temperature timeseries "
                    + key
                    + "is not the same as the time dimension"
                    + " of the Stokes measurement. See examples/notebooks/09"
                    + "Import_timeseries.ipynb for more info"
                )

    @property
    def is_double_ended(self) -> float:
        """
        Whether or not the data is loaded from a double-ended setup.

        Returns
        -------

        """
        if "isDoubleEnded" in self.attrs:
            return bool(int(self.attrs["isDoubleEnded"]))
        elif "customData:isDoubleEnded" in self.attrs:
            # backward compatible to when only silixa files were supported
            return bool(int(self.attrs["customData:isDoubleEnded"]))
        else:
            raise ValueError(
                "Could not determine if the data was from a double-ended setup."
            )

    @is_double_ended.setter
    def is_double_ended(self, flag: bool):
        self.attrs["isDoubleEnded"] = flag
        pass

    @property
    def chfw(self) -> float:
        """
        Zero based channel index of the forward measurements

        Returns
        -------

        """
        return int(self.attrs["forwardMeasurementChannel"]) - 1  # zero-based

    @property
    def chbw(self):
        """
        Zero based channel index of the backward measurements

        Returns
        -------

        """
        if self.is_double_ended:
            return int(self.attrs["reverseMeasurementChannel"]) - 1  # zero-based
        else:
            return None

    @property
    def channel_configuration(self):
        """
        Renaming conversion dictionary

        Returns
        -------

        """
        d = {
            "chfw": {
                "st_label": "st",
                "ast_label": "ast",
                "acquisitiontime_label": "userAcquisitionTimeFW",
                "time_start_label": "timeFWstart",
                "time_label": "timeFW",
                "time_end_label": "timeFWend",
            },
            "chbw": {
                "st_label": "rst",
                "ast_label": "rast",
                "acquisitiontime_label": "userAcquisitionTimeBW",
                "time_start_label": "timeBWstart",
                "time_label": "timeBW",
                "time_end_label": "timeBWend",
            },
        }
        return d

    @property
    def timeseries_keys(self):
        """
        Returns the keys of all timeseires that can be used for calibration.
        """
        return [k for k, v in self.data_vars.items() if v.dims == ("time",)]

    def to_netcdf(
        self,
        path=None,
        mode="w",
        format=None,
        group=None,
        engine=None,
        encoding=None,
        unlimited_dims=None,
        compute=True,
    ):
        """Write datastore contents to a netCDF file.

        Parameters
        ----------
        path : str, Path or file-like object, optional
            Path to which to save this dataset. File-like objects are only
            supported by the scipy engine. If no path is provided, this
            function returns the resulting netCDF file as bytes; in this case,
            we need to use scipy, which does not support netCDF version 4 (the
            default format becomes NETCDF3_64BIT).
        mode : {'w', 'a'}, optional
            Write ('w') or append ('a') mode. If mode='w', any existing file at
            this location will be overwritten. If mode='a', existing variables
            will be overwritten.
        format : {'NETCDF4', 'NETCDF4_CLASSIC', 'NETCDF3_64BIT',
        'NETCDF3_CLASSIC'}, optional
            File format for the resulting netCDF file:
            * NETCDF4: Data is stored in an HDF5 file, using netCDF4 API
              features.
            * NETCDF4_CLASSIC: Data is stored in an HDF5 file, using only
              netCDF 3 compatible API features.
            * NETCDF3_64BIT: 64-bit offset version of the netCDF 3 file format,
              which fully supports 2+ GB files, but is only compatible with
              clients linked against netCDF version 3.6.0 or later.
            * NETCDF3_CLASSIC: The classic netCDF 3 file format. It does not
              handle 2+ GB files very well.
            All formats are supported by the netCDF4-python library.
            scipy.io.netcdf only supports the last two formats.
            The default format is NETCDF4 if you are saving a file to disk and
            have the netCDF4-python library available. Otherwise, xarray falls
            back to using scipy to write netCDF files and defaults to the
            NETCDF3_64BIT format (scipy does not support netCDF4).
        group : str, optional
            Path to the netCDF4 group in the given file to open (only works for
            format='NETCDF4'). The group(s) will be created if necessary.
        engine : {'netcdf4', 'scipy', 'h5netcdf'}, optional
            Engine to use when writing netCDF files. If not provided, the
            default engine is chosen based on available dependencies, with a
            preference for 'netcdf4' if writing to a file on disk.
        encoding : dict, optional
            defaults to reasonable compression. Use encoding={} to disable
            encoding.
            Nested dictionary with variable names as keys and dictionaries of
            variable specific encodings as values, e.g.,
            ``{'my_variable': {'dtype': 'int16', 'scale_factor': 0.1,
                               'zlib': True}, ...}``
            The `h5netcdf` engine supports both the NetCDF4-style compression
            encoding parameters ``{'zlib': True, 'complevel': 9}`` and the h5py
            ones ``{'compression': 'gzip', 'compression_opts': 9}``.
            This allows using any compression plugin installed in the HDF5
            library, e.g. LZF.
        unlimited_dims : sequence of str, optional
            Dimension(s) that should be serialized as unlimited dimensions.
            By default, no dimensions are treated as unlimited dimensions.
            Note that unlimited_dims may also be set via
            ``dataset.encoding['unlimited_dims']``.
        compute: boolean
            If true compute immediately, otherwise return a
            ``dask.delayed.Delayed`` object that can be computed later.
        """
        if encoding is None:
            encoding = self.get_default_encoding()

        if engine is None:
            engine = "netcdf4"

        # Fix Bart Schilperoort: netCDF doesn't like None's
        for attribute, value in self.attrs.items():
            if value is None:
                self.attrs[attribute] = ""

        return super().to_netcdf(
            path,
            mode,
            format=format,
            group=group,
            engine=engine,
            encoding=encoding,
            unlimited_dims=unlimited_dims,
            compute=compute,
        )

    def to_mf_netcdf(
        self,
        folder_path=None,
        filename_preamble="file_",
        filename_extension=".nc",
        format="netCDF4",
        engine="netcdf4",
        encoding=None,
        mode="w",
        compute=True,
        time_chunks_from_key="st",
    ):
        """Write DataStore to multiple netCDF files.

        Splits the DataStore along the time dimension using the chunks. It
        first checks if all chunks in `ds` are time aligned. If this is not
        the case, calculate optimal chunk sizes using the
        `time_chunks_from_key` array. The files are written per time-chunk to
        disk.

        Almost similar to xarray.save_mfdataset,

        Parameters
        ----------
        folder_path : str, Path
            Folder to place the files
        filename_preamble : str
            Filename is `filename_preamble + '0000' + filename_extension
        filename_extension : str
            Filename is `filename_preamble + '0000' + filename_extension
        mode : {'w', 'a'}, optional
            Write ('w') or append ('a') mode. If mode='w', any existing file at
            these locations will be overwritten.
        format : {'NETCDF4', 'NETCDF4_CLASSIC', 'NETCDF3_64BIT',
                  'NETCDF3_CLASSIC'}, optional
            File format for the resulting netCDF file:
            * NETCDF4: Data is stored in an HDF5 file, using netCDF4 API
              features.
            * NETCDF4_CLASSIC: Data is stored in an HDF5 file, using only
              netCDF 3 compatible API features.
            * NETCDF3_64BIT: 64-bit offset version of the netCDF 3 file format,
              which fully supports 2+ GB files, but is only compatible with
              clients linked against netCDF version 3.6.0 or later.
            * NETCDF3_CLASSIC: The classic netCDF 3 file format. It does not
              handle 2+ GB files very well.
            All formats are supported by the netCDF4-python library.
            scipy.io.netcdf only supports the last two formats.
            The default format is NETCDF4 if you are saving a file to disk and
            have the netCDF4-python library available. Otherwise, xarray falls
            back to using scipy to write netCDF files and defaults to the
            NETCDF3_64BIT format (scipy does not support netCDF4).
        engine : {'netcdf4', 'scipy', 'h5netcdf'}, optional
            Engine to use when writing netCDF files. If not provided, the
            default engine is chosen based on available dependencies, with a
            preference for 'netcdf4' if writing to a file on disk.
            See `Dataset.to_netcdf` for additional information.
        encoding : list of dict, optional
            Defaults to reasonable compression/encoding.
            If you want to define your own encoding, you first needs to know the
            time-chunk sizes this routine will write to disk. After which you
            need to provide a list with the encoding specified for each chunk.
            Use a list of empty dicts to disable encoding.
            Nested dictionary with variable names as keys and dictionaries of
            variable specific encodings as values, e.g.,
            ``{'my_variable': {'dtype': 'int16', 'scale_factor': 0.1,
                               'zlib': True}, ...}``
            The `h5netcdf` engine supports both the NetCDF4-style compression
            encoding parameters ``{'zlib': True, 'complevel': 9}`` and the h5py
            ones ``{'compression': 'gzip', 'compression_opts': 9}``.
            This allows using any compression plugin installed in the HDF5
            library, e.g. LZF.
        compute: boolean
            If true compute immediately, otherwise return a
            ``dask.delayed.Delayed`` object that can be computed later.
        time_chunks_from_key: str

        Examples
        --------
        ds.to_mf_netcdf(folder_path='.')

        See Also
        --------
        dtscalibration.open_mf_datastore
        xarray.save_mfdataset

        """

        try:
            # This fails if not all chunks of the data_vars are time aligned.
            # In case we let Dask estimate an optimal chunk size.
            t_chunks = self.chunks["time"]

        except:  # noqa: E722
            if self[time_chunks_from_key].dims == ("x", "time"):
                _, t_chunks = da.ones(
                    self[time_chunks_from_key].shape,
                    chunks=(-1, "auto"),
                    dtype="float64",
                ).chunks

            elif self[time_chunks_from_key].dims == ("time", "x"):
                _, t_chunks = da.ones(
                    self[time_chunks_from_key].shape,
                    chunks=("auto", -1),
                    dtype="float64",
                ).chunks
            else:
                assert 0, "something went wrong with your Stokes dimensions"

        bnds = np.cumsum((0,) + t_chunks)
        x = [range(bu, bd) for bu, bd in zip(bnds[:-1], bnds[1:])]

        datasets = [self.isel(time=xi) for xi in x]
        paths = [
            os.path.join(
                folder_path,
                filename_preamble + f"{ix:04d}" + filename_extension,
            )
            for ix in range(len(x))
        ]

        encodings = []
        for ids, ds in enumerate(datasets):
            if encoding is None:
                encodings.append(
                    ds.get_default_encoding(time_chunks_from_key=time_chunks_from_key)
                )

            else:
                encodings.append(encoding[ids])

        writers, stores = zip(
            *[
                xr.backends.api.to_netcdf(
                    ds,
                    path,
                    mode,
                    format,
                    None,
                    engine,
                    compute=compute,
                    multifile=True,
                    encoding=enc,
                )
                for ds, path, enc in zip(datasets, paths, encodings)
            ]
        )

        try:
            writes = [w.sync(compute=compute) for w in writers]
        finally:
            if compute:
                for store in stores:
                    store.close()

        if not compute:

            def _finalize_store(write, store):
                """Finalize this store by explicitly syncing and closing"""
                del write  # ensure writing is done first
                store.close()
                pass

            return dask.delayed(
                [dask.delayed(_finalize_store)(w, s) for w, s in zip(writes, stores)]
            )

        pass

    def get_default_encoding(self, time_chunks_from_key=None):
        """
        Returns a dictionary with sensible compression setting for writing
        netCDF files.

        Returns
        -------

        """
        # The following variables are stored with a sufficiently large
        # precision in 32 bit
        float32l = [
            "st",
            "ast",
            "rst",
            "rast",
            "time",
            "timestart",
            "tmp",
            "timeend",
            "acquisitionTime",
            "x",
        ]
        int32l = [
            "filename_tstamp",
            "acquisitiontimeFW",
            "acquisitiontimeBW",
            "userAcquisitionTimeFW",
            "userAcquisitionTimeBW",
        ]

        # default variable compression
        compdata = dict(
            zlib=True, complevel=6, shuffle=False
        )  # , least_significant_digit=None

        # default coordinate compression
        compcoords = dict(zlib=True, complevel=4)

        # construct encoding dict
        encoding = {var: compdata.copy() for var in self.data_vars}
        encoding.update({var: compcoords.copy() for var in self.coords})

        for k, v in encoding.items():
            if k in float32l:
                v["dtype"] = "float32"

            if k in int32l:
                v["dtype"] = "int32"
                # v['_FillValue'] = -9999  # Int does not support NaN

            if np.issubdtype(self[k].dtype, str) or np.issubdtype(
                self[k].dtype, object
            ):
                # Compression not supported for variable length strings
                # https://github.com/Unidata/netcdf4-python/issues/1205
                v["zlib"] = False

        if time_chunks_from_key is not None:
            # obtain optimal chunk sizes in time and x dim
            if self[time_chunks_from_key].dims == ("x", "time"):
                x_chunk, t_chunk = da.ones(
                    self[time_chunks_from_key].shape,
                    chunks=(-1, "auto"),
                    dtype="float64",
                ).chunks

            elif self[time_chunks_from_key].dims == ("time", "x"):
                x_chunk, t_chunk = da.ones(
                    self[time_chunks_from_key].shape,
                    chunks=("auto", -1),
                    dtype="float64",
                ).chunks
            else:
                assert 0, "something went wrong with your Stokes dimensions"

            for k, v in encoding.items():
                # By writing and compressing the data in chunks, some sort of
                # parallism is possible.
                if self[k].dims == ("x", "time"):
                    chunks = (x_chunk[0], t_chunk[0])

                elif self[k].dims == ("time", "x"):
                    chunks = (t_chunk[0], x_chunk[0])

                elif self[k].dims == ("x",):
                    chunks = (x_chunk[0],)

                elif self[k].dims == ("time",):
                    chunks = (t_chunk[0],)

                else:
                    continue

                v["chunksizes"] = chunks

        return encoding

    def get_section_indices(self, sec):
        """Returns the x-indices of the section. `sec` is a slice."""
        xis = self.x.astype(int) * 0 + np.arange(self.x.size, dtype=int)
        return xis.sel(x=sec).values

    def rename_labels(self, assertion=True):
        """
        Renames the `ST` DataArrays (old convention) to `st` (new convention).
        The new naming convention simplifies the notation of the reverse Stokes
        `ds['REV-ST']` becomes `ds.rst`. Plus the parameter-naming convention in
        Python in lowercase.

        Parameters
        ----------
        assertion : bool
            If set to `True`, raises an error if complications occur.

        Returns
        -------

        """
        re_dict = {
            "ST": "st",
            "AST": "ast",
            "REV-ST": "rst",
            "REV-AST": "rast",
            "TMP": "tmp",
            "TMPF": "tmpf",
            "TMPB": "tmpb",
            "TMPW": "tmpw",
        }

        re_dict_err = {
            k: v
            for k, v in re_dict.items()
            if k in self.data_vars and v in self.data_vars
        }

        msg = (
            "Unable to rename the st_labels automagically. \n"
            "Please manually rename ST->st and REV-ST->rst. The \n"
            f"parameters {re_dict_err.values()} were already present"
        )

        if assertion:
            assert len(re_dict_err) == 0, msg
        elif len(re_dict_err) != 0:
            print(msg)
            for v in re_dict_err.values():
                print(f"Variable {v} was not renamed")

        re_dict2 = {
            k: v
            for k, v in re_dict.items()
            if k in self.data_vars and v not in self.data_vars
        }

        return self.rename(re_dict2)

    def variance_stokes(self, *args, **kwargs):
        """Backwards compatibility. See `ds.variance_stokes_constant()`"""
        return self.variance_stokes_constant(*args, **kwargs)

    def variance_stokes_constant(self, st_label, sections=None, reshape_residuals=True):
        """
        Approximate the variance of the noise in Stokes intensity measurements
        with one value, suitable for small setups.

        * `ds.variance_stokes_constant()` for small setups with small variations in\
        intensity. Variance of the Stokes measurements is assumed to be the same\
        along the entire fiber.

        * `ds.variance_stokes_exponential()` for small setups with very few time\
        steps. Too many degrees of freedom results in an under estimation of the\
        noise variance. Almost never the case, but use when calibrating pre time\
        step.

        * `ds.variance_stokes_linear()` for larger setups with more time steps.\
            Assumes Poisson distributed noise with the following model::

                st_var = a * ds.st + b


            where `a` and `b` are constants. Requires reference sections at
            beginning and end of the fiber, to have residuals at high and low
            intensity measurements.

        The Stokes and anti-Stokes intensities are measured with detectors,
        which inherently introduce noise to the measurements. Knowledge of the
        distribution of the measurement noise is needed for a calibration with
        weighted observations (Sections 5 and 6 of [1]_)
        and to project the associated uncertainty to the temperature confidence
        intervals (Section 7 of [1]_). Two sources dominate the noise
        in the Stokes and anti-Stokes intensity measurements
        (Hartog, 2017, p.125). Close to the laser, noise from the conversion of
        backscatter to electricity dominates the measurement noise. The
        detecting component, an avalanche photodiode, produces Poisson-
        distributed noise with a variance that increases linearly with the
        intensity. The Stokes and anti-Stokes intensities are commonly much
        larger than the standard deviation of the noise, so that the Poisson
        distribution can be approximated with a Normal distribution with a mean
        of zero and a variance that increases linearly with the intensity. At
        the far-end of the fiber, noise from the electrical circuit dominates
        the measurement noise. It produces Normal-distributed noise with a mean
        of zero and a variance that is independent of the intensity.

        Calculates the variance between the measurements and a best fit
        at each reference section. This fits a function to the nt * nx
        measurements with ns * nt + nx parameters, where nx are the total
        number of reference locations along all sections. The temperature is
        constant along the reference sections, so the expression of the
        Stokes power can be split in a time series per reference section and
        a constant per observation location.

        Idea from Discussion at page 127 in Richter, P. H. (1995). Estimating
        errors in least-squares fitting.

        The timeseries and the constant are, of course, highly correlated
        (Equations 20 and 21 in [1]_), but that is not relevant here as only the
        product is of interest. The residuals between the fitted product and the
        Stokes intensity measurements are attributed to the
        noise from the detector. The variance of the residuals is used as a
        proxy for the variance of the noise in the Stokes and anti-Stokes
        intensity measurements. A non-uniform temperature of
        the reference sections results in an over estimation of the noise
        variance estimate because all temperature variation is attributed to
        the noise.

        Parameters
        ----------
        reshape_residuals
        st_label : str
            label of the Stokes, anti-Stokes measurement.
            E.g., st, ast, rst, rast
        sections : Dict[str, List[slice]], optional
            If `None` is supplied, `ds.sections` is used. Define calibration
            sections. Each section requires a reference temperature time series,
            such as the temperature measured by an external temperature sensor.
            They should already be part of the DataStore object. `sections`
            is defined with a dictionary with its keywords of the
            names of the reference temperature time series. Its values are
            lists of slice objects, where each slice object is a fiber stretch
            that has the reference temperature. Afterwards, `sections` is stored
            under `ds.sections`.

        Returns
        -------
        I_var : float
            Variance of the residuals between measured and best fit
        resid : array_like
            Residuals between measured and best fit

        Notes
        -----

        * Because there are a large number of unknowns, spend time on\
        calculating an initial estimate. Can be turned off by setting to False.

        * It is often not needed to use measurements from all time steps. If\
        your variance estimate does not change when including measurements from\
        more time steps, you have included enough measurements.

        References
        ----------
        .. [1] des Tombe, B., Schilperoort, B., & Bakker, M. (2020). Estimation
            of Temperature and Associated Uncertainty from Fiber-Optic Raman-
            Spectrum Distributed Temperature Sensing. Sensors, 20(8), 2235.
            https://doi.org/10.3390/s20082235

        Examples
        --------
        - `Example notebook 4: Calculate variance Stokes intensity measurements\
        <https://github.com/\
        dtscalibration/python-dts-calibration/blob/main/examples/notebooks/\
        04Calculate_variance_Stokes.ipynb>`_
        """
        if sections is None:
            sections = self.sections
        else:
            sections = validate_sections(self, sections)

        assert self[st_label].dims[0] == "x", f"{st_label} are transposed"
        check_timestep_allclose(self, eps=0.01)

        # should maybe be per section. But then residuals
        # seem to be correlated between stretches. I don't know why.. BdT.
        data_dict = da.compute(
            self.ufunc_per_section(
                sections=sections, label=st_label, calc_per="stretch"
            )
        )[0]

        var_I, resid = variance_stokes_constant_helper(data_dict)

        if not reshape_residuals:
            return var_I, resid

        else:
            ix_resid = self.ufunc_per_section(
                sections=sections, x_indices=True, calc_per="all"
            )

            resid_sorted = np.full(shape=self[st_label].shape, fill_value=np.nan)
            resid_sorted[ix_resid, :] = resid
            resid_da = xr.DataArray(data=resid_sorted, coords=self[st_label].coords)

            return var_I, resid_da

    def variance_stokes_exponential(
        self,
        st_label,
        sections=None,
        use_statsmodels=False,
        suppress_info=True,
        reshape_residuals=True,
    ):
        """
        Approximate the variance of the noise in Stokes intensity measurements
        with one value, suitable for small setups with measurements from only
        a few times.

        * `ds.variance_stokes_constant()` for small setups with small variations in\
        intensity. Variance of the Stokes measurements is assumed to be the same\
        along the entire fiber.

        * `ds.variance_stokes_exponential()` for small setups with very few time\
        steps. Too many degrees of freedom results in an under estimation of the\
        noise variance. Almost never the case, but use when calibrating pre time\
        step.

        * `ds.variance_stokes_linear()` for larger setups with more time steps.\
            Assumes Poisson distributed noise with the following model::

                st_var = a * ds.st + b


            where `a` and `b` are constants. Requires reference sections at
            beginning and end of the fiber, to have residuals at high and low
            intensity measurements.

        The Stokes and anti-Stokes intensities are measured with detectors,
        which inherently introduce noise to the measurements. Knowledge of the
        distribution of the measurement noise is needed for a calibration with
        weighted observations (Sections 5 and 6 of [1]_)
        and to project the associated uncertainty to the temperature confidence
        intervals (Section 7 of [1]_). Two sources dominate the noise
        in the Stokes and anti-Stokes intensity measurements
        (Hartog, 2017, p.125). Close to the laser, noise from the conversion of
        backscatter to electricity dominates the measurement noise. The
        detecting component, an avalanche photodiode, produces Poisson-
        distributed noise with a variance that increases linearly with the
        intensity. The Stokes and anti-Stokes intensities are commonly much
        larger than the standard deviation of the noise, so that the Poisson
        distribution can be approximated with a Normal distribution with a mean
        of zero and a variance that increases linearly with the intensity. At
        the far-end of the fiber, noise from the electrical circuit dominates
        the measurement noise. It produces Normal-distributed noise with a mean
        of zero and a variance that is independent of the intensity.

        Calculates the variance between the measurements and a best fit
        at each reference section. This fits a function to the nt * nx
        measurements with ns * nt + nx parameters, where nx are the total
        number of reference locations along all sections. The temperature is
        constant along the reference sections. This fits a two-parameter
        exponential to the stokes measurements. The temperature is constant
        and there are no splices/sharp bends in each reference section.
        Therefore all signal decrease is due to differential attenuation,
        which is the same for each reference section. The scale of the
        exponential does differ per reference section.

        Assumptions: 1) the temperature is the same along a reference
        section. 2) no sharp bends and splices in the reference sections. 3)
        Same type of optical cable in each reference section.

        Idea from discussion at page 127 in Richter, P. H. (1995). Estimating
        errors in least-squares fitting. For weights used error propagation:
        w^2 = 1/sigma(lny)^2 = y^2/sigma(y)^2 = y^2

        The timeseries and the constant are, of course, highly correlated
        (Equations 20 and 21 in [1]_), but that is not relevant here as only the
        product is of interest. The residuals between the fitted product and the
        Stokes intensity measurements are attributed to the
        noise from the detector. The variance of the residuals is used as a
        proxy for the variance of the noise in the Stokes and anti-Stokes
        intensity measurements. A non-uniform temperature of
        the reference sections results in an over estimation of the noise
        variance estimate because all temperature variation is attributed to
        the noise.

        Parameters
        ----------
        suppress_info : bool, optional
            Suppress print statements.
        use_statsmodels : bool, optional
            Use statsmodels to fit the exponential. If `False`, use scipy.
        reshape_residuals : bool, optional
            Reshape the residuals to the shape of the Stokes intensity
        st_label : str
            label of the Stokes, anti-Stokes measurement.
            E.g., st, ast, rst, rast
        sections : Dict[str, List[slice]], optional
            If `None` is supplied, `ds.sections` is used. Define calibration
            sections. Each section requires a reference temperature time series,
            such as the temperature measured by an external temperature sensor.
            They should already be part of the DataStore object. `sections`
            is defined with a dictionary with its keywords of the
            names of the reference temperature time series. Its values are
            lists of slice objects, where each slice object is a fiber stretch
            that has the reference temperature. Afterwards, `sections` is stored
            under `ds.sections`.

        Returns
        -------
        I_var : float
            Variance of the residuals between measured and best fit
        resid : array_like
            Residuals between measured and best fit

        Notes
        -----

        * Because there are a large number of unknowns, spend time on\
        calculating an initial estimate. Can be turned off by setting to False.

        * It is often not needed to use measurements from all time steps. If\
        your variance estimate does not change when including measurements from\
        more time steps, you have included enough measurements.

        References
        ----------
        .. [1] des Tombe, B., Schilperoort, B., & Bakker, M. (2020). Estimation
            of Temperature and Associated Uncertainty from Fiber-Optic Raman-
            Spectrum Distributed Temperature Sensing. Sensors, 20(8), 2235.
            https://doi.org/10.3390/s20082235

        Examples
        --------
        - `Example notebook 4: Calculate variance Stokes intensity measurements\
        <https://github.com/\
        dtscalibration/python-dts-calibration/blob/main/examples/notebooks/\
        04Calculate_variance_Stokes.ipynb>`_
        """
        if sections is None:
            sections = self.sections
        else:
            sections = validate_sections(self, sections)

        assert self[st_label].dims[0] == "x", "Stokes are transposed"

        check_timestep_allclose(self, eps=0.01)

        nt = self.time.size

        len_stretch_list = []  # number of reference points per section (
        # spatial)
        y_list = []  # intensities of stokes
        x_list = []  # length rel to start of section. for alpha

        for k, stretches in sections.items():
            for stretch in stretches:
                y_list.append(self[st_label].sel(x=stretch).data.T.reshape(-1))
                _x = self.x.sel(x=stretch).data.copy()
                _x -= _x[0]
                x_list.append(da.tile(_x, nt))
                len_stretch_list.append(_x.size)

        x = np.concatenate(x_list)  # coordinates are already in memory
        y = np.concatenate(y_list)

        var_I, resid = variance_stokes_exponential_helper(
            nt, x, y, len_stretch_list, use_statsmodels, suppress_info
        )

        if not reshape_residuals:
            return var_I, resid

        else:
            # restructure the residuals, such that they can be plotted and
            # added to ds
            resid_res = []
            for leni, lenis, lenie in zip(
                len_stretch_list,
                nt * np.cumsum([0] + len_stretch_list[:-1]),
                nt * np.cumsum(len_stretch_list),
            ):
                try:
                    resid_res.append(resid[lenis:lenie].reshape((leni, nt), order="F"))
                except:  # noqa: E722
                    # Dask array does not support order
                    resid_res.append(resid[lenis:lenie].T.reshape((nt, leni)).T)

            _resid = np.concatenate(resid_res)
            _resid_x = self.ufunc_per_section(
                sections=sections, label="x", calc_per="all"
            )
            isort = np.argsort(_resid_x)
            resid_x = _resid_x[isort]  # get indices from ufunc directly
            resid = _resid[isort, :]

            ix_resid = np.array([np.argmin(np.abs(ai - self.x.data)) for ai in resid_x])

            resid_sorted = np.full(shape=self[st_label].shape, fill_value=np.nan)
            resid_sorted[ix_resid, :] = resid
            resid_da = xr.DataArray(data=resid_sorted, coords=self[st_label].coords)

            return var_I, resid_da

    def variance_stokes_linear(
        self, st_label, sections=None, nbin=50, through_zero=False, plot_fit=False
    ):
        """
        Approximate the variance of the noise in Stokes intensity measurements
        with a linear function of the intensity, suitable for large setups.

        * `ds.variance_stokes_constant()` for small setups with small variations in\
        intensity. Variance of the Stokes measurements is assumed to be the same\
        along the entire fiber.

        * `ds.variance_stokes_exponential()` for small setups with very few time\
        steps. Too many degrees of freedom results in an under estimation of the\
        noise variance. Almost never the case, but use when calibrating pre time\
        step.

        * `ds.variance_stokes_linear()` for larger setups with more time steps.\
            Assumes Poisson distributed noise with the following model::

                st_var = a * ds.st + b


            where `a` and `b` are constants. Requires reference sections at
            beginning and end of the fiber, to have residuals at high and low
            intensity measurements.

        The Stokes and anti-Stokes intensities are measured with detectors,
        which inherently introduce noise to the measurements. Knowledge of the
        distribution of the measurement noise is needed for a calibration with
        weighted observations (Sections 5 and 6 of [1]_)
        and to project the associated uncertainty to the temperature confidence
        intervals (Section 7 of [1]_). Two sources dominate the noise
        in the Stokes and anti-Stokes intensity measurements
        (Hartog, 2017, p.125). Close to the laser, noise from the conversion of
        backscatter to electricity dominates the measurement noise. The
        detecting component, an avalanche photodiode, produces Poisson-
        distributed noise with a variance that increases linearly with the
        intensity. The Stokes and anti-Stokes intensities are commonly much
        larger than the standard deviation of the noise, so that the Poisson
        distribution can be approximated with a Normal distribution with a mean
        of zero and a variance that increases linearly with the intensity. At
        the far-end of the fiber, noise from the electrical circuit dominates
        the measurement noise. It produces Normal-distributed noise with a mean
        of zero and a variance that is independent of the intensity.

        Calculates the variance between the measurements and a best fit
        at each reference section. This fits a function to the nt * nx
        measurements with ns * nt + nx parameters, where nx are the total
        number of reference locations along all sections. The temperature is
        constant along the reference sections, so the expression of the
        Stokes power can be split in a time series per reference section and
        a constant per observation location.

        Idea from Discussion at page 127 in Richter, P. H. (1995). Estimating
        errors in least-squares fitting.

        The timeseries and the constant are, of course, highly correlated
        (Equations 20 and 21 in [1]_), but that is not relevant here as only the
        product is of interest. The residuals between the fitted product and the
        Stokes intensity measurements are attributed to the
        noise from the detector. The variance of the residuals is used as a
        proxy for the variance of the noise in the Stokes and anti-Stokes
        intensity measurements. A non-uniform temperature of
        the reference sections results in an over estimation of the noise
        variance estimate because all temperature variation is attributed to
        the noise.

        Notes
        -----

        * Because there are a large number of unknowns, spend time on\
        calculating an initial estimate. Can be turned off by setting to False.

        * It is often not needed to use measurements from all time steps. If\
        your variance estimate does not change when including measurements \
        from more time steps, you have included enough measurements.

        References
        ----------
        .. [1] des Tombe, B., Schilperoort, B., & Bakker, M. (2020). Estimation
            of Temperature and Associated Uncertainty from Fiber-Optic Raman-
            Spectrum Distributed Temperature Sensing. Sensors, 20(8), 2235.
            https://doi.org/10.3390/s20082235

        Examples
        --------
        - `Example notebook 4: Calculate variance Stokes intensity \
        measurements <https://github.com/\
        dtscalibration/python-dts-calibration/blob/main/examples/notebooks/\
        04Calculate_variance_Stokes.ipynb>`_

        Parameters
        ----------
        st_label : str
            Key under which the Stokes DataArray is stored. E.g., 'st', 'rst'
        sections : dict, optional
            Define sections. See documentation
        nbin : int
            Number of bins to compute the variance for, through which the
            linear function is fitted. Make sure that that are at least 50
            residuals per bin to compute the variance from.
        through_zero : bool
            If True, the variance is computed as: VAR(Stokes) = slope * Stokes
            If False, VAR(Stokes) = slope * Stokes + offset.
            From what we can tell from our inital trails, is that the offset
            seems relatively small, so that True seems a better option for
            setups where a reference section with very low Stokes intensities
            is missing. If data with low Stokes intensities available, it is
            better to not fit through zero, but determine the offset from
            the data.
        plot_fit : bool
            If True plot the variances for each bin and plot the fitted
            linear function
        """
        import matplotlib.pyplot as plt

        if sections is None:
            sections = self.sections
        else:
            sections = validate_sections(self, sections)

        assert self[st_label].dims[0] == "x", "Stokes are transposed"
        _, resid = self.variance_stokes(
            sections=sections, st_label=st_label, reshape_residuals=False
        )

        ix_sec = self.ufunc_per_section(
            sections=sections, x_indices=True, calc_per="all"
        )

        st = self[st_label].isel(x=ix_sec).values.ravel()
        diff_st = resid.ravel()

        (
            slope,
            offset,
            st_sort_mean,
            st_sort_var,
            resid,
            var_fun,
        ) = variance_stokes_linear_helper(st, diff_st, nbin, through_zero)

        if plot_fit:
            plt.figure()
            plt.scatter(st_sort_mean, st_sort_var, marker=".", c="black")
            plt.plot(
                [0.0, st_sort_mean[-1]],
                [var_fun(0.0), var_fun(st_sort_mean[-1])],
                c="white",
                lw=1.3,
            )
            plt.plot(
                [0.0, st_sort_mean[-1]],
                [var_fun(0.0), var_fun(st_sort_mean[-1])],
                c="black",
                lw=0.8,
            )
            plt.xlabel(st_label + " intensity")
            plt.ylabel(st_label + " intensity variance")

        return slope, offset, st_sort_mean, st_sort_var, resid, var_fun

    def i_var(self, st_var, ast_var, st_label="st", ast_label="ast"):
        r"""
        Compute the variance of an observation given the stokes and anti-Stokes
        intensities and their variance.
        The variance, :math:`\sigma^2_{I_{m,n}}`, of the distribution of the
        noise in the observation at location :math:`m`, time :math:`n`, is a
        function of the variance of the noise in the Stokes and anti-Stokes
        intensity measurements (:math:`\sigma_{P_+}^2` and
        :math:`\sigma_{P_-}^2`), and is approximated with (Ku et al., 1966):

        .. math::

            \sigma^2_{I_{m,n}} \\approx \left[\\frac{\partial I_{m,n}}{\partial\
            P_{m,n+}}\\right]^2\sigma^2_{P_{+}} + \left[\\frac{\partial\
            I_{m,n}}{\partial\
            P_{m,n-}}\\right]^2\sigma^2_{P_{-}}

        .. math::

            \sigma^2_{I_{m,n}} \\approx \\frac{1}{P_{m,n+}^2}\sigma^2_{P_{+}} +\
            \\frac{1}{P_{m,n-}^2}\sigma^2_{P_{-}}

        The variance of the noise in the Stokes and anti-Stokes intensity
        measurements is estimated directly from Stokes and anti-Stokes intensity
        measurements using the steps outlined in Section 4.

        Parameters
        ----------
        st_var, ast_var : float, callable, array-like, optional
            The variance of the measurement noise of the Stokes signals in the
            forward direction. If `float` the variance of the noise from the
            Stokes detector is described with a single value.
            If `callable` the variance of the noise from the Stokes detector is
            a function of the intensity, as defined in the callable function.
            Or manually define a variance with a DataArray of the shape
            `ds.st.shape`, where the variance can be a function of time and/or
            x.
        st_label : {'st', 'rst'}
        ast_label : {'ast', 'rast'}

        Returns
        -------

        """
        st = self[st_label]
        ast = self[ast_label]

        if callable(st_var):
            st_var = st_var(self[st_label]).values
        else:
            st_var = np.asarray(st_var, dtype=float)

        if callable(ast_var):
            ast_var = ast_var(self[ast_label]).values
        else:
            ast_var = np.asarray(ast_var, dtype=float)

        return st**-2 * st_var + ast**-2 * ast_var

    def set_trans_att(self, trans_att=None):
        """Gracefully set the locations that introduce directional differential
        attenuation

        Parameters
        ----------
        trans_att : iterable, optional
            Splices can cause jumps in differential attenuation. Normal single
            ended calibration assumes these are not present. An additional loss
            term is added in the 'shadow' of the splice. Each location
            introduces an additional nt parameters to solve for. Requiring
            either an additional calibration section or matching sections.
            If multiple locations are defined, the losses are added.

        """
        if "trans_att" in self.coords and self["trans_att"].size > 0:
            raise_warning = 0

            del_keys = []
            for k, v in self.data_vars.items():
                if "trans_att" in v.dims:
                    del_keys.append(k)

            for del_key in del_keys:
                del self[del_key]

            if raise_warning:
                m = (
                    "trans_att was set before. All `data_vars` that make use "
                    "of the `trans_att` coordinates were deleted: " + str(del_keys)
                )
                warnings.warn(m)

        if trans_att is None:
            trans_att = []

        self["trans_att"] = trans_att
        self["trans_att"].attrs = dim_attrs["trans_att"]
        pass

    def calibration_single_ended(
        self,
        sections,
        st_var=None,
        ast_var=None,
        method="wls",
        solver="sparse",
        p_val=None,
        p_var=None,
        p_cov=None,
        matching_sections=None,
        trans_att=None,
        fix_gamma=None,
        fix_dalpha=None,
        fix_alpha=None,
        **kwargs,
    ):
        r"""
        Calibrate the Stokes (`ds.st`) and anti-Stokes (`ds.ast`) data to
        temperature using fiber sections with a known temperature
        (`ds.sections`) for single-ended setups. The calibrated temperature is
        stored under `ds.tmpf` and its variance under `ds.tmpf_var`.

        In single-ended setups, Stokes and anti-Stokes intensity is measured
        from a single end of the fiber. The differential attenuation is assumed
        constant along the fiber so that the integrated differential attenuation
        may be written as (Hausner et al, 2011):

        .. math::

            \int_0^x{\Delta\\alpha(x')\,\mathrm{d}x'} \\approx \Delta\\alpha x

        The temperature can now be written from Equation 10 [1]_ as:

        .. math::

            T(x,t)  \\approx \\frac{\gamma}{I(x,t) + C(t) + \Delta\\alpha x}

        where

        .. math::

            I(x,t) = \ln{\left(\\frac{P_+(x,t)}{P_-(x,t)}\\right)}


        .. math::

            C(t) = \ln{\left(\\frac{\eta_-(t)K_-/\lambda_-^4}{\eta_+(t)K_+/\lambda_+^4}\\right)}

        where :math:`C` is the lumped effect of the difference in gain at
        :math:`x=0` between Stokes and anti-Stokes intensity measurements and
        the dependence of the scattering intensity on the wavelength. The
        parameters :math:`P_+` and :math:`P_-` are the Stokes and anti-Stokes
        intensity measurements, respectively.
        The parameters :math:`\gamma`, :math:`C(t)`, and :math:`\Delta\\alpha`
        must be estimated from calibration to reference sections, as discussed
        in Section 5 [1]_. The parameter :math:`C` must be estimated
        for each time and is constant along the fiber. :math:`T` in the listed
        equations is in Kelvin, but is converted to Celsius after calibration.

        Parameters
        ----------
        p_val : array-like, optional
            Define `p_val`, `p_var`, `p_cov` if you used an external function
            for calibration. Has size 2 + `nt`. First value is :math:`\gamma`,
            second is :math:`\Delta \\alpha`, others are :math:`C` for each
            timestep.
        p_var : array-like, optional
            Define `p_val`, `p_var`, `p_cov` if you used an external function
            for calibration. Has size 2 + `nt`. First value is :math:`\gamma`,
            second is :math:`\Delta \\alpha`, others are :math:`C` for each
            timestep.
        p_cov : array-like, optional
            The covariances of `p_val`.
            If set to False, no uncertainty in the parameters is propagated
            into the confidence intervals. Similar to the spec sheets of the DTS
            manufacturers. And similar to passing an array filled with zeros.
        sections : Dict[str, List[slice]], optional
            If `None` is supplied, `ds.sections` is used. Define calibration
            sections. Each section requires a reference temperature time series,
            such as the temperature measured by an external temperature sensor.
            They should already be part of the DataStore object. `sections`
            is defined with a dictionary with its keywords of the
            names of the reference temperature time series. Its values are
            lists of slice objects, where each slice object is a fiber stretch
            that has the reference temperature. Afterwards, `sections` is stored
            under `ds.sections`.
        st_var, ast_var : float, callable, array-like, optional
            The variance of the measurement noise of the Stokes signals in the
            forward direction. If `float` the variance of the noise from the
            Stokes detector is described with a single value.
            If `callable` the variance of the noise from the Stokes detector is
            a function of the intensity, as defined in the callable function.
            Or manually define a variance with a DataArray of the shape
            `ds.st.shape`, where the variance can be a function of time and/or
            x. Required if method is wls.
        method : {'wls',}
            Use `'wls'` for weighted least
            squares.
        solver : {'sparse', 'stats'}
            Either use the homemade weighted sparse solver or the weighted
            dense matrix solver of statsmodels. The sparse solver uses much less
            memory, is faster, and gives the same result as the statsmodels
            solver. The statsmodels solver is mostly used to check the sparse
            solver. `'stats'` is the default.
        matching_sections : List[Tuple[slice, slice, bool]], optional
            Provide a list of tuples. A tuple per matching section. Each tuple
            has three items. The first two items are the slices of the sections
            that are matched. The third item is a boolean and is True if the two
            sections have a reverse direction ("J-configuration").
        trans_att : iterable, optional
            Splices can cause jumps in differential attenuation. Normal single
            ended calibration assumes these are not present. An additional loss
            term is added in the 'shadow' of the splice. Each location
            introduces an additional nt parameters to solve for. Requiring
            either an additional calibration section or matching sections.
            If multiple locations are defined, the losses are added.
        fix_gamma : Tuple[float, float], optional
            A tuple containing two floats. The first float is the value of
            gamma, and the second item is the variance of the estimate of gamma.
            Covariances between gamma and other parameters are not accounted
            for.
        fix_dalpha : Tuple[float, float], optional
            A tuple containing two floats. The first float is the value of
            dalpha (:math:`\Delta \\alpha` in [1]_), and the second item is the
            variance of the estimate of dalpha.
            Covariances between alpha and other parameters are not accounted
            for.
        fix_alpha : Tuple[array-like, array-like], optional
            A tuple containing two array-likes. The first array-like is the integrated
            differential attenuation of length x, and the second item is its variance.

        Returns
        -------

        References
        ----------
        .. [1] des Tombe, B., Schilperoort, B., & Bakker, M. (2020). Estimation
            of Temperature and Associated Uncertainty from Fiber-Optic Raman-
            Spectrum Distributed Temperature Sensing. Sensors, 20(8), 2235.
            https://doi.org/10.3390/s20082235

        Examples
        --------
        - `Example notebook 7: Calibrate single ended <https://github.com/\
    dtscalibration/python-dts-calibration/blob/main/examples/notebooks/\
    07Calibrate_single_wls.ipynb>`_

        """
        check_deprecated_kwargs(kwargs)
        self.set_trans_att(trans_att=trans_att, **kwargs)

        self = set_sections(self, sections)  # TODO: don't change object in-place.

        if method == "wls":
            assert st_var is not None and ast_var is not None, "Set `st_var`"

        self.check_reference_section_values()

        nx = self.x.size
        nt = self["time"].size
        nta = self.trans_att.size

        assert self["st"].dims[0] == "x", "Stokes are transposed"
        assert self.ast.dims[0] == "x", "Stokes are transposed"

        if matching_sections:
            matching_indices = match_sections(self, matching_sections)
        else:
            matching_indices = None

        ix_sec = self.ufunc_per_section(
            sections=sections, x_indices=True, calc_per="all"
        )
        assert not np.any(self.st.isel(x=ix_sec) <= 0.0), (
            "There is uncontrolled noise in the ST signal. Are your sections"
            "correctly defined?"
        )
        assert not np.any(self.ast.isel(x=ix_sec) <= 0.0), (
            "There is uncontrolled noise in the AST signal. Are your sections"
            "correctly defined?"
        )

        if method == "wls":
            p_cov, p_val, p_var = calibration_single_ended_helper(
                self,
                sections,
                st_var,
                ast_var,
                fix_alpha,
                fix_dalpha,
                fix_gamma,
                matching_indices,
                nt,
                nta,
                nx,
                solver,
            )

        elif method == "external":
            for input_item in [p_val, p_var, p_cov]:
                assert (
                    input_item is not None
                ), "Define p_val, p_var, p_cov when using an external solver"

        else:
            raise ValueError("Choose a valid method")

        # all below require the following solution sizes
        if fix_alpha:
            ip = ParameterIndexSingleEnded(
                nt, nx, nta, includes_alpha=True, includes_dalpha=False
            )
        else:
            ip = ParameterIndexSingleEnded(
                nt, nx, nta, includes_alpha=False, includes_dalpha=True
            )

        # npar = 1 + 1 + nt + nta * nt
        assert p_val.size == ip.npar
        assert p_var.size == ip.npar
        assert p_cov.shape == (ip.npar, ip.npar)

        # store calibration parameters in DataStore
        coords = {"x": self["x"], "time": self["time"], "trans_att": self["trans_att"]}
        params, param_covs = get_params_from_pval_single_ended(
            ip, coords, p_val=p_val, p_var=p_var, p_cov=p_cov, fix_alpha=fix_alpha
        )

        tmpf = params["gamma"] / (
            (np.log(self.st / self.ast) + (params["c"] + params["talpha_fw_full"]))
            + params["alpha"]
        )
        out = xr.Dataset({"tmpf": tmpf - 273.15})
        out["tmpf"].attrs.update(_dim_attrs[("tmpf",)])

        # tmpf_var
        deriv_dict = dict(
            T_gamma_fw=tmpf / params["gamma"],
            T_st_fw=-(tmpf**2) / (params["gamma"] * self.st),
            T_ast_fw=tmpf**2 / (params["gamma"] * self.ast),
            T_c_fw=-(tmpf**2) / params["gamma"],
            T_dalpha_fw=-self.x * (tmpf**2) / params["gamma"],
            T_alpha_fw=-(tmpf**2) / params["gamma"],
            T_ta_fw=-(tmpf**2) / params["gamma"],
        )
        deriv_ds = xr.Dataset(deriv_dict)

        var_fw_dict = dict(
            dT_dst=deriv_ds.T_st_fw**2 * parse_st_var(self, st_var, st_label="st"),
            dT_dast=deriv_ds.T_ast_fw**2
            * parse_st_var(self, ast_var, st_label="ast"),
            dT_gamma=deriv_ds.T_gamma_fw**2 * param_covs["gamma"],
            dT_dc=deriv_ds.T_c_fw**2 * param_covs["c"],
            dT_ddalpha=deriv_ds.T_alpha_fw**2
            * param_covs["alpha"],  # same as dT_dalpha
            dT_dta=deriv_ds.T_ta_fw**2 * param_covs["talpha_fw_full"],
            dgamma_dc=(
                2 * deriv_ds.T_gamma_fw * deriv_ds.T_c_fw * param_covs["gamma_c"]
            ),
            dta_dgamma=(
                2 * deriv_ds.T_ta_fw * deriv_ds.T_gamma_fw * param_covs["tafw_gamma"]
            ),
            dta_dc=(2 * deriv_ds.T_ta_fw * deriv_ds.T_c_fw * param_covs["tafw_c"]),
        )

        if not fix_alpha:
            # These correlations don't exist in case of fix_alpha. Including them reduces tmpf_var.
            var_fw_dict.update(
                dict(
                    dgamma_ddalpha=(
                        2
                        * deriv_ds.T_gamma_fw
                        * deriv_ds.T_dalpha_fw
                        * param_covs["gamma_dalpha"]
                    ),
                    ddalpha_dc=(
                        2
                        * deriv_ds.T_dalpha_fw
                        * deriv_ds.T_c_fw
                        * param_covs["dalpha_c"]
                    ),
                    dta_ddalpha=(
                        2
                        * deriv_ds.T_ta_fw
                        * deriv_ds.T_dalpha_fw
                        * param_covs["tafw_dalpha"]
                    ),
                )
            )

        out["var_fw_da"] = xr.Dataset(var_fw_dict).to_array(dim="comp_fw")
        out["tmpf_var"] = out["var_fw_da"].sum(dim="comp_fw")
        out["tmpf_var"].attrs.update(_dim_attrs[("tmpf_var",)])

        drop_vars = [
            k for k, v in self.items() if {"params1", "params2"}.intersection(v.dims)
        ]

        for k in drop_vars:
            del self[k]

        out["p_val"] = (("params1",), p_val)
        out["p_cov"] = (("params1", "params2"), p_cov)

        out.update(params)
        for key, dataarray in param_covs.data_vars.items():
            out[key + "_var"] = dataarray

        self.update(out)
        pass

    def calibration_double_ended(
        self,
        sections,
        st_var=None,
        ast_var=None,
        rst_var=None,
        rast_var=None,
        method="wls",
        solver="sparse",
        p_val=None,
        p_var=None,
        p_cov=None,
        trans_att=None,
        fix_gamma=None,
        fix_alpha=None,
        matching_sections=None,
        matching_indices=None,
        verbose=False,
        **kwargs,
    ):
        r"""
        See example notebook 8 for an explanation on how to use this function.
        Calibrate the Stokes (`ds.st`) and anti-Stokes (`ds.ast`) of the forward
        channel and from the backward channel (`ds.rst`, `ds.rast`) data to
        temperature using fiber sections with a known temperature
        (`ds.sections`) for double-ended setups. The calibrated temperature of
        the forward channel is stored under `ds.tmpf` and its variance under
        `ds.tmpf_var`, and that of the backward channel under `ds.tmpb` and
        `ds.tmpb_var`. The inverse-variance weighted average of the forward and
        backward channel is stored under `ds.tmpw` and `ds.tmpw_var`.
        In double-ended setups, Stokes and anti-Stokes intensity is measured in
        two directions from both ends of the fiber. The forward-channel
        measurements are denoted with subscript F, and the backward-channel
        measurements are denoted with subscript B. Both measurement channels
        start at a different end of the fiber and have opposite directions, and
        therefore have different spatial coordinates.
        The first processing step
        with double-ended measurements is to align the measurements of the two
        measurement channels so that they have the same spatial coordinates. The
        spatial coordinate :math:`x` (m) is defined here positive in the forward
        direction, starting at 0 where the fiber is connected to the forward
        channel of the DTS system; the length of the fiber is :math:`L`.
        Consequently, the backward-channel measurements are flipped and shifted
        to align with the forward-channel measurements. Alignment of the
        measurements of the two channels is prone to error because it requires
        the exact fiber length (McDaniel et al., 2018). Depending on the DTS system
        used, the forward channel and backward channel are measured one after
        another by making use of an optical switch, so that only a single
        detector is needed. However, it is assumed in this package that the
        forward channel and backward channel are measured simultaneously, so
        that the temperature of both measurements is the same. This assumption
        holds better for short acquisition times with respect to the timescale
        of the temperature variation, and when there is no systematic difference
        in temperature between the two channels. The temperature may be computed
        from the forward-channel measurements (Equation 10 [1]_) with:
        .. math::
            T_\mathrm{F} (x,t)  = \\frac{\gamma}{I_\mathrm{F}(x,t) + \
    C_\mathrm{F}(t) + \int_0^x{\Delta\\alpha(x')\,\mathrm{d}x'}}
        and from the backward-channel measurements with:
        .. math::
            T_\mathrm{B} (x,t)  = \\frac{\gamma}{I_\mathrm{B}(x,t) + \
    C_\mathrm{B}(t) + \int_x^L{\Delta\\alpha(x')\,\mathrm{d}x'}}
        with
        .. math::
            I(x,t) = \ln{\left(\\frac{P_+(x,t)}{P_-(x,t)}\\right)}
        .. math::
            C(t) = \ln{\left(\\frac{\eta_-(t)K_-/\lambda_-^4}{\eta_+(t)K_+/\lambda_+^4}\\right)}
        where :math:`C` is the lumped effect of the difference in gain at
        :param mc_conf_ints:
        :math:`x=0` between Stokes and anti-Stokes intensity measurements and
        the dependence of the scattering intensity on the wavelength. The
        parameters :math:`P_+` and :math:`P_-` are the Stokes and anti-Stokes
        intensity measurements, respectively.
        :math:`C_\mathrm{F}(t)` and :math:`C_\mathrm{B}(t)` are the
        parameter :math:`C(t)` for the forward-channel and backward-channel
        measurements, respectively. :math:`C_\mathrm{B}(t)` may be different
        from :math:`C_\mathrm{F}(t)` due to differences in gain, and difference
        in the attenuation between the detectors and the point the fiber end is
        connected to the DTS system (:math:`\eta_+` and :math:`\eta_-` in
        Equation~\\ref{eqn:c}). :math:`T` in the listed
        equations is in Kelvin, but is converted to Celsius after calibration.
        The calibration procedure presented in van de
        Giesen et al. 2012 approximates :math:`C(t)` to be
        the same for the forward and backward-channel measurements, but this
        approximation is not made here.
        Parameter :math:`A(x)` (`ds.alpha`) is introduced to simplify the notation of the
        double-ended calibration procedure and represents the integrated
        differential attenuation between locations :math:`x_1` and :math:`x`
        along the fiber. Location :math:`x_1` is the first reference section
        location (the smallest x-value of all used reference sections).
        .. math::
            A(x) = \int_{x_1}^x{\Delta\\alpha(x')\,\mathrm{d}x'}
        so that the expressions for temperature may be written as:
        .. math::
            T_\mathrm{F} (x,t) = \\frac{\gamma}{I_\mathrm{F}(x,t) + D_\mathrm{F}(t) + A(x)},
            T_\mathrm{B} (x,t) = \\frac{\gamma}{I_\mathrm{B}(x,t) + D_\mathrm{B}(t) - A(x)}
        where
        .. math::
            D_{\mathrm{F}}(t) = C_{\mathrm{F}}(t) + \int_0^{x_1}{\Delta\\alpha(x')\,\mathrm{d}x'},
            D_{\mathrm{B}}(t) = C_{\mathrm{B}}(t) + \int_{x_1}^L{\Delta\\alpha(x')\,\mathrm{d}x'}
        Parameters :math:`D_\mathrm{F}` (`ds.df`) and :math:`D_\mathrm{B}`
        (`ds.db`) must be estimated for each time and are constant along the fiber, and parameter
        :math:`A` must be estimated for each location and is constant over time.
        The calibration procedure is discussed in Section 6.
        :math:`T_\mathrm{F}` (`ds.tmpf`) and :math:`T_\mathrm{B}` (`ds.tmpb`)
        are separate
        approximations of the same temperature at the same time. The estimated
        :math:`T_\mathrm{F}` is more accurate near :math:`x=0` because that is
        where the signal is strongest. Similarly, the estimated
        :math:`T_\mathrm{B}` is more accurate near :math:`x=L`. A single best
        estimate of the temperature is obtained from the weighted average of
        :math:`T_\mathrm{F}` and :math:`T_\mathrm{B}` as discussed in
        Section 7.2 [1]_ .


        Parameters
        ----------
        p_val : array-like, optional
            Define `p_val`, `p_var`, `p_cov` if you used an external function
            for calibration. Has size `1 + 2 * nt + nx + 2 * nt * nta`.
            First value is :math:`\gamma`, then `nt` times
            :math:`D_\mathrm{F}`, then `nt` times
            :math:`D_\mathrm{B}`, then for each location :math:`D_\mathrm{B}`,
            then for each connector that introduces directional attenuation two
            parameters per time step.
        p_var : array-like, optional
            Define `p_val`, `p_var`, `p_cov` if you used an external function
            for calibration. Has size `1 + 2 * nt + nx + 2 * nt * nta`.
            Is the variance of `p_val`.
        p_cov : array-like, optional
            The covariances of `p_val`. Square matrix.
            If set to False, no uncertainty in the parameters is propagated
            into the confidence intervals. Similar to the spec sheets of the DTS
            manufacturers. And similar to passing an array filled with zeros.
        sections : Dict[str, List[slice]], optional
            If `None` is supplied, `ds.sections` is used. Define calibration
            sections. Each section requires a reference temperature time series,
            such as the temperature measured by an external temperature sensor.
            They should already be part of the DataStore object. `sections`
            is defined with a dictionary with its keywords of the
            names of the reference temperature time series. Its values are
            lists of slice objects, where each slice object is a fiber stretch
            that has the reference temperature. Afterwards, `sections` is stored
            under `ds.sections`.
        st_var, ast_var, rst_var, rast_var : float, callable, array-like, optional
            The variance of the measurement noise of the Stokes signals in the
            forward direction. If `float` the variance of the noise from the
            Stokes detector is described with a single value.
            If `callable` the variance of the noise from the Stokes detector is
            a function of the intensity, as defined in the callable function.
            Or manually define a variance with a DataArray of the shape
            `ds.st.shape`, where the variance can be a function of time and/or
            x. Required if method is wls.
        mc_sample_size : int, optional
            If set, the variance is also computed using Monte Carlo sampling.
            The number of Monte Carlo samples drawn used to estimate the
            variance of the forward and backward channel temperature estimates
            and estimate the inverse-variance weighted average temperature.
        conf_ints : iterable object of float
            A list with the confidence boundaries that are calculated. Valid
            values are between [0, 1].
        mc_da_random_state
            For testing purposes. Similar to random seed. The seed for dask.
            Makes random not so random. To produce reproducable results for
            testing environments.
        mc_remove_set_flag : bool
            Remove the monte carlo data set, from which the CI and the
            variance are calculated.
        variance_suffix : str, optional
            String appended for storing the variance. Only used when method
            is wls.
        method : {'wls', 'external'}
            Use `'wls'` for weighted least squares.
        solver : {'sparse', 'stats'}
            Either use the homemade weighted sparse solver or the weighted
            dense matrix solver of statsmodels. The sparse solver uses much less
            memory, is faster, and gives the same result as the statsmodels
            solver. The statsmodels solver is mostly used to check the sparse
            solver. `'stats'` is the default.
        trans_att : iterable, optional
            Splices can cause jumps in differential attenuation. Normal single
            ended calibration assumes these are not present. An additional loss
            term is added in the 'shadow' of the splice. Each location
            introduces an additional nt parameters to solve for. Requiring
            either an additional calibration section or matching sections.
            If multiple locations are defined, the losses are added.
        fix_gamma : Tuple[float, float], optional
            A tuple containing two floats. The first float is the value of
            gamma, and the second item is the variance of the estimate of gamma.
            Covariances between gamma and other parameters are not accounted
            for.
        fix_alpha : Tuple[array-like, array-like], optional
            A tuple containing two arrays. The first array contains the
            values of integrated differential att (:math:`A` in paper), and the
            second array contains the variance of the estimate of alpha.
            Covariances (in-) between alpha and other parameters are not
            accounted for.
        matching_sections : List[Tuple[slice, slice, bool]]
            Provide a list of tuples. A tuple per matching section. Each tuple
            has three items. The first two items are the slices of the sections
            that are matched. The third item is a boolean and is True if the two
            sections have a reverse direction ("J-configuration").
        matching_indices : array
            Provide an array of x-indices of size (npair, 2), where each pair
            has the same temperature. Used to improve the estimate of the
            integrated differential attenuation.
        verbose : bool
            Show additional calibration information
        Returns
        -------
        References
        ----------
        .. [1] des Tombe, B., Schilperoort, B., & Bakker, M. (2020). Estimation
            of Temperature and Associated Uncertainty from Fiber-Optic Raman-
            Spectrum Distributed Temperature Sensing. Sensors, 20(8), 2235.
            https://doi.org/10.3390/s20082235
        Examples
        --------
        - `Example notebook 8: Calibrate double ended <https://github.com/\
    dtscalibration/python-dts-calibration/blob/master/examples/notebooks/\
    08Calibrate_double_wls.ipynb>`_
        """
        # TODO: confidence intervals using the variance approximated by linear error propagation
        check_deprecated_kwargs(kwargs)

        self.set_trans_att(trans_att=trans_att, **kwargs)

        self = set_sections(self, sections)  # TODO: don't change object in-place.

        self.check_reference_section_values()

        nx = self.x.size
        nt = self["time"].size
        nta = self.trans_att.size
        ix_sec = self.ufunc_per_section(
            sections=sections, x_indices=True, calc_per="all"
        )
        nx_sec = ix_sec.size

        assert self.st.dims[0] == "x", "Stokes are transposed"
        assert self.ast.dims[0] == "x", "Stokes are transposed"
        assert self.rst.dims[0] == "x", "Stokes are transposed"
        assert self.rast.dims[0] == "x", "Stokes are transposed"

        assert not np.any(self.st.isel(x=ix_sec) <= 0.0), (
            "There is uncontrolled noise in the ST signal. Are your sections"
            "correctly defined?"
        )
        assert not np.any(self.ast.isel(x=ix_sec) <= 0.0), (
            "There is uncontrolled noise in the AST signal. Are your sections"
            "correctly defined?"
        )
        assert not np.any(self.rst.isel(x=ix_sec) <= 0.0), (
            "There is uncontrolled noise in the REV-ST signal. Are your "
            "sections correctly defined?"
        )
        assert not np.any(self.rast.isel(x=ix_sec) <= 0.0), (
            "There is uncontrolled noise in the REV-AST signal. Are your "
            "sections correctly defined?"
        )

        if method == "wls":
            for input_item in [st_var, ast_var, rst_var, rast_var]:
                assert input_item is not None, (
                    "For wls define all variances (`st_var`, `ast_var`,"
                    + " `rst_var`, `rast_var`)"
                )

        if np.any(matching_indices):
            assert (
                not matching_sections
            ), "Either define `matching_sections` or `matching_indices`"

        if matching_sections:
            assert (
                not matching_indices
            ), "Either define `matching_sections` or `matching_indices"
            matching_indices = match_sections(self, matching_sections)

        if method == "wls":
            p_cov, p_val, p_var = calibration_double_ended_helper(
                self,
                sections,
                st_var,
                ast_var,
                rst_var,
                rast_var,
                fix_alpha,
                fix_gamma,
                nt,
                nta,
                nx,
                nx_sec,
                ix_sec,
                matching_indices,
                solver,
                verbose,
            )

        elif method == "external":
            for input_item in [p_val, p_var, p_cov]:
                assert input_item is not None

        elif method == "external_split":
            raise ValueError("Not implemented yet")

        else:
            raise ValueError("Choose a valid method")

        # all below require the following solution sizes
        ip = ParameterIndexDoubleEnded(nt, nx, nta)

        # npar = 1 + 2 * nt + nx + 2 * nt * nta
        assert p_val.size == ip.npar
        assert p_var.size == ip.npar
        assert p_cov.shape == (ip.npar, ip.npar)

        coords = {"x": self["x"], "time": self["time"], "trans_att": self["trans_att"]}
        params = get_params_from_pval_double_ended(ip, coords, p_val=p_val)
        param_covs = get_params_from_pval_double_ended(
            ip, coords, p_val=p_var, p_cov=p_cov
        )

        out = xr.Dataset(
            {
                "tmpf": params["gamma"]
                / (
                    np.log(self.st / self.ast)
                    + params["df"]
                    + params["alpha"]
                    + params["talpha_fw_full"]
                )
                - 273.15,
                "tmpb": params["gamma"]
                / (
                    np.log(self.rst / self.rast)
                    + params["db"]
                    - params["alpha"]
                    + params["talpha_bw_full"]
                )
                - 273.15,
            }
        )

        tmpf = out["tmpf"] + 273.15
        tmpb = out["tmpb"] + 273.15

        deriv_dict = dict(
            T_gamma_fw=tmpf / params["gamma"],
            T_st_fw=-(tmpf**2) / (params["gamma"] * self.st),
            T_ast_fw=tmpf**2 / (params["gamma"] * self.ast),
            T_df_fw=-(tmpf**2) / params["gamma"],
            T_alpha_fw=-(tmpf**2) / params["gamma"],
            T_ta_fw=-(tmpf**2) / params["gamma"],
            T_gamma_bw=tmpb / params["gamma"],
            T_rst_bw=-(tmpb**2) / (params["gamma"] * self.rst),
            T_rast_bw=tmpb**2 / (params["gamma"] * self.rast),
            T_db_bw=-(tmpb**2) / params["gamma"],
            T_alpha_bw=tmpb**2 / params["gamma"],
            T_ta_bw=-(tmpb**2) / params["gamma"],
        )
        deriv_ds = xr.Dataset(deriv_dict)
        out["deriv"] = deriv_ds.to_array(dim="com2")

        var_fw_dict = dict(
            dT_dst=deriv_ds.T_st_fw**2 * parse_st_var(self, st_var, st_label="st"),
            dT_dast=deriv_ds.T_ast_fw**2
            * parse_st_var(self, ast_var, st_label="ast"),
            dT_gamma=deriv_ds.T_gamma_fw**2 * param_covs["gamma"],
            dT_ddf=deriv_ds.T_df_fw**2 * param_covs["df"],
            dT_dalpha=deriv_ds.T_alpha_fw**2 * param_covs["alpha"],
            dT_dta=deriv_ds.T_ta_fw**2 * param_covs["talpha_fw_full"],
            dgamma_ddf=(
                2 * deriv_ds.T_gamma_fw * deriv_ds.T_df_fw * param_covs["gamma_df"]
            ),
            dgamma_dalpha=(
                2
                * deriv_ds.T_gamma_fw
                * deriv_ds.T_alpha_fw
                * param_covs["gamma_alpha"]
            ),
            dalpha_ddf=(
                2 * deriv_ds.T_alpha_fw * deriv_ds.T_df_fw * param_covs["alpha_df"]
            ),
            dta_dgamma=(
                2 * deriv_ds.T_ta_fw * deriv_ds.T_gamma_fw * param_covs["tafw_gamma"]
            ),
            dta_ddf=(2 * deriv_ds.T_ta_fw * deriv_ds.T_df_fw * param_covs["tafw_df"]),
            dta_dalpha=(
                2 * deriv_ds.T_ta_fw * deriv_ds.T_alpha_fw * param_covs["tafw_alpha"]
            ),
        )
        var_bw_dict = dict(
            dT_drst=deriv_ds.T_rst_bw**2
            * parse_st_var(self, rst_var, st_label="rst"),
            dT_drast=deriv_ds.T_rast_bw**2
            * parse_st_var(self, rast_var, st_label="rast"),
            dT_gamma=deriv_ds.T_gamma_bw**2 * param_covs["gamma"],
            dT_ddb=deriv_ds.T_db_bw**2 * param_covs["db"],
            dT_dalpha=deriv_ds.T_alpha_bw**2 * param_covs["alpha"],
            dT_dta=deriv_ds.T_ta_bw**2 * param_covs["talpha_bw_full"],
            dgamma_ddb=(
                2 * deriv_ds.T_gamma_bw * deriv_ds.T_db_bw * param_covs["gamma_db"]
            ),
            dgamma_dalpha=(
                2
                * deriv_ds.T_gamma_bw
                * deriv_ds.T_alpha_bw
                * param_covs["gamma_alpha"]
            ),
            dalpha_ddb=(
                2 * deriv_ds.T_alpha_bw * deriv_ds.T_db_bw * param_covs["alpha_db"]
            ),
            dta_dgamma=(
                2 * deriv_ds.T_ta_bw * deriv_ds.T_gamma_bw * param_covs["tabw_gamma"]
            ),
            dta_ddb=(2 * deriv_ds.T_ta_bw * deriv_ds.T_db_bw * param_covs["tabw_db"]),
            dta_dalpha=(
                2 * deriv_ds.T_ta_bw * deriv_ds.T_alpha_bw * param_covs["tabw_alpha"]
            ),
        )

        out["var_fw_da"] = xr.Dataset(var_fw_dict).to_array(dim="comp_fw")
        out["var_bw_da"] = xr.Dataset(var_bw_dict).to_array(dim="comp_bw")

        out["tmpf_var"] = out["var_fw_da"].sum(dim="comp_fw")
        out["tmpb_var"] = out["var_bw_da"].sum(dim="comp_bw")

        # First estimate of tmpw_var
        out["tmpw_var" + "_approx"] = 1 / (1 / out["tmpf_var"] + 1 / out["tmpb_var"])
        out["tmpw"] = (
            (tmpf / out["tmpf_var"] + tmpb / out["tmpb_var"])
            * out["tmpw_var" + "_approx"]
        ) - 273.15

        weightsf = out["tmpw_var" + "_approx"] / out["tmpf_var"]
        weightsb = out["tmpw_var" + "_approx"] / out["tmpb_var"]

        deriv_dict2 = dict(
            T_gamma_w=weightsf * deriv_dict["T_gamma_fw"]
            + weightsb * deriv_dict["T_gamma_bw"],
            T_st_w=weightsf * deriv_dict["T_st_fw"],
            T_ast_w=weightsf * deriv_dict["T_ast_fw"],
            T_rst_w=weightsb * deriv_dict["T_rst_bw"],
            T_rast_w=weightsb * deriv_dict["T_rast_bw"],
            T_df_w=weightsf * deriv_dict["T_df_fw"],
            T_db_w=weightsb * deriv_dict["T_db_bw"],
            T_alpha_w=weightsf * deriv_dict["T_alpha_fw"]
            + weightsb * deriv_dict["T_alpha_bw"],
            T_taf_w=weightsf * deriv_dict["T_ta_fw"],
            T_tab_w=weightsb * deriv_dict["T_ta_bw"],
        )
        deriv_ds2 = xr.Dataset(deriv_dict2)

        # TODO: sigma2_tafw_tabw
        var_w_dict = dict(
            dT_dst=deriv_ds2.T_st_w**2 * parse_st_var(self, st_var, st_label="st"),
            dT_dast=deriv_ds2.T_ast_w**2
            * parse_st_var(self, ast_var, st_label="ast"),
            dT_drst=deriv_ds2.T_rst_w**2
            * parse_st_var(self, rst_var, st_label="rst"),
            dT_drast=deriv_ds2.T_rast_w**2
            * parse_st_var(self, rast_var, st_label="rast"),
            dT_gamma=deriv_ds2.T_gamma_w**2 * param_covs["gamma"],
            dT_ddf=deriv_ds2.T_df_w**2 * param_covs["df"],
            dT_ddb=deriv_ds2.T_db_w**2 * param_covs["db"],
            dT_dalpha=deriv_ds2.T_alpha_w**2 * param_covs["alpha"],
            dT_dtaf=deriv_ds2.T_taf_w**2 * param_covs["talpha_fw_full"],
            dT_dtab=deriv_ds2.T_tab_w**2 * param_covs["talpha_bw_full"],
            dgamma_ddf=2
            * deriv_ds2.T_gamma_w
            * deriv_ds2.T_df_w
            * param_covs["gamma_df"],
            dgamma_ddb=2
            * deriv_ds2.T_gamma_w
            * deriv_ds2.T_db_w
            * param_covs["gamma_db"],
            dgamma_dalpha=2
            * deriv_ds2.T_gamma_w
            * deriv_ds2.T_alpha_w
            * param_covs["gamma_alpha"],
            dgamma_dtaf=2
            * deriv_ds2.T_gamma_w
            * deriv_ds2.T_taf_w
            * param_covs["tafw_gamma"],
            dgamma_dtab=2
            * deriv_ds2.T_gamma_w
            * deriv_ds2.T_tab_w
            * param_covs["tabw_gamma"],
            ddf_ddb=2 * deriv_ds2.T_df_w * deriv_ds2.T_db_w * param_covs["df_db"],
            ddf_dalpha=2
            * deriv_ds2.T_df_w
            * deriv_ds2.T_alpha_w
            * param_covs["alpha_df"],
            ddf_dtaf=2 * deriv_ds2.T_df_w * deriv_ds2.T_taf_w * param_covs["tafw_df"],
            ddf_dtab=2 * deriv_ds2.T_df_w * deriv_ds2.T_tab_w * param_covs["tabw_df"],
            ddb_dalpha=2
            * deriv_ds2.T_db_w
            * deriv_ds2.T_alpha_w
            * param_covs["alpha_db"],
            ddb_dtaf=2 * deriv_ds2.T_db_w * deriv_ds2.T_taf_w * param_covs["tafw_db"],
            ddb_dtab=2 * deriv_ds2.T_db_w * deriv_ds2.T_tab_w * param_covs["tabw_db"],
            # dtaf_dtab=2 * deriv_ds2.T_tab_w * deriv_ds2.T_tab_w * param_covs["tafw_tabw"],
        )
        out["var_w_da"] = xr.Dataset(var_w_dict).to_array(dim="comp_w")
        out["tmpw_var"] = out["var_w_da"].sum(dim="comp_w")

        # Compute uncertainty solely due to noise in Stokes signal, neglecting parameter uncenrtainty
        tmpf_var_excl_par = (
            out["var_fw_da"].sel(comp_fw=["dT_dst", "dT_dast"]).sum(dim="comp_fw")
        )
        tmpb_var_excl_par = (
            out["var_bw_da"].sel(comp_bw=["dT_drst", "dT_drast"]).sum(dim="comp_bw")
        )
        out["tmpw_var" + "_lower"] = 1 / (1 / tmpf_var_excl_par + 1 / tmpb_var_excl_par)

        out["tmpf"].attrs.update(_dim_attrs[("tmpf",)])
        out["tmpb"].attrs.update(_dim_attrs[("tmpb",)])
        out["tmpw"].attrs.update(_dim_attrs[("tmpw",)])
        out["tmpf_var"].attrs.update(_dim_attrs[("tmpf_var",)])
        out["tmpb_var"].attrs.update(_dim_attrs[("tmpb_var",)])
        out["tmpw_var"].attrs.update(_dim_attrs[("tmpw_var",)])
        out["tmpw_var" + "_approx"].attrs.update(_dim_attrs[("tmpw_var_approx",)])
        out["tmpw_var" + "_lower"].attrs.update(_dim_attrs[("tmpw_var_lower",)])

        drop_vars = [
            k for k, v in self.items() if {"params1", "params2"}.intersection(v.dims)
        ]

        for k in drop_vars:
            print(f"removing {k}")
            del self[k]

        out["p_val"] = (("params1",), p_val)
        out["p_cov"] = (("params1", "params2"), p_cov)

        out.update(params)
        for key, dataarray in param_covs.data_vars.items():
            out[key + "_var"] = dataarray

        self.update(out)
        pass

    def average_single_ended(
        self,
        p_val="p_val",
        p_cov="p_cov",
        st_var=None,
        ast_var=None,
        conf_ints=None,
        mc_sample_size=100,
        ci_avg_time_flag1=False,
        ci_avg_time_flag2=False,
        ci_avg_time_sel=None,
        ci_avg_time_isel=None,
        ci_avg_x_flag1=False,
        ci_avg_x_flag2=False,
        ci_avg_x_sel=None,
        ci_avg_x_isel=None,
        var_only_sections=None,
        da_random_state=None,
        mc_remove_set_flag=True,
        reduce_memory_usage=False,
        **kwargs,
    ):
        """
        Average temperatures from single-ended setups.

        Four types of averaging are implemented. Please see Example Notebook 16.


        Parameters
        ----------
        p_val : array-like, optional
            Define `p_val`, `p_var`, `p_cov` if you used an external function
            for calibration. Has size 2 + `nt`. First value is :math:`\\gamma`,
            second is :math:`\\Delta \\alpha`, others are :math:`C` for each
            timestep.
            If set to False, no uncertainty in the parameters is propagated
            into the confidence intervals. Similar to the spec sheets of the DTS
            manufacturers. And similar to passing an array filled with zeros
        p_cov : array-like, optional
            The covariances of `p_val`.
        st_var, ast_var : float, callable, array-like, optional
            The variance of the measurement noise of the Stokes signals in the
            forward direction. If `float` the variance of the noise from the
            Stokes detector is described with a single value.
            If `callable` the variance of the noise from the Stokes detector is
            a function of the intensity, as defined in the callable function.
            Or manually define a variance with a DataArray of the shape
            `ds.st.shape`, where the variance can be a function of time and/or
            x. Required if method is wls.
        conf_ints : iterable object of float
            A list with the confidence boundaries that are calculated. Valid
            values are between
            [0, 1].
        mc_sample_size : int
            Size of the monte carlo parameter set used to calculate the
            confidence interval
        ci_avg_time_flag1 : bool
            The confidence intervals differ each time step. Assumes the
            temperature varies during the measurement period. Computes the
            arithmic temporal mean. If you would like to know the confidence
            interfal of:
            (1) a single additional measurement. So you can state "if another
            measurement were to be taken, it would have this ci"
            (2) all measurements. So you can state "The temperature remained
            during the entire measurement period between these ci bounds".
            Adds "tmpw" + '_avg1' and "tmpw" + '_mc_avg1_var' to the
            DataStore. If `conf_ints` are set, also the confidence intervals
            `_mc_avg1` are added to the DataStore. Works independently of the
            ci_avg_time_flag2 and ci_avg_x_flag.
        ci_avg_time_flag2 : bool
            The confidence intervals differ each time step. Assumes the
            temperature remains constant during the measurement period.
            Computes the inverse-variance-weighted-temporal-mean temperature
            and its uncertainty.
            If you would like to know the confidence interfal of:
            (1) I want to estimate a background temperature with confidence
            intervals. I hereby assume the temperature does not change over
            time and average all measurements to get a better estimate of the
            background temperature.
            Adds "tmpw" + '_avg2' and "tmpw" + '_mc_avg2_var' to the
            DataStore. If `conf_ints` are set, also the confidence intervals
            `_mc_avg2` are added to the DataStore. Works independently of the
            ci_avg_time_flag1 and ci_avg_x_flag.
        ci_avg_time_sel : slice
            Compute ci_avg_time_flag1 and ci_avg_time_flag2 using only a
            selection of the data
        ci_avg_time_isel : iterable of int
            Compute ci_avg_time_flag1 and ci_avg_time_flag2 using only a
            selection of the data
        ci_avg_x_flag1 : bool
            The confidence intervals differ at each location. Assumes the
            temperature varies over `x` and over time. Computes the
            arithmic spatial mean. If you would like to know the confidence
            interfal of:
            (1) a single additional measurement location. So you can state "if
            another measurement location were to be taken,
            it would have this ci"
            (2) all measurement locations. So you can state "The temperature
            along the fiber remained between these ci bounds".
            Adds "tmpw" + '_avgx1' and "tmpw" + '_mc_avgx1_var' to the
            DataStore. If `conf_ints` are set, also the confidence intervals
            `_mc_avgx1` are added to the DataStore. Works independently of the
            ci_avg_time_flag1, ci_avg_time_flag2 and ci_avg_x2_flag.
        ci_avg_x_flag2 : bool
            The confidence intervals differ at each location. Assumes the
            temperature is the same at each location but varies over time.
            Computes the inverse-variance-weighted-spatial-mean temperature
            and its uncertainty.
            If you would like to know the confidence interfal of:
            (1) I have put a lot of fiber in water, and I know that the
            temperature variation in the water is much smaller than along
            other parts of the fiber. And I would like to average the
            measurements from multiple locations to improve the estimated
            temperature.
            Adds "tmpw" + '_avg2' and "tmpw" + '_mc_avg2_var' to the
            DataStore. If `conf_ints` are set, also the confidence intervals
            `_mc_avg2` are added to the DataStore. Works independently of the
            ci_avg_time_flag1 and ci_avg_x_flag.
        ci_avg_x_sel : slice
            Compute ci_avg_time_flag1 and ci_avg_time_flag2 using only a
            selection of the data
        ci_avg_x_isel : iterable of int
            Compute ci_avg_time_flag1 and ci_avg_time_flag2 using only a
            selection of the data
        var_only_sections : bool
            useful if using the ci_avg_x_flag. Only calculates the var over the
            sections, so that the values can be compared with accuracy along the
            reference sections. Where the accuracy is the variance of the
            residuals between the estimated temperature and temperature of the
            water baths.
        da_random_state
            For testing purposes. Similar to random seed. The seed for dask.
            Makes random not so random. To produce reproducable results for
            testing environments.
        mc_remove_set_flag : bool
            Remove the monte carlo data set, from which the CI and the
            variance are calculated.
        reduce_memory_usage : bool
            Use less memory but at the expense of longer computation time

        Returns
        -------

        """
        check_deprecated_kwargs(kwargs)

        if var_only_sections is not None:
            raise NotImplementedError()

        out = xr.Dataset()

        mcparams = self.conf_int_single_ended(
            p_val=p_val,
            p_cov=p_cov,
            st_var=st_var,
            ast_var=ast_var,
            conf_ints=None,
            mc_sample_size=mc_sample_size,
            da_random_state=da_random_state,
            mc_remove_set_flag=False,
            reduce_memory_usage=reduce_memory_usage,
            **kwargs,
        )
        mcparams["tmpf"] = self["tmpf"]

        if ci_avg_time_sel is not None:
            time_dim2 = "time" + "_avg"
            x_dim2 = "x"
            mcparams.coords[time_dim2] = (
                (time_dim2,),
                mcparams["time"].sel(**{"time": ci_avg_time_sel}).data,
            )
            mcparams["tmpf_avgsec"] = (
                ("x", time_dim2),
                mcparams["tmpf"].sel(**{"time": ci_avg_time_sel}).data,
            )
            mcparams["tmpf_mc_set"] = (
                ("mc", "x", time_dim2),
                mcparams["tmpf" + "_mc_set"].sel(**{"time": ci_avg_time_sel}).data,
            )

        elif ci_avg_time_isel is not None:
            time_dim2 = "time" + "_avg"
            x_dim2 = "x"
            mcparams.coords[time_dim2] = (
                (time_dim2,),
                mcparams["time"].isel(**{"time": ci_avg_time_isel}).data,
            )
            mcparams["tmpf_avgsec"] = (
                ("x", time_dim2),
                mcparams["tmpf"].isel(**{"time": ci_avg_time_isel}).data,
            )
            mcparams["tmpf_mc_set"] = (
                ("mc", "x", time_dim2),
                mcparams["tmpf" + "_mc_set"].isel(**{"time": ci_avg_time_isel}).data,
            )

        elif ci_avg_x_sel is not None:
            time_dim2 = "time"
            x_dim2 = "x_avg"
            mcparams.coords[x_dim2] = ((x_dim2,), mcparams.x.sel(x=ci_avg_x_sel).data)
            mcparams["tmpf_avgsec"] = (
                (x_dim2, "time"),
                mcparams["tmpf"].sel(x=ci_avg_x_sel).data,
            )
            mcparams["tmpf_mc_set"] = (
                ("mc", x_dim2, "time"),
                mcparams["tmpf_mc_set"].sel(x=ci_avg_x_sel).data,
            )

        elif ci_avg_x_isel is not None:
            time_dim2 = "time"
            x_dim2 = "x_avg"
            mcparams.coords[x_dim2] = ((x_dim2,), mcparams.x.isel(x=ci_avg_x_isel).data)
            mcparams["tmpf_avgsec"] = (
                (x_dim2, time_dim2),
                mcparams["tmpf"].isel(x=ci_avg_x_isel).data,
            )
            mcparams["tmpf_mc_set"] = (
                ("mc", x_dim2, time_dim2),
                mcparams["tmpf_mc_set"].isel(x=ci_avg_x_isel).data,
            )
        else:
            mcparams["tmpf_avgsec"] = mcparams["tmpf"]
            x_dim2 = "x"
            time_dim2 = "time"

        # subtract the mean temperature
        q = mcparams["tmpf_mc_set"] - mcparams["tmpf_avgsec"]
        out["tmpf_mc" + "_avgsec_var"] = q.var(dim="mc", ddof=1)

        if ci_avg_x_flag1:
            # unweighted mean
            out["tmpf_avgx1"] = mcparams["tmpf" + "_avgsec"].mean(dim=x_dim2)

            q = mcparams["tmpf_mc_set"] - mcparams["tmpf_avgsec"]
            qvar = q.var(dim=["mc", x_dim2], ddof=1)
            out["tmpf_mc_avgx1_var"] = qvar

            if conf_ints:
                new_chunks = (len(conf_ints), mcparams["tmpf_mc_set"].chunks[2])
                avg_axis = mcparams["tmpf_mc_set"].get_axis_num(["mc", x_dim2])
                q = mcparams["tmpf_mc_set"].data.map_blocks(
                    lambda x: np.percentile(x, q=conf_ints, axis=avg_axis),
                    chunks=new_chunks,  #
                    drop_axis=avg_axis,
                    # avg dimensions are dropped from input arr
                    new_axis=0,
                )  # The new CI dim is added as firsaxis

                out["tmpf_mc_avgx1"] = (("CI", time_dim2), q)

        if ci_avg_x_flag2:
            q = mcparams["tmpf_mc_set"] - mcparams["tmpf_avgsec"]

            qvar = q.var(dim=["mc"], ddof=1)

            # Inverse-variance weighting
            avg_x_var = 1 / (1 / qvar).sum(dim=x_dim2)

            out["tmpf_mc_avgx2_var"] = avg_x_var

            mcparams["tmpf" + "_mc_avgx2_set"] = (mcparams["tmpf_mc_set"] / qvar).sum(
                dim=x_dim2
            ) * avg_x_var
            out["tmpf" + "_avgx2"] = mcparams["tmpf" + "_mc_avgx2_set"].mean(dim="mc")

            if conf_ints:
                new_chunks = (len(conf_ints), mcparams["tmpf_mc_set"].chunks[2])
                avg_axis_avgx = mcparams["tmpf_mc_set"].get_axis_num("mc")

                qq = mcparams["tmpf_mc_avgx2_set"].data.map_blocks(
                    lambda x: np.percentile(x, q=conf_ints, axis=avg_axis_avgx),
                    chunks=new_chunks,  #
                    drop_axis=avg_axis_avgx,
                    # avg dimensions are dropped from input arr
                    new_axis=0,
                    dtype=float,
                )  # The new CI dimension is added as
                # firsaxis
                out["tmpf_mc_avgx2"] = (("CI", time_dim2), qq)

        if ci_avg_time_flag1 is not None:
            # unweighted mean
            out["tmpf_avg1"] = mcparams["tmpf_avgsec"].mean(dim=time_dim2)

            q = mcparams["tmpf_mc_set"] - mcparams["tmpf_avgsec"]
            qvar = q.var(dim=["mc", time_dim2], ddof=1)
            out["tmpf_mc_avg1_var"] = qvar

            if conf_ints:
                new_chunks = (len(conf_ints), mcparams["tmpf_mc_set"].chunks[1])
                avg_axis = mcparams["tmpf_mc_set"].get_axis_num(["mc", time_dim2])
                q = mcparams["tmpf_mc_set"].data.map_blocks(
                    lambda x: np.percentile(x, q=conf_ints, axis=avg_axis),
                    chunks=new_chunks,  #
                    drop_axis=avg_axis,
                    # avg dimensions are dropped from input arr
                    new_axis=0,
                )  # The new CI dim is added as firsaxis

                out["tmpf_mc_avg1"] = (("CI", x_dim2), q)

        if ci_avg_time_flag2:
            q = mcparams["tmpf_mc_set"] - mcparams["tmpf_avgsec"]

            qvar = q.var(dim=["mc"], ddof=1)

            # Inverse-variance weighting
            avg_time_var = 1 / (1 / qvar).sum(dim=time_dim2)

            out["tmpf_mc_avg2_var"] = avg_time_var

            mcparams["tmpf" + "_mc_avg2_set"] = (mcparams["tmpf_mc_set"] / qvar).sum(
                dim=time_dim2
            ) * avg_time_var
            out["tmpf_avg2"] = mcparams["tmpf" + "_mc_avg2_set"].mean(dim="mc")

            if conf_ints:
                new_chunks = (len(conf_ints), mcparams["tmpf_mc_set"].chunks[1])
                avg_axis_avg2 = mcparams["tmpf_mc_set"].get_axis_num("mc")

                qq = mcparams["tmpf_mc_avg2_set"].data.map_blocks(
                    lambda x: np.percentile(x, q=conf_ints, axis=avg_axis_avg2),
                    chunks=new_chunks,  #
                    drop_axis=avg_axis_avg2,
                    # avg dimensions are dropped from input arr
                    new_axis=0,
                    dtype=float,
                )  # The new CI dimension is added as
                # firsaxis
                out["tmpf_mc_avg2"] = (("CI", x_dim2), qq)

        # Clean up the garbage. All arrays with a Monte Carlo dimension.
        if mc_remove_set_flag:
            remove_mc_set = [
                "r_st",
                "r_ast",
                "gamma_mc",
                "dalpha_mc",
                "c_mc",
                "x_avg",
                "time_avg",
                "mc",
                "ta_mc_arr",
            ]
            remove_mc_set.append("tmpf_avgsec")
            remove_mc_set.append("tmpf_mc_set")
            remove_mc_set.append("tmpf_mc_avg2_set")
            remove_mc_set.append("tmpf_mc_avgx2_set")
            remove_mc_set.append("tmpf_mc_avgsec_var")

            for k in remove_mc_set:
                if k in out:
                    del out[k]

        self.update(out)
        pass

    def average_double_ended(
        self,
        sections=None,
        p_val="p_val",
        p_cov="p_cov",
        st_var=None,
        ast_var=None,
        rst_var=None,
        rast_var=None,
        conf_ints=None,
        mc_sample_size=100,
        ci_avg_time_flag1=False,
        ci_avg_time_flag2=False,
        ci_avg_time_sel=None,
        ci_avg_time_isel=None,
        ci_avg_x_flag1=False,
        ci_avg_x_flag2=False,
        ci_avg_x_sel=None,
        ci_avg_x_isel=None,
        da_random_state=None,
        mc_remove_set_flag=True,
        reduce_memory_usage=False,
        **kwargs,
    ):
        """
        Average temperatures from double-ended setups.

        Four types of averaging are implemented. Please see Example Notebook 16.

        Parameters
        ----------
        p_val : array-like, optional
            Define `p_val`, `p_var`, `p_cov` if you used an external function
            for calibration. Has size 2 + `nt`. First value is :math:`\\gamma`,
            second is :math:`\\Delta \\alpha`, others are :math:`C` for each
            timestep.
            If set to False, no uncertainty in the parameters is propagated
            into the confidence intervals. Similar to the spec sheets of the DTS
            manufacturers. And similar to passing an array filled with zeros
        p_cov : array-like, optional
            The covariances of `p_val`.
        st_var, ast_var, rst_var, rast_var : float, callable, array-like, optional
            The variance of the measurement noise of the Stokes signals in the
            forward direction. If `float` the variance of the noise from the
            Stokes detector is described with a single value.
            If `callable` the variance of the noise from the Stokes detector is
            a function of the intensity, as defined in the callable function.
            Or manually define a variance with a DataArray of the shape
            `ds.st.shape`, where the variance can be a function of time and/or
            x. Required if method is wls.
        conf_ints : iterable object of float
            A list with the confidence boundaries that are calculated. Valid
            values are between
            [0, 1].
        mc_sample_size : int
            Size of the monte carlo parameter set used to calculate the
            confidence interval
        ci_avg_time_flag1 : bool
            The confidence intervals differ each time step. Assumes the
            temperature varies during the measurement period. Computes the
            arithmic temporal mean. If you would like to know the confidence
            interfal of:
            (1) a single additional measurement. So you can state "if another
            measurement were to be taken, it would have this ci"
            (2) all measurements. So you can state "The temperature remained
            during the entire measurement period between these ci bounds".
            Adds "tmpw" + '_avg1' and "tmpw" + '_mc_avg1_var' to the
            DataStore. If `conf_ints` are set, also the confidence intervals
            `_mc_avg1` are added to the DataStore. Works independently of the
            ci_avg_time_flag2 and ci_avg_x_flag.
        ci_avg_time_flag2 : bool
            The confidence intervals differ each time step. Assumes the
            temperature remains constant during the measurement period.
            Computes the inverse-variance-weighted-temporal-mean temperature
            and its uncertainty.
            If you would like to know the confidence interfal of:
            (1) I want to estimate a background temperature with confidence
            intervals. I hereby assume the temperature does not change over
            time and average all measurements to get a better estimate of the
            background temperature.
            Adds "tmpw" + '_avg2' and "tmpw" + '_mc_avg2_var' to the
            DataStore. If `conf_ints` are set, also the confidence intervals
            `_mc_avg2` are added to the DataStore. Works independently of the
            ci_avg_time_flag1 and ci_avg_x_flag.
        ci_avg_time_sel : slice
            Compute ci_avg_time_flag1 and ci_avg_time_flag2 using only a
            selection of the data
        ci_avg_time_isel : iterable of int
            Compute ci_avg_time_flag1 and ci_avg_time_flag2 using only a
            selection of the data
        ci_avg_x_flag1 : bool
            The confidence intervals differ at each location. Assumes the
            temperature varies over `x` and over time. Computes the
            arithmic spatial mean. If you would like to know the confidence
            interfal of:
            (1) a single additional measurement location. So you can state "if
            another measurement location were to be taken,
            it would have this ci"
            (2) all measurement locations. So you can state "The temperature
            along the fiber remained between these ci bounds".
            Adds "tmpw" + '_avgx1' and "tmpw" + '_mc_avgx1_var' to the
            DataStore. If `conf_ints` are set, also the confidence intervals
            `_mc_avgx1` are added to the DataStore. Works independently of the
            ci_avg_time_flag1, ci_avg_time_flag2 and ci_avg_x2_flag.
        ci_avg_x_flag2 : bool
            The confidence intervals differ at each location. Assumes the
            temperature is the same at each location but varies over time.
            Computes the inverse-variance-weighted-spatial-mean temperature
            and its uncertainty.
            If you would like to know the confidence interfal of:
            (1) I have put a lot of fiber in water, and I know that the
            temperature variation in the water is much smaller than along
            other parts of the fiber. And I would like to average the
            measurements from multiple locations to improve the estimated
            temperature.
            Adds "tmpw" + '_avg2' and "tmpw" + '_mc_avg2_var' to the
            DataStore. If `conf_ints` are set, also the confidence intervals
            `_mc_avg2` are added to the DataStore. Works independently of the
            ci_avg_time_flag1 and ci_avg_x_flag.
        ci_avg_x_sel : slice
            Compute ci_avg_time_flag1 and ci_avg_time_flag2 using only a
            selection of the data
        ci_avg_x_isel : iterable of int
            Compute ci_avg_time_flag1 and ci_avg_time_flag2 using only a
            selection of the data
        da_random_state
            For testing purposes. Similar to random seed. The seed for dask.
            Makes random not so random. To produce reproducable results for
            testing environments.
        mc_remove_set_flag : bool
            Remove the monte carlo data set, from which the CI and the
            variance are calculated.
        reduce_memory_usage : bool
            Use less memory but at the expense of longer computation time

        Returns
        -------

        """

        def create_da_ta2(no, i_splice, direction="fw", chunks=None):
            """create mask array mc, o, nt"""

            if direction == "fw":
                arr = da.concatenate(
                    (
                        da.zeros((1, i_splice, 1), chunks=(1, i_splice, 1), dtype=bool),
                        da.ones(
                            (1, no - i_splice, 1),
                            chunks=(1, no - i_splice, 1),
                            dtype=bool,
                        ),
                    ),
                    axis=1,
                ).rechunk((1, chunks[1], 1))
            else:
                arr = da.concatenate(
                    (
                        da.ones((1, i_splice, 1), chunks=(1, i_splice, 1), dtype=bool),
                        da.zeros(
                            (1, no - i_splice, 1),
                            chunks=(1, no - i_splice, 1),
                            dtype=bool,
                        ),
                    ),
                    axis=1,
                ).rechunk((1, chunks[1], 1))
            return arr

        check_deprecated_kwargs(kwargs)

        if (ci_avg_x_flag1 or ci_avg_x_flag2) and (
            ci_avg_time_flag1 or ci_avg_time_flag2
        ):
            raise NotImplementedError(
                "Incompatible flags. Can not pick " "the right chunks"
            )

        elif not (
            ci_avg_x_flag1 or ci_avg_x_flag2 or ci_avg_time_flag1 or ci_avg_time_flag2
        ):
            raise NotImplementedError("Pick one of the averaging options")

        else:
            pass

        out = xr.Dataset()

        mcparams = self.conf_int_double_ended(
            sections=sections,
            p_val=p_val,
            p_cov=p_cov,
            st_var=st_var,
            ast_var=ast_var,
            rst_var=rst_var,
            rast_var=rast_var,
            conf_ints=None,
            mc_sample_size=mc_sample_size,
            da_random_state=da_random_state,
            mc_remove_set_flag=False,
            reduce_memory_usage=reduce_memory_usage,
            **kwargs,
        )

        for label in ["tmpf", "tmpb"]:
            if ci_avg_time_sel is not None:
                time_dim2 = "time" + "_avg"
                x_dim2 = "x"
                mcparams.coords[time_dim2] = (
                    (time_dim2,),
                    mcparams["time"].sel(**{"time": ci_avg_time_sel}).data,
                )
                mcparams[label + "_avgsec"] = (
                    ("x", time_dim2),
                    self[label].sel(**{"time": ci_avg_time_sel}).data,
                )
                mcparams[label + "_mc_set"] = (
                    ("mc", "x", time_dim2),
                    mcparams[label + "_mc_set"].sel(**{"time": ci_avg_time_sel}).data,
                )

            elif ci_avg_time_isel is not None:
                time_dim2 = "time" + "_avg"
                x_dim2 = "x"
                mcparams.coords[time_dim2] = (
                    (time_dim2,),
                    mcparams["time"].isel(**{"time": ci_avg_time_isel}).data,
                )
                mcparams[label + "_avgsec"] = (
                    ("x", time_dim2),
                    self[label].isel(**{"time": ci_avg_time_isel}).data,
                )
                mcparams[label + "_mc_set"] = (
                    ("mc", "x", time_dim2),
                    mcparams[label + "_mc_set"].isel(**{"time": ci_avg_time_isel}).data,
                )

            elif ci_avg_x_sel is not None:
                time_dim2 = "time"
                x_dim2 = "x_avg"
                mcparams.coords[x_dim2] = (
                    (x_dim2,),
                    mcparams.x.sel(x=ci_avg_x_sel).data,
                )
                mcparams[label + "_avgsec"] = (
                    (x_dim2, "time"),
                    self[label].sel(x=ci_avg_x_sel).data,
                )
                mcparams[label + "_mc_set"] = (
                    ("mc", x_dim2, "time"),
                    mcparams[label + "_mc_set"].sel(x=ci_avg_x_sel).data,
                )

            elif ci_avg_x_isel is not None:
                time_dim2 = "time"
                x_dim2 = "x_avg"
                mcparams.coords[x_dim2] = (
                    (x_dim2,),
                    mcparams.x.isel(x=ci_avg_x_isel).data,
                )
                mcparams[label + "_avgsec"] = (
                    (x_dim2, time_dim2),
                    self[label].isel(x=ci_avg_x_isel).data,
                )
                mcparams[label + "_mc_set"] = (
                    ("mc", x_dim2, time_dim2),
                    mcparams[label + "_mc_set"].isel(x=ci_avg_x_isel).data,
                )
            else:
                mcparams[label + "_avgsec"] = self[label]
                x_dim2 = "x"
                time_dim2 = "time"

            memchunk = mcparams[label + "_mc_set"].chunks

            # subtract the mean temperature
            q = mcparams[label + "_mc_set"] - mcparams[label + "_avgsec"]
            out[label + "_mc" + "_avgsec_var"] = q.var(dim="mc", ddof=1)

            if ci_avg_x_flag1:
                # unweighted mean
                out[label + "_avgx1"] = mcparams[label + "_avgsec"].mean(dim=x_dim2)

                q = mcparams[label + "_mc_set"] - mcparams[label + "_avgsec"]
                qvar = q.var(dim=["mc", x_dim2], ddof=1)
                out[label + "_mc_avgx1_var"] = qvar

                if conf_ints:
                    new_chunks = (len(conf_ints), mcparams[label + "_mc_set"].chunks[2])
                    avg_axis = mcparams[label + "_mc_set"].get_axis_num(["mc", x_dim2])
                    q = mcparams[label + "_mc_set"].data.map_blocks(
                        lambda x: np.percentile(x, q=conf_ints, axis=avg_axis),
                        chunks=new_chunks,  #
                        drop_axis=avg_axis,
                        # avg dimensions are dropped from input arr
                        new_axis=0,
                    )  # The new CI dim is added as firsaxis

                    out[label + "_mc_avgx1"] = (("CI", time_dim2), q)

            if ci_avg_x_flag2:
                q = mcparams[label + "_mc_set"] - mcparams[label + "_avgsec"]

                qvar = q.var(dim=["mc"], ddof=1)

                # Inverse-variance weighting
                avg_x_var = 1 / (1 / qvar).sum(dim=x_dim2)

                out[label + "_mc_avgx2_var"] = avg_x_var

                mcparams[label + "_mc_avgx2_set"] = (
                    mcparams[label + "_mc_set"] / qvar
                ).sum(dim=x_dim2) * avg_x_var
                out[label + "_avgx2"] = mcparams[label + "_mc_avgx2_set"].mean(dim="mc")

                if conf_ints:
                    new_chunks = (len(conf_ints), mcparams[label + "_mc_set"].chunks[2])
                    avg_axis_avgx = mcparams[label + "_mc_set"].get_axis_num("mc")

                    qq = mcparams[label + "_mc_avgx2_set"].data.map_blocks(
                        lambda x: np.percentile(x, q=conf_ints, axis=avg_axis_avgx),
                        chunks=new_chunks,  #
                        drop_axis=avg_axis_avgx,
                        # avg dimensions are dropped from input arr
                        new_axis=0,
                        dtype=float,
                    )  # The new CI dimension is added as
                    # firsaxis
                    out[label + "_mc_avgx2"] = (("CI", time_dim2), qq)

            if ci_avg_time_flag1 is not None:
                # unweighted mean
                out[label + "_avg1"] = mcparams[label + "_avgsec"].mean(dim=time_dim2)

                q = mcparams[label + "_mc_set"] - mcparams[label + "_avgsec"]
                qvar = q.var(dim=["mc", time_dim2], ddof=1)
                out[label + "_mc_avg1_var"] = qvar

                if conf_ints:
                    new_chunks = (len(conf_ints), mcparams[label + "_mc_set"].chunks[1])
                    avg_axis = mcparams[label + "_mc_set"].get_axis_num(
                        ["mc", time_dim2]
                    )
                    q = mcparams[label + "_mc_set"].data.map_blocks(
                        lambda x: np.percentile(x, q=conf_ints, axis=avg_axis),
                        chunks=new_chunks,  #
                        drop_axis=avg_axis,
                        # avg dimensions are dropped from input arr
                        new_axis=0,
                    )  # The new CI dim is added as firsaxis

                    out[label + "_mc_avg1"] = (("CI", x_dim2), q)

            if ci_avg_time_flag2:
                q = mcparams[label + "_mc_set"] - mcparams[label + "_avgsec"]

                qvar = q.var(dim=["mc"], ddof=1)

                # Inverse-variance weighting
                avg_time_var = 1 / (1 / qvar).sum(dim=time_dim2)

                out[label + "_mc_avg2_var"] = avg_time_var

                mcparams[label + "_mc_avg2_set"] = (
                    mcparams[label + "_mc_set"] / qvar
                ).sum(dim=time_dim2) * avg_time_var
                out[label + "_avg2"] = mcparams[label + "_mc_avg2_set"].mean(dim="mc")

                if conf_ints:
                    new_chunks = (len(conf_ints), mcparams[label + "_mc_set"].chunks[1])
                    avg_axis_avg2 = mcparams[label + "_mc_set"].get_axis_num("mc")

                    qq = mcparams[label + "_mc_avg2_set"].data.map_blocks(
                        lambda x: np.percentile(x, q=conf_ints, axis=avg_axis_avg2),
                        chunks=new_chunks,  #
                        drop_axis=avg_axis_avg2,
                        # avg dimensions are dropped from input arr
                        new_axis=0,
                        dtype=float,
                    )  # The new CI dimension is added as
                    # firsaxis
                    out[label + "_mc_avg2"] = (("CI", x_dim2), qq)

        # Weighted mean of the forward and backward
        tmpw_var = 1 / (
            1 / out["tmpf_mc" + "_avgsec_var"] + 1 / out["tmpb_mc" + "_avgsec_var"]
        )

        q = (
            mcparams["tmpf_mc_set"] / out["tmpf_mc" + "_avgsec_var"]
            + mcparams["tmpb_mc_set"] / out["tmpb_mc" + "_avgsec_var"]
        ) * tmpw_var

        mcparams["tmpw" + "_mc_set"] = q  #

        # out["tmpw"] = out["tmpw" + '_mc_set'].mean(dim='mc')
        out["tmpw" + "_avgsec"] = (
            mcparams["tmpf_avgsec"] / out["tmpf_mc" + "_avgsec_var"]
            + mcparams["tmpb_avgsec"] / out["tmpb_mc" + "_avgsec_var"]
        ) * tmpw_var

        q = mcparams["tmpw" + "_mc_set"] - out["tmpw_avgsec"]
        out["tmpw" + "_mc" + "_avgsec_var"] = q.var(dim="mc", ddof=1)

        if ci_avg_time_flag1:
            out["tmpw" + "_avg1"] = out["tmpw" + "_avgsec"].mean(dim=time_dim2)

            out["tmpw" + "_mc_avg1_var"] = mcparams["tmpw" + "_mc_set"].var(
                dim=["mc", time_dim2]
            )

            if conf_ints:
                new_chunks_weighted = ((len(conf_ints),),) + (memchunk[1],)
                avg_axis = mcparams["tmpw" + "_mc_set"].get_axis_num(["mc", time_dim2])
                q2 = mcparams["tmpw" + "_mc_set"].data.map_blocks(
                    lambda x: np.percentile(x, q=conf_ints, axis=avg_axis),
                    chunks=new_chunks_weighted,
                    # Explicitly define output chunks
                    drop_axis=avg_axis,  # avg dimensions are dropped
                    new_axis=0,
                    dtype=float,
                )  # The new CI dimension is added as
                # first axis
                out["tmpw" + "_mc_avg1"] = (("CI", x_dim2), q2)

        if ci_avg_time_flag2:
            tmpw_var_avg2 = 1 / (
                1 / out["tmpf_mc_avg2_var"] + 1 / out["tmpb_mc_avg2_var"]
            )

            q = (
                mcparams["tmpf_mc_avg2_set"] / out["tmpf_mc_avg2_var"]
                + mcparams["tmpb_mc_avg2_set"] / out["tmpb_mc_avg2_var"]
            ) * tmpw_var_avg2

            mcparams["tmpw" + "_mc_avg2_set"] = q  #

            out["tmpw" + "_avg2"] = (
                out["tmpf_avg2"] / out["tmpf_mc_avg2_var"]
                + out["tmpb_avg2"] / out["tmpb_mc_avg2_var"]
            ) * tmpw_var_avg2

            out["tmpw" + "_mc_avg2_var"] = tmpw_var_avg2

            if conf_ints:
                # We first need to know the x-dim-chunk-size
                new_chunks_weighted = ((len(conf_ints),),) + (memchunk[1],)
                avg_axis_avg2 = mcparams["tmpw" + "_mc_avg2_set"].get_axis_num("mc")
                q2 = mcparams["tmpw" + "_mc_avg2_set"].data.map_blocks(
                    lambda x: np.percentile(x, q=conf_ints, axis=avg_axis_avg2),
                    chunks=new_chunks_weighted,
                    # Explicitly define output chunks
                    drop_axis=avg_axis_avg2,  # avg dimensions are dropped
                    new_axis=0,
                    dtype=float,
                )  # The new CI dimension is added as firstax
                out["tmpw" + "_mc_avg2"] = (("CI", x_dim2), q2)

        if ci_avg_x_flag1:
            out["tmpw" + "_avgx1"] = out["tmpw" + "_avgsec"].mean(dim=x_dim2)

            out["tmpw" + "_mc_avgx1_var"] = mcparams["tmpw" + "_mc_set"].var(dim=x_dim2)

            if conf_ints:
                new_chunks_weighted = ((len(conf_ints),),) + (memchunk[2],)
                avg_axis = mcparams["tmpw" + "_mc_set"].get_axis_num(["mc", x_dim2])
                q2 = mcparams["tmpw" + "_mc_set"].data.map_blocks(
                    lambda x: np.percentile(x, q=conf_ints, axis=avg_axis),
                    chunks=new_chunks_weighted,
                    # Explicitly define output chunks
                    drop_axis=avg_axis,  # avg dimensions are dropped
                    new_axis=0,
                    dtype=float,
                )  # The new CI dimension is added as
                # first axis
                out["tmpw" + "_mc_avgx1"] = (("CI", time_dim2), q2)

        if ci_avg_x_flag2:
            tmpw_var_avgx2 = 1 / (
                1 / out["tmpf_mc_avgx2_var"] + 1 / out["tmpb_mc_avgx2_var"]
            )

            q = (
                mcparams["tmpf_mc_avgx2_set"] / out["tmpf_mc_avgx2_var"]
                + mcparams["tmpb_mc_avgx2_set"] / out["tmpb_mc_avgx2_var"]
            ) * tmpw_var_avgx2

            mcparams["tmpw" + "_mc_avgx2_set"] = q  #

            out["tmpw" + "_avgx2"] = (
                out["tmpf_avgx2"] / out["tmpf_mc_avgx2_var"]
                + out["tmpb_avgx2"] / out["tmpb_mc_avgx2_var"]
            ) * tmpw_var_avgx2

            out["tmpw" + "_mc_avgx2_var"] = tmpw_var_avgx2

            if conf_ints:
                # We first need to know the x-dim-chunk-size
                new_chunks_weighted = ((len(conf_ints),),) + (memchunk[2],)
                avg_axis_avgx2 = mcparams["tmpw" + "_mc_avgx2_set"].get_axis_num("mc")
                q2 = mcparams["tmpw" + "_mc_avgx2_set"].data.map_blocks(
                    lambda x: np.percentile(x, q=conf_ints, axis=avg_axis_avgx2),
                    chunks=new_chunks_weighted,
                    # Explicitly define output chunks
                    drop_axis=avg_axis_avgx2,  # avg dimensions are dropped
                    new_axis=0,
                    dtype=float,
                )  # The new CI dimension is added as firstax
                out["tmpw" + "_mc_avgx2"] = (("CI", time_dim2), q2)

        # Clean up the garbage. All arrays with a Monte Carlo dimension.
        if mc_remove_set_flag:
            remove_mc_set = [
                "r_st",
                "r_ast",
                "r_rst",
                "r_rast",
                "gamma_mc",
                "alpha_mc",
                "df_mc",
                "db_mc",
                "x_avg",
                "time_avg",
                "mc",
            ]

            for i in ["tmpf", "tmpb", "tmpw"]:
                remove_mc_set.append(i + "_avgsec")
                remove_mc_set.append(i + "_mc_set")
                remove_mc_set.append(i + "_mc_avg2_set")
                remove_mc_set.append(i + "_mc_avgx2_set")
                remove_mc_set.append(i + "_mc_avgsec_var")

            if "trans_att" in mcparams and mcparams.trans_att.size:
                remove_mc_set.append('talpha"_fw_mc')
                remove_mc_set.append('talpha"_bw_mc')

            for k in remove_mc_set:
                if k in out:
                    print(f"Removed from results: {k}")
                    del out[k]

        self.update(out)
        pass

    def conf_int_single_ended(
        self,
        p_val="p_val",
        p_cov="p_cov",
        st_var=None,
        ast_var=None,
        conf_ints=None,
        mc_sample_size=100,
        da_random_state=None,
        mc_remove_set_flag=True,
        reduce_memory_usage=False,
        **kwargs,
    ):
        r"""
        Estimation of the confidence intervals for the temperatures measured
        with a single-ended setup. It consists of five steps. First, the variances
        of the Stokes and anti-Stokes intensity measurements are estimated
        following the steps in Section 4 [1]_. A Normal
        distribution is assigned to each intensity measurement that is centered
        at the measurement and using the estimated variance. Second, a multi-
        variate Normal distribution is assigned to the estimated parameters
        using the covariance matrix from the calibration procedure presented in
        Section 5 [1]_. Third, the distributions are sampled, and the
        temperature is computed with Equation 12 [1]_. Fourth, step
        three is repeated, e.g., 10,000 times for each location and for each
        time. The resulting 10,000 realizations of the temperatures
        approximate the probability density functions of the estimated
        temperature at that location and time. Fifth, the standard uncertainties
        are computed with the standard deviations of the realizations of the
        temperatures, and the 95\% confidence intervals are computed from the
        2.5\% and 97.5\% percentiles of the realizations of the temperatures.


        Parameters
        ----------
        p_val : array-like, optional
            Define `p_val`, `p_var`, `p_cov` if you used an external function
            for calibration. Has size 2 + `nt`. First value is :math:`\gamma`,
            second is :math:`\Delta \\alpha`, others are :math:`C` for each
            timestep.
            If set to False, no uncertainty in the parameters is propagated
            into the confidence intervals. Similar to the spec sheets of the DTS
            manufacturers. And similar to passing an array filled with zeros
        p_cov : array-like, optional
            The covariances of `p_val`.
        st_var, ast_var : float, callable, array-like, optional
            The variance of the measurement noise of the Stokes signals in the
            forward direction. If `float` the variance of the noise from the
            Stokes detector is described with a single value.
            If `callable` the variance of the noise from the Stokes detector is
            a function of the intensity, as defined in the callable function.
            Or manually define a variance with a DataArray of the shape
            `ds.st.shape`, where the variance can be a function of time and/or
            x. Required if method is wls.
        conf_ints : iterable object of float
            A list with the confidence boundaries that are calculated. Valid
            values are between
            [0, 1].
        mc_sample_size : int
            Size of the monte carlo parameter set used to calculate the
            confidence interval
        da_random_state
            For testing purposes. Similar to random seed. The seed for dask.
            Makes random not so random. To produce reproducable results for
            testing environments.
        mc_remove_set_flag : bool
            Remove the monte carlo data set, from which the CI and the
            variance are calculated.
        reduce_memory_usage : bool
            Use less memory but at the expense of longer computation time


        References
        ----------
        .. [1] des Tombe, B., Schilperoort, B., & Bakker, M. (2020). Estimation
            of Temperature and Associated Uncertainty from Fiber-Optic Raman-
            Spectrum Distributed Temperature Sensing. Sensors, 20(8), 2235.
            https://doi.org/10.3390/s20082235
        """
        check_deprecated_kwargs(kwargs)

        out = xr.Dataset()
        params = xr.Dataset()

        if da_random_state:
            state = da_random_state
        else:
            state = da.random.RandomState()

        no, nt = self.st.data.shape
        if "trans_att" in self.keys():
            nta = self.trans_att.size

        else:
            nta = 0

        assert isinstance(p_val, (str, np.ndarray, np.generic))
        if isinstance(p_val, str):
            p_val = self[p_val].data

        npar = p_val.size

        # number of parameters
        if npar == nt + 2 + nt * nta:
            fixed_alpha = False
        elif npar == 1 + no + nt + nt * nta:
            fixed_alpha = True
        else:
            raise Exception("The size of `p_val` is not what I expected")

        params.coords["mc"] = range(mc_sample_size)
        params.coords["x"] = self.x
        params.coords["time"] = self.time

        if conf_ints:
            out.coords["CI"] = conf_ints
            params.coords["CI"] = conf_ints

        # WLS
        if isinstance(p_cov, str):
            p_cov = self[p_cov].data
        assert p_cov.shape == (npar, npar)

        p_mc = sst.multivariate_normal.rvs(mean=p_val, cov=p_cov, size=mc_sample_size)

        if fixed_alpha:
            params["alpha_mc"] = (("mc", "x"), p_mc[:, 1 : no + 1])
            params["c_mc"] = (("mc", "time"), p_mc[:, 1 + no : 1 + no + nt])
        else:
            params["dalpha_mc"] = (("mc",), p_mc[:, 1])
            params["c_mc"] = (("mc", "time"), p_mc[:, 2 : nt + 2])

        params["gamma_mc"] = (("mc",), p_mc[:, 0])
        if nta:
            params["ta_mc"] = (
                ("mc", "trans_att", "time"),
                np.reshape(p_mc[:, -nt * nta :], (mc_sample_size, nta, nt)),
            )

        rsize = (params.mc.size, params.x.size, params.time.size)

        if reduce_memory_usage:
            memchunk = da.ones(
                (mc_sample_size, no, nt), chunks={0: -1, 1: 1, 2: "auto"}
            ).chunks
        else:
            memchunk = da.ones(
                (mc_sample_size, no, nt), chunks={0: -1, 1: "auto", 2: "auto"}
            ).chunks

        # Draw from the normal distributions for the Stokes intensities
        for k, st_labeli, st_vari in zip(
            ["r_st", "r_ast"], ["st", "ast"], [st_var, ast_var]
        ):
            # Load the mean as chunked Dask array, otherwise eats memory
            if type(self[st_labeli].data) == da.core.Array:
                loc = da.asarray(self[st_labeli].data, chunks=memchunk[1:])
            else:
                loc = da.from_array(self[st_labeli].data, chunks=memchunk[1:])

            # Make sure variance is of size (no, nt)
            if np.size(st_vari) > 1:
                if st_vari.shape == self[st_labeli].shape:
                    pass
                else:
                    st_vari = np.broadcast_to(st_vari, (no, nt))
            else:
                pass

            # Load variance as chunked Dask array, otherwise eats memory
            if type(st_vari) == da.core.Array:
                st_vari_da = da.asarray(st_vari, chunks=memchunk[1:])

            elif callable(st_vari) and type(self[st_labeli].data) == da.core.Array:
                st_vari_da = da.asarray(
                    st_vari(self[st_labeli]).data, chunks=memchunk[1:]
                )

            elif callable(st_vari) and type(self[st_labeli].data) != da.core.Array:
                st_vari_da = da.from_array(
                    st_vari(self[st_labeli]).data, chunks=memchunk[1:]
                )

            else:
                st_vari_da = da.from_array(st_vari, chunks=memchunk[1:])

            params[k] = (
                ("mc", "x", "time"),
                state.normal(
                    loc=loc,  # has chunks=memchunk[1:]
                    scale=st_vari_da**0.5,
                    size=rsize,
                    chunks=memchunk,
                ),
            )

        ta_arr = np.zeros((mc_sample_size, no, nt))

        if nta:
            for ii, ta in enumerate(params["ta_mc"]):
                for tai, taxi in zip(ta.values, self.trans_att.values):
                    ta_arr[ii, self.x.values >= taxi] = (
                        ta_arr[ii, self.x.values >= taxi] + tai
                    )
        params["ta_mc_arr"] = (("mc", "x", "time"), ta_arr)

        if fixed_alpha:
            params["tmpf_mc_set"] = (
                params["gamma_mc"]
                / (
                    (
                        np.log(params["r_st"])
                        - np.log(params["r_ast"])
                        + (params["c_mc"] + params["ta_mc_arr"])
                    )
                    + params["alpha_mc"]
                )
                - 273.15
            )
        else:
            params["tmpf_mc_set"] = (
                params["gamma_mc"]
                / (
                    (
                        np.log(params["r_st"])
                        - np.log(params["r_ast"])
                        + (params["c_mc"] + params["ta_mc_arr"])
                    )
                    + (params["dalpha_mc"] * params.x)
                )
                - 273.15
            )

        avg_dims = ["mc"]
        avg_axis = params["tmpf_mc_set"].get_axis_num(avg_dims)
        out["tmpf_mc_var"] = (params["tmpf_mc_set"] - self["tmpf"]).var(
            dim=avg_dims, ddof=1
        )

        if conf_ints:
            new_chunks = ((len(conf_ints),),) + params["tmpf_mc_set"].chunks[1:]

            qq = params["tmpf_mc_set"]

            q = qq.data.map_blocks(
                lambda x: np.percentile(x, q=conf_ints, axis=avg_axis),
                chunks=new_chunks,  #
                drop_axis=avg_axis,  # avg dimesnions are dropped from input arr
                new_axis=0,
            )  # The new CI dimension is added as first axis

            out["tmpf_mc"] = (("CI", "x", "time"), q)

        if not mc_remove_set_flag:
            out.update(params)

        self.update(out)
        return out

    def conf_int_double_ended(
        self,
        sections=None,
        p_val="p_val",
        p_cov="p_cov",
        st_var=None,
        ast_var=None,
        rst_var=None,
        rast_var=None,
        conf_ints=None,
        mc_sample_size=100,
        var_only_sections=False,
        da_random_state=None,
        mc_remove_set_flag=True,
        reduce_memory_usage=False,
        **kwargs,
    ):
        r"""
        Estimation of the confidence intervals for the temperatures measured
        with a double-ended setup.
        Double-ended setups require four additional steps to estimate the
        confidence intervals for the temperature. First, the variances of the
        Stokes and anti-Stokes intensity measurements of the forward and
        backward channels are estimated following the steps in
        Section 4 [1]_. See `ds.variance_stokes_constant()`.
        A Normal distribution is assigned to each
        intensity measurement that is centered at the measurement and using the
        estimated variance. Second, a multi-variate Normal distribution is
        assigned to the estimated parameters using the covariance matrix from
        the calibration procedure presented in Section 6 [1]_ (`p_cov`). Third,
        Normal distributions are assigned for :math:`A` (`ds.alpha`)
        for each location
        outside of the reference sections. These distributions are centered
        around :math:`A_p` and have variance :math:`\sigma^2\left[A_p\\right]`
        given by Equations 44 and 45. Fourth, the distributions are sampled
        and :math:`T_{\mathrm{F},m,n}` and :math:`T_{\mathrm{B},m,n}` are
        computed with Equations 16 and 17, respectively. Fifth, step four is repeated to
        compute, e.g., 10,000 realizations (`mc_sample_size`) of :math:`T_{\mathrm{F},m,n}` and
        :math:`T_{\mathrm{B},m,n}` to approximate their probability density
        functions. Sixth, the standard uncertainties of
        :math:`T_{\mathrm{F},m,n}` and :math:`T_{\mathrm{B},m,n}`
        (:math:`\sigma\left[T_{\mathrm{F},m,n}\\right]` and
        :math:`\sigma\left[T_{\mathrm{B},m,n}\\right]`) are estimated with the
        standard deviation of their realizations. Seventh, for each realization
        :math:`i` the temperature :math:`T_{m,n,i}` is computed as the weighted
        average of :math:`T_{\mathrm{F},m,n,i}` and
        :math:`T_{\mathrm{B},m,n,i}`:

        .. math::

            T_{m,n,i} =\
            \sigma^2\left[T_{m,n}\\right]\left({\\frac{T_{\mathrm{F},m,n,i}}{\
            \sigma^2\left[T_{\mathrm{F},m,n}\\right]} +\
            \\frac{T_{\mathrm{B},m,n,i}}{\
            \sigma^2\left[T_{\mathrm{B},m,n}\\right]}}\\right)

        where

        .. math::

            \sigma^2\left[T_{m,n}\\right] = \\frac{1}{1 /\
            \sigma^2\left[T_{\mathrm{F},m,n}\\right] + 1 /\
            \sigma^2\left[T_{\mathrm{B},m,n}\\right]}

        The best estimate of the temperature :math:`T_{m,n}` is computed
        directly from the best estimates of :math:`T_{\mathrm{F},m,n}` and
        :math:`T_{\mathrm{B},m,n}` as:

        .. math::
            T_{m,n} =\
            \sigma^2\left[T_{m,n}\\right]\left({\\frac{T_{\mathrm{F},m,n}}{\
            \sigma^2\left[T_{\mathrm{F},m,n}\\right]} + \\frac{T_{\mathrm{B},m,n}}{\
            \sigma^2\left[T_{\mathrm{B},m,n}\\right]}}\\right)

        Alternatively, the best estimate of :math:`T_{m,n}` can be approximated
        with the mean of the :math:`T_{m,n,i}` values. Finally, the 95\%
        confidence interval for :math:`T_{m,n}` are estimated with the 2.5\% and
        97.5\% percentiles of :math:`T_{m,n,i}`.

        Assumes sections are set.

        Parameters
        ----------
        p_val : array-like, optional
            Define `p_val`, `p_var`, `p_cov` if you used an external function
            for calibration. Has size `1 + 2 * nt + nx + 2 * nt * nta`.
            First value is :math:`\gamma`, then `nt` times
            :math:`D_\mathrm{F}`, then `nt` times
            :math:`D_\mathrm{B}`, then for each location :math:`D_\mathrm{B}`,
            then for each connector that introduces directional attenuation two
            parameters per time step.
        p_cov : array-like, optional
            The covariances of `p_val`. Square matrix.
            If set to False, no uncertainty in the parameters is propagated
            into the confidence intervals. Similar to the spec sheets of the DTS
            manufacturers. And similar to passing an array filled with zeros.
        st_var, ast_var, rst_var, rast_var : float, callable, array-like, optional
            The variance of the measurement noise of the Stokes signals in the
            forward direction. If `float` the variance of the noise from the
            Stokes detector is described with a single value.
            If `callable` the variance of the noise from the Stokes detector is
            a function of the intensity, as defined in the callable function.
            Or manually define a variance with a DataArray of the shape
            `ds.st.shape`, where the variance can be a function of time and/or
            x. Required if method is wls.
        conf_ints : iterable object of float
            A list with the confidence boundaries that are calculated. Valid
            values are between [0, 1].
        mc_sample_size : int
            Size of the monte carlo parameter set used to calculate the
            confidence interval
        var_only_sections : bool
            useful if using the ci_avg_x_flag. Only calculates the var over the
            sections, so that the values can be compared with accuracy along the
            reference sections. Where the accuracy is the variance of the
            residuals between the estimated temperature and temperature of the
            water baths.
        da_random_state
            For testing purposes. Similar to random seed. The seed for dask.
            Makes random not so random. To produce reproducable results for
            testing environments.
        mc_remove_set_flag : bool
            Remove the monte carlo data set, from which the CI and the
            variance are calculated.
        reduce_memory_usage : bool
            Use less memory but at the expense of longer computation time

        Returns
        -------

        References
        ----------
        .. [1] des Tombe, B., Schilperoort, B., & Bakker, M. (2020). Estimation
            of Temperature and Associated Uncertainty from Fiber-Optic Raman-
            Spectrum Distributed Temperature Sensing. Sensors, 20(8), 2235.
            https://doi.org/10.3390/s20082235

        """

        def create_da_ta2(no, i_splice, direction="fw", chunks=None):
            """create mask array mc, o, nt"""

            if direction == "fw":
                arr = da.concatenate(
                    (
                        da.zeros((1, i_splice, 1), chunks=(1, i_splice, 1), dtype=bool),
                        da.ones(
                            (1, no - i_splice, 1),
                            chunks=(1, no - i_splice, 1),
                            dtype=bool,
                        ),
                    ),
                    axis=1,
                ).rechunk((1, chunks[1], 1))
            else:
                arr = da.concatenate(
                    (
                        da.ones((1, i_splice, 1), chunks=(1, i_splice, 1), dtype=bool),
                        da.zeros(
                            (1, no - i_splice, 1),
                            chunks=(1, no - i_splice, 1),
                            dtype=bool,
                        ),
                    ),
                    axis=1,
                ).rechunk((1, chunks[1], 1))
            return arr

        check_deprecated_kwargs(kwargs)

        out = xr.Dataset()
        params = xr.Dataset()

        if da_random_state:
            # In testing environments
            assert isinstance(da_random_state, da.random.RandomState)
            state = da_random_state
        else:
            state = da.random.RandomState()

        if conf_ints:
            assert "tmpw", (
                "Current implementation requires you to "
                'define "tmpw" when estimating confidence '
                "intervals"
            )

        no, nt = self.st.shape
        nta = self.trans_att.size
        npar = 1 + 2 * nt + no + nt * 2 * nta  # number of parameters

        rsize = (mc_sample_size, no, nt)

        if reduce_memory_usage:
            memchunk = da.ones(
                (mc_sample_size, no, nt), chunks={0: -1, 1: 1, 2: "auto"}
            ).chunks
        else:
            memchunk = da.ones(
                (mc_sample_size, no, nt), chunks={0: -1, 1: "auto", 2: "auto"}
            ).chunks

        params.coords["mc"] = range(mc_sample_size)
        params.coords["x"] = self.x
        params.coords["time"] = self.time

        if conf_ints:
            self.coords["CI"] = conf_ints
            params.coords["CI"] = conf_ints

        assert isinstance(p_val, (str, np.ndarray, np.generic))
        if isinstance(p_val, str):
            p_val = self[p_val].values
        assert p_val.shape == (npar,), (
            "Did you set 'talpha' as "
            "keyword argument of the "
            "conf_int_double_ended() function?"
        )

        assert isinstance(p_cov, (str, np.ndarray, np.generic, bool))

        if isinstance(p_cov, bool) and not p_cov:
            # Exclude parameter uncertainty if p_cov == False
            gamma = p_val[0]
            d_fw = p_val[1 : nt + 1]
            d_bw = p_val[1 + nt : 2 * nt + 1]
            alpha = p_val[2 * nt + 1 : 2 * nt + 1 + no]

            params["gamma_mc"] = (tuple(), gamma)
            params["alpha_mc"] = (("x",), alpha)
            params["df_mc"] = (("time",), d_fw)
            params["db_mc"] = (("time",), d_bw)

            if nta:
                ta = p_val[2 * nt + 1 + no :].reshape((nt, 2, nta), order="F")
                ta_fw = ta[:, 0, :]
                ta_bw = ta[:, 1, :]

                ta_fw_arr = np.zeros((no, nt))
                for tai, taxi in zip(ta_fw.T, params.coords["trans_att"].values):
                    ta_fw_arr[params.x.values >= taxi] = (
                        ta_fw_arr[params.x.values >= taxi] + tai
                    )

                ta_bw_arr = np.zeros((no, nt))
                for tai, taxi in zip(ta_bw.T, params.coords["trans_att"].values):
                    ta_bw_arr[params.x.values < taxi] = (
                        ta_bw_arr[params.x.values < taxi] + tai
                    )

                params["talpha_fw_mc"] = (("x", "time"), ta_fw_arr)
                params["talpha_bw_mc"] = (("x", "time"), ta_bw_arr)

        elif isinstance(p_cov, bool) and p_cov:
            raise NotImplementedError("Not an implemented option. Check p_cov argument")

        else:
            # WLS
            if isinstance(p_cov, str):
                p_cov = self[p_cov].values
            assert p_cov.shape == (npar, npar)

            assert sections is not None, "Define sections"
            ix_sec = self.ufunc_per_section(
                sections=sections, x_indices=True, calc_per="all"
            )
            nx_sec = ix_sec.size
            from_i = np.concatenate(
                (
                    np.arange(1 + 2 * nt),
                    1 + 2 * nt + ix_sec,
                    np.arange(1 + 2 * nt + no, 1 + 2 * nt + no + nt * 2 * nta),
                )
            )
            iox_sec1, iox_sec2 = np.meshgrid(from_i, from_i, indexing="ij")
            po_val = p_val[from_i]
            po_cov = p_cov[iox_sec1, iox_sec2]

            po_mc = sst.multivariate_normal.rvs(
                mean=po_val, cov=po_cov, size=mc_sample_size
            )

            gamma = po_mc[:, 0]
            d_fw = po_mc[:, 1 : nt + 1]
            d_bw = po_mc[:, 1 + nt : 2 * nt + 1]

            params["gamma_mc"] = (("mc",), gamma)
            params["df_mc"] = (("mc", "time"), d_fw)
            params["db_mc"] = (("mc", "time"), d_bw)

            # calculate alpha seperately
            alpha = np.zeros((mc_sample_size, no), dtype=float)
            alpha[:, ix_sec] = po_mc[:, 1 + 2 * nt : 1 + 2 * nt + nx_sec]

            not_ix_sec = np.array([i for i in range(no) if i not in ix_sec])

            if np.any(not_ix_sec):
                not_alpha_val = p_val[2 * nt + 1 + not_ix_sec]
                not_alpha_var = p_cov[2 * nt + 1 + not_ix_sec, 2 * nt + 1 + not_ix_sec]

                not_alpha_mc = np.random.normal(
                    loc=not_alpha_val,
                    scale=not_alpha_var**0.5,
                    size=(mc_sample_size, not_alpha_val.size),
                )

                alpha[:, not_ix_sec] = not_alpha_mc

            params["alpha_mc"] = (("mc", "x"), alpha)

            if nta:
                ta = po_mc[:, 2 * nt + 1 + nx_sec :].reshape(
                    (mc_sample_size, nt, 2, nta), order="F"
                )
                ta_fw = ta[:, :, 0, :]
                ta_bw = ta[:, :, 1, :]

                ta_fw_arr = da.zeros(
                    (mc_sample_size, no, nt), chunks=memchunk, dtype=float
                )
                for tai, taxi in zip(
                    ta_fw.swapaxes(0, 2), params.coords["trans_att"].values
                ):
                    # iterate over the splices
                    i_splice = sum(params.x.values < taxi)
                    mask = create_da_ta2(no, i_splice, direction="fw", chunks=memchunk)

                    ta_fw_arr += mask * tai.T[:, None, :]

                ta_bw_arr = da.zeros(
                    (mc_sample_size, no, nt), chunks=memchunk, dtype=float
                )
                for tai, taxi in zip(
                    ta_bw.swapaxes(0, 2), params.coords["trans_att"].values
                ):
                    i_splice = sum(params.x.values < taxi)
                    mask = create_da_ta2(no, i_splice, direction="bw", chunks=memchunk)

                    ta_bw_arr += mask * tai.T[:, None, :]

                params["talpha_fw_mc"] = (("mc", "x", "time"), ta_fw_arr)
                params["talpha_bw_mc"] = (("mc", "x", "time"), ta_bw_arr)

        # Draw from the normal distributions for the Stokes intensities
        for k, st_labeli, st_vari in zip(
            ["r_st", "r_ast", "r_rst", "r_rast"],
            ["st", "ast", "rst", "rast"],
            [st_var, ast_var, rst_var, rast_var],
        ):
            # Load the mean as chunked Dask array, otherwise eats memory
            if type(self[st_labeli].data) == da.core.Array:
                loc = da.asarray(self[st_labeli].data, chunks=memchunk[1:])
            else:
                loc = da.from_array(self[st_labeli].data, chunks=memchunk[1:])

            # Make sure variance is of size (no, nt)
            if np.size(st_vari) > 1:
                if st_vari.shape == self[st_labeli].shape:
                    pass
                else:
                    st_vari = np.broadcast_to(st_vari, (no, nt))
            else:
                pass

            # Load variance as chunked Dask array, otherwise eats memory
            if type(st_vari) == da.core.Array:
                st_vari_da = da.asarray(st_vari, chunks=memchunk[1:])

            elif callable(st_vari) and type(self[st_labeli].data) == da.core.Array:
                st_vari_da = da.asarray(
                    st_vari(self[st_labeli]).data, chunks=memchunk[1:]
                )

            elif callable(st_vari) and type(self[st_labeli].data) != da.core.Array:
                st_vari_da = da.from_array(
                    st_vari(self[st_labeli]).data, chunks=memchunk[1:]
                )

            else:
                st_vari_da = da.from_array(st_vari, chunks=memchunk[1:])

            params[k] = (
                ("mc", "x", "time"),
                state.normal(
                    loc=loc,  # has chunks=memchunk[1:]
                    scale=st_vari_da**0.5,
                    size=rsize,
                    chunks=memchunk,
                ),
            )

        for label in ["tmpf", "tmpb"]:
            if "tmpw" or label:
                if label == "tmpf":
                    if nta:
                        params["tmpf_mc_set"] = (
                            params["gamma_mc"]
                            / (
                                np.log(params["r_st"] / params["r_ast"])
                                + params["df_mc"]
                                + params["alpha_mc"]
                                + params["talpha_fw_mc"]
                            )
                            - 273.15
                        )
                    else:
                        params["tmpf_mc_set"] = (
                            params["gamma_mc"]
                            / (
                                np.log(params["r_st"] / params["r_ast"])
                                + params["df_mc"]
                                + params["alpha_mc"]
                            )
                            - 273.15
                        )
                else:
                    if nta:
                        params["tmpb_mc_set"] = (
                            params["gamma_mc"]
                            / (
                                np.log(params["r_rst"] / params["r_rast"])
                                + params["db_mc"]
                                - params["alpha_mc"]
                                + params["talpha_bw_mc"]
                            )
                            - 273.15
                        )
                    else:
                        params["tmpb_mc_set"] = (
                            params["gamma_mc"]
                            / (
                                np.log(params["r_rst"] / params["r_rast"])
                                + params["db_mc"]
                                - params["alpha_mc"]
                            )
                            - 273.15
                        )

                if var_only_sections:
                    # sets the values outside the reference sections to NaN
                    xi = self.ufunc_per_section(
                        sections=sections, x_indices=True, calc_per="all"
                    )
                    x_mask_ = [
                        True if ix in xi else False for ix in range(params.x.size)
                    ]
                    x_mask = np.reshape(x_mask_, (1, -1, 1))
                    params[label + "_mc_set"] = params[label + "_mc_set"].where(x_mask)

                # subtract the mean temperature
                q = params[label + "_mc_set"] - self[label]
                out[label + "_mc_var"] = q.var(dim="mc", ddof=1)

                if conf_ints:
                    new_chunks = list(params[label + "_mc_set"].chunks)
                    new_chunks[0] = (len(conf_ints),)
                    avg_axis = params[label + "_mc_set"].get_axis_num("mc")
                    q = params[label + "_mc_set"].data.map_blocks(
                        lambda x: np.percentile(x, q=conf_ints, axis=avg_axis),
                        chunks=new_chunks,  #
                        drop_axis=avg_axis,
                        # avg dimensions are dropped from input arr
                        new_axis=0,
                    )  # The new CI dimension is added as firsaxis

                    out[label + "_mc"] = (("CI", "x", "time"), q)

        # Weighted mean of the forward and backward
        tmpw_var = 1 / (1 / out["tmpf_mc_var"] + 1 / out["tmpb_mc_var"])

        q = (
            params["tmpf_mc_set"] / out["tmpf_mc_var"]
            + params["tmpb_mc_set"] / out["tmpb_mc_var"]
        ) * tmpw_var

        params["tmpw" + "_mc_set"] = q  #

        out["tmpw"] = (
            self["tmpf"] / out["tmpf_mc_var"] + self["tmpb"] / out["tmpb_mc_var"]
        ) * tmpw_var

        q = params["tmpw" + "_mc_set"] - self["tmpw"]
        out["tmpw" + "_mc_var"] = q.var(dim="mc", ddof=1)

        # Calculate the CI of the weighted MC_set
        if conf_ints:
            new_chunks_weighted = ((len(conf_ints),),) + memchunk[1:]
            avg_axis = params["tmpw" + "_mc_set"].get_axis_num("mc")
            q2 = params["tmpw" + "_mc_set"].data.map_blocks(
                lambda x: np.percentile(x, q=conf_ints, axis=avg_axis),
                chunks=new_chunks_weighted,  # Explicitly define output chunks
                drop_axis=avg_axis,  # avg dimensions are dropped
                new_axis=0,
                dtype=float,
            )  # The new CI dimension is added as first axis
            out["tmpw" + "_mc"] = (("CI", "x", "time"), q2)

        # Clean up the garbage. All arrays with a Monte Carlo dimension.
        if mc_remove_set_flag:
            remove_mc_set = [
                "r_st",
                "r_ast",
                "r_rst",
                "r_rast",
                "gamma_mc",
                "alpha_mc",
                "df_mc",
                "db_mc",
            ]

            for i in ["tmpf", "tmpb", "tmpw"]:
                remove_mc_set.append(i + "_mc_set")

            if nta:
                remove_mc_set.append('talpha"_fw_mc')
                remove_mc_set.append('talpha"_bw_mc')

            for k in remove_mc_set:
                if k in out:
                    del out[k]

        if not mc_remove_set_flag:
            out.update(params)

        self.update(out)
        return out

    def in_confidence_interval(self, ci_label, conf_ints=None, sections=None):
        """
        Returns an array with bools wether the temperature of the reference
        sections are within the confidence intervals

        Parameters
        ----------
        sections : Dict[str, List[slice]]
        ci_label : str
            The label of the data containing the confidence intervals.
        conf_ints : Tuple
            A tuple containing two floats between 0 and 1, representing the
            levels between which the reference temperature should lay.

        Returns
        -------

        """
        if sections is None:
            sections = self.sections
        else:
            sections = validate_sections(self, sections)

        if conf_ints is None:
            conf_ints = self[ci_label].values

        assert len(conf_ints) == 2, "Please define conf_ints"

        tmp_dn = self[ci_label].sel(CI=conf_ints[0], method="nearest")
        tmp_up = self[ci_label].sel(CI=conf_ints[1], method="nearest")

        ref = self.ufunc_per_section(
            sections=sections, label="st", ref_temp_broadcasted=True, calc_per="all"
        )
        ix_resid = self.ufunc_per_section(
            sections=sections, x_indices=True, calc_per="all"
        )
        ref_sorted = np.full(shape=tmp_dn.shape, fill_value=np.nan)
        ref_sorted[ix_resid, :] = ref
        ref_da = xr.DataArray(data=ref_sorted, coords=tmp_dn.coords)

        mask_dn = ref_da >= tmp_dn
        mask_up = ref_da <= tmp_up

        return np.logical_and(mask_dn, mask_up)

    def temperature_residuals(self, label=None, sections=None):
        """
        Compute the temperature residuals, between the known temperature of the
        reference sections and the DTS temperature.

        Parameters
        ----------
        label : str
            The key of the temperature DataArray
        sections : Dict[str, List[slice]], optional
            If `None` is supplied, `ds.sections` is used. Define calibration
            sections. Each section requires a reference temperature time series,
            such as the temperature measured by an external temperature sensor.
            They should already be part of the DataStore object. `sections`
            is defined with a dictionary with its keywords of the
            names of the reference temperature time series. Its values are
            lists of slice objects, where each slice object is a fiber stretch
            that has the reference temperature. Afterwards, `sections` is stored
            under `ds.sections`.

        Returns
        -------
        resid_da : xarray.DataArray
            The residuals as DataArray
        """
        if sections is None:
            sections = self.sections
        else:
            sections = validate_sections(self, sections)

        resid_temp = self.ufunc_per_section(
            sections=sections, label=label, temp_err=True, calc_per="all"
        )
        resid_x = self.ufunc_per_section(sections=sections, label="x", calc_per="all")

        resid_ix = np.array([np.argmin(np.abs(ai - self.x.data)) for ai in resid_x])

        resid_sorted = np.full(shape=self[label].shape, fill_value=np.nan)
        resid_sorted[resid_ix, :] = resid_temp
        resid_da = xr.DataArray(
            data=resid_sorted,
            dims=("x", "time"),
            coords={"x": self.x, "time": self.time},
        )
        return resid_da

    def ufunc_per_section(
        self,
        sections=None,
        func=None,
        label=None,
        subtract_from_label=None,
        temp_err=False,
        x_indices=False,
        ref_temp_broadcasted=False,
        calc_per="stretch",
        **func_kwargs,
    ):
        """
        User function applied to parts of the cable. Super useful,
        many options and slightly
        complicated.

        The function `func` is taken over all the timesteps and calculated
        per `calc_per`. This
        is returned as a dictionary

        Parameters
        ----------
        sections : Dict[str, List[slice]], optional
            If `None` is supplied, `ds.sections` is used. Define calibration
            sections. Each section requires a reference temperature time series,
            such as the temperature measured by an external temperature sensor.
            They should already be part of the DataStore object. `sections`
            is defined with a dictionary with its keywords of the
            names of the reference temperature time series. Its values are
            lists of slice objects, where each slice object is a fiber stretch
            that has the reference temperature. Afterwards, `sections` is stored
            under `ds.sections`.
        func : callable, str
            A numpy function, or lambda function to apple to each 'calc_per'.
        label
        subtract_from_label
        temp_err : bool
            The argument of the function is label minus the reference
            temperature.
        x_indices : bool
            To retreive an integer array with the indices of the
            x-coordinates in the section/stretch. The indices are sorted.
        ref_temp_broadcasted : bool
        calc_per : {'all', 'section', 'stretch'}
        func_kwargs : dict
            Dictionary with options that are passed to func

        TODO: Spend time on creating a slice instead of appendng everything\
        to a list and concatenating after.


        Returns
        -------

        Examples
        --------

        1. Calculate the variance of the residuals in the along ALL the\
        reference sections wrt the temperature of the water baths

        >>> tmpf_var = d.ufunc_per_section(
        >>>     sections=sections, 
        >>>     func='var',
        >>>     calc_per='all',
        >>>     label='tmpf',
        >>>     temp_err=True)

        2. Calculate the variance of the residuals in the along PER\
        reference section wrt the temperature of the water baths

        >>> tmpf_var = d.ufunc_per_section(
        >>>     sections=sections, 
        >>>     func='var',
        >>>     calc_per='stretch',
        >>>     label='tmpf',
        >>>     temp_err=True)

        3. Calculate the variance of the residuals in the along PER\
        water bath wrt the temperature of the water baths

        >>> tmpf_var = d.ufunc_per_section(
        >>>     sections=sections, 
        >>>     func='var',
        >>>     calc_per='section',
        >>>     label='tmpf',
        >>>     temp_err=True)

        4. Obtain the coordinates of the measurements per section

        >>> locs = d.ufunc_per_section(
        >>>     sections=sections, 
        >>>     func=None,
        >>>     label='x',
        >>>     temp_err=False,
        >>>     ref_temp_broadcasted=False,
        >>>     calc_per='stretch')

        5. Number of observations per stretch

        >>> nlocs = d.ufunc_per_section(
        >>>     sections=sections, 
        >>>     func=len,
        >>>     label='x',
        >>>     temp_err=False,
        >>>     ref_temp_broadcasted=False,
        >>>     calc_per='stretch')

        6. broadcast the temperature of the reference sections to\
        stretch/section/all dimensions. The value of the reference\
        temperature (a timeseries) is broadcasted to the shape of self[\
        label]. The self[label] is not used for anything else.

        >>> temp_ref = d.ufunc_per_section(
        >>>     label='st',
        >>>     ref_temp_broadcasted=True,
        >>>     calc_per='all')

        7. x-coordinate index

        >>> ix_loc = d.ufunc_per_section(sections=sections, x_indices=True)


        Note
        ----
        If `self[label]` or `self[subtract_from_label]` is a Dask array, a Dask
        array is returned else a numpy array is returned
        """
        # if sections is None:
        #     sections = self.sections
        if label is None:
            dataarray = None
        else:
            dataarray = self[label]

        if x_indices:
            x_coords = self.x
            reference_dataset = None

        else:
            sections = validate_sections(self, sections)

            x_coords = None
            reference_dataset = {k: self[k] for k in sections}

        out = ufunc_per_section_helper(
            x_coords=x_coords,
            sections=sections,
            func=func,
            dataarray=dataarray,
            subtract_from_dataarray=subtract_from_label,
            reference_dataset=reference_dataset,
            subtract_reference_from_dataarray=temp_err,
            ref_temp_broadcasted=ref_temp_broadcasted,
            calc_per=calc_per,
            **func_kwargs,
        )
        return out

    def resample_datastore(*args, **kwargs):
        raise (
            "ds.resample_datastore() is deprecated. Use from dtscalibration import DataStore; "
            "DataStore(ds.resample()) instead. See example notebook 2."
        )<|MERGE_RESOLUTION|>--- conflicted
+++ resolved
@@ -21,11 +21,7 @@
 from dtscalibration.datastore_utils import get_params_from_pval_double_ended
 from dtscalibration.datastore_utils import get_params_from_pval_single_ended
 from dtscalibration.datastore_utils import ufunc_per_section_helper
-<<<<<<< HEAD
 from dtscalibration.io.utils import _dim_attrs
-=======
-from dtscalibration.io_utils import _dim_attrs
->>>>>>> ea7e2deb
 from dtscalibration.variance_helpers import variance_stokes_constant_helper
 from dtscalibration.variance_helpers import variance_stokes_exponential_helper
 from dtscalibration.variance_helpers import variance_stokes_linear_helper
@@ -228,11 +224,7 @@
             "Not possible anymore. Instead, pass the sections as an argument to \n"
             "ds.dts.calibrate_single_ended() or ds.dts.calibrate_double_ended()."
         )
-<<<<<<< HEAD
-        raise NotImplementedError(msg)
-=======
         raise DeprecationWarning(msg)
->>>>>>> ea7e2deb
 
     def check_reference_section_values(self):
         """
