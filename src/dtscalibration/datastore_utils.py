--- conflicted
+++ resolved
@@ -246,14 +246,11 @@
 
     # throw out is dt differs from its neighbors
     if verify_timedeltas:
-<<<<<<< HEAD
         dt = (ds_bw.isel(time=iuse_chbw).time.values - ds_fw.isel(time=iuse_chfw).time.values) /\
              np.array(1000000000, dtype='timedelta64[ns]')
-=======
         dt = (
             (ds_bw.isel(time=iuse_chbw).time.values - ds_fw.isel(time=iuse_chfw).time.values) /
             np.timedelta64(1, "s"))
->>>>>>> ee6a919a
         leaveout = np.zeros_like(dt, dtype=bool)
         leaveout[1:-1] = np.isclose(dt[:-2], dt[2:], atol=1.5, rtol=0.) * ~np.isclose(dt[:-2], dt[1:-1], atol=1.5, rtol=0.)
         iuse_chfw2 = np.array(iuse_chfw)[~leaveout]
@@ -261,16 +258,11 @@
 
         if verbose:
             for itfw, itbw in zip(np.array(iuse_chfw)[leaveout], np.array(iuse_chbw)[leaveout]):
-<<<<<<< HEAD
-                print(f"FW: {ds_fw.isel(time=itfw).time.values} and BW: {ds_bw.isel(time=itbw).time.values} do not "
-                      f"belong together as their timedelta is larger than their neighboring timedeltas. Thrown out.")
-=======
                 print(
                     "The following measurements do not belong together, as the time difference\n"
                     "between the\forward and backward measurements is more than 1.5 seconds\n"
                     "larger than the neighboring measurements.\n"
                     f"FW: {ds_fw.isel(time=itfw).time.values} and BW: {ds_bw.isel(time=itbw).time.values}")
->>>>>>> ee6a919a
 
     else:
         iuse_chfw2 = iuse_chfw
