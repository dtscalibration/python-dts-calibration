import numpy as np
import scipy.sparse as sp
import statsmodels.api as sm
import xarray as xr
from scipy.sparse import linalg as ln


def parse_st_var(st, st_var):
    """
    Utility function to check the st_var input and to return in DataArray
    format.

    Parameters
    ----------
    st : DataArray
        Stokes/anti-stokes data variable for which the variance is being parsed.

    st_var : float, callable, array-like
        If `float` the variance of the noise from the Stokes detector is
        described with a single value.
        If `callable` the variance of the noise from the Stokes detector is
        a function of the intensity, as defined in the callable function.
        Or when the variance is a function of the intensity (Poisson
        distributed) define a DataArray of the shape as ds.st, where the
        variance can be a function of time and/or x.

    Returns
    -------
    st_var_sec : DataArray
        The variance of the noise from the Stokes detector.
    """
    if callable(st_var):
        st_var_sec = st_var(st)
    else:
        st_var_sec = xr.ones_like(st) * st_var

    assert np.all(np.isfinite(st_var_sec)), (
        "NaN/inf values detected in computed st_var. Please check input."
    )

    assert np.all(st_var_sec > 0.0), (
        "Negative values detected in computed st_var. Please check input."
    )

    return st_var_sec


def calibration_single_ended_helper(
    self,
    sections,
    st_var,
    ast_var,
    fix_alpha,
    fix_dalpha,
    fix_gamma,
    matching_sections,
    trans_att,
    solver,
):
    """Only used in `calibration_single_ended()`"""
    nt = self.dts.nt
    nx = self.dts.nx
    nta = len(trans_att)

    if matching_sections:
        matching_indices = match_sections(self, matching_sections)
    else:
        matching_indices = None

    calc_cov = True
    split = calibration_single_ended_solver(
        self,
        sections,
        st_var,
        ast_var,
        calc_cov=calc_cov,
        solver="external_split",
        matching_indices=matching_indices,
        trans_att=trans_att
    )
    y = split["y"]
    w = split["w"]

    # Stack all X's
    if fix_alpha:
        assert not fix_dalpha, "Use either `fix_dalpha` or `fix_alpha`"
        assert fix_alpha[0].size == nx, (
            "fix_alpha also needs to be defined outside the reference sections"
        )
        assert fix_alpha[1].size == nx, (
            "fix_alpha also needs to be defined outside the reference sections"
        )
        p_val = split["p0_est_alpha"].copy()

        if np.any(matching_indices):
            raise NotImplementedError(
                "Configuring fix_alpha and matching sections requires extra code"
            )

        X = sp.hstack(
            (split["X_gamma"], split["X_alpha"], split["X_c"], split["X_TA"])
        ).tocsr()
        ip_use = list(range(1 + nx + nt + nta * nt))

    else:
        X = sp.vstack(
            (
                sp.hstack(
                    (
                        split["X_gamma"],
                        split["X_dalpha"],
                        split["X_c"],
                        split["X_TA"],
                    )
                ),
                split["X_m"],
            )
        ).tocsr()
        p_val = split["p0_est_dalpha"].copy()
        ip_use = list(range(1 + 1 + nt + nta * nt))
    p_var = np.zeros_like(p_val)
    p_cov = np.zeros((p_val.size, p_val.size), dtype=float)
    if fix_gamma is not None:
        ip_remove = [0]
        ip_use = [i for i in ip_use if i not in ip_remove]
        p_val[ip_remove] = fix_gamma[0]
        p_var[ip_remove] = fix_gamma[1]

        X_gamma = (
            sp.vstack((split["X_gamma"], split["X_m"].tocsr()[:, 0].tocoo()))
            .toarray()
            .flatten()
        )

        y -= fix_gamma[0] * X_gamma
        w = 1 / (1 / w + fix_gamma[1] * X_gamma)
    if fix_alpha is not None:
        ip_remove = list(range(1, nx + 1))
        ip_use = [i for i in ip_use if i not in ip_remove]
        p_val[ip_remove] = fix_alpha[0]
        p_var[ip_remove] = fix_alpha[1]

        # X_alpha needs to be vertically extended to support matching sections
        y -= split["X_alpha"].dot(fix_alpha[0])
        w = 1 / (1 / w + split["X_alpha"].dot(fix_alpha[1]))
    if fix_dalpha is not None:
        ip_remove = [1]
        ip_use = [i for i in ip_use if i not in ip_remove]
        p_val[ip_remove] = fix_dalpha[0]
        p_var[ip_remove] = fix_dalpha[1]

        y -= np.hstack(
            (
                fix_dalpha[0] * split["X_dalpha"].toarray().flatten(),
                (
                    fix_dalpha[0]
                    * split["X_m"].tocsr()[:, 1].tocoo().toarray().flatten()
                ),
            )
        )
        w = 1 / (
            1 / w
            + np.hstack(
                (
                    fix_dalpha[1] * split["X_dalpha"].toarray().flatten(),
                    (
                        fix_dalpha[1]
                        * split["X_m"].tocsr()[:, 1].tocoo().toarray().flatten()
                    ),
                )
            )
        )
    if solver == "sparse":
        out = wls_sparse(
            X[:, ip_use],
            y,
            w=w,
            x0=p_val[ip_use],
            calc_cov=calc_cov,
            verbose=False,
        )

    elif solver == "stats":
        out = wls_stats(X[:, ip_use], y, w=w, calc_cov=calc_cov, verbose=False)

    else:
        assert 0, "Unknown solver"
    p_val[ip_use] = out[0]
    p_var[ip_use] = out[1]
    np.fill_diagonal(p_cov, p_var)  # set variance of all fixed params
    p_cov[np.ix_(ip_use, ip_use)] = out[2]
    return p_cov, p_val, p_var


def calibration_single_ended_solver(  # noqa: MC0001
    ds,
    sections=None,
    st_var=None,
    ast_var=None,
    calc_cov=True,
    solver="sparse",
    matching_indices=None,
    trans_att=[],
    verbose=False,
):
    """
    The solver for single-ended setups. Assumes `ds` is pre-configured with
    `sections` and `trans_att`.

    Parameters
    ----------
    ds : DataStore
    st_var : float, array-like, optional
        If `float` the variance of the noise
        from the Stokes detector is described with a single value. Or when the
        variance is a function of the intensity (Poisson distributed) define an
        array with shape (nx, nt), where nx are the number of calibration
        locations.
    ast_var : float, array-like, optional
        If `float` the variance of the noise
        from the Stokes detector is described with a single value. Or when the
        variance is a function of the intensity (Poisson distributed) define an
        array with shape (nx, nt), where nx are the number of calibration
        locations.
    calc_cov : bool
        whether to calculate the covariance matrix. Required for calculation
        of confidence boundaries. But uses a lot of memory.
    solver : {'sparse', 'stats', 'external', 'external_split'}
        Always use sparse to save memory. The statsmodel can be used to validate
        sparse solver. `external` returns the matrices that would enter the
        matrix solver (Eq.37). `external_split` returns a dictionary with
        matrix X split in the coefficients per parameter. The use case for
        the latter is when certain parameters are fixed/combined.
    matching_indices : array-like
        Is an array of size (np, 2), where np is the number of paired
        locations. This array is produced by `matching_sections()`.

    verbose : bool

    Returns
    -------

    """
    # get ix_sec argsort so the sections are in order of increasing x
<<<<<<< HEAD
    ix_sec = ds.dts.ufunc_per_section(sections=sections, x_indices=True, calc_per="all")
=======
    ix_sec = ds.ufunc_per_section(sections=sections, x_indices=True, calc_per="all")
>>>>>>> f7f37608
    ds_sec = ds.isel(x=ix_sec)

    x_sec = ds_sec["x"].values
    x_all = ds["x"].values
    nx = x_sec.size
    nt = ds.time.size
    no = ds.x.size
    nta = len(trans_att)
    nm = matching_indices.shape[0] if np.any(matching_indices) else 0

    if np.any(matching_indices):
        ds_ms0 = ds.isel(x=matching_indices[:, 0])
        ds_ms1 = ds.isel(x=matching_indices[:, 1])

    p0_est_dalpha = np.asarray([485.0, 0.1] + nt * [1.4] + nta * nt * [0.0])
    p0_est_alpha = np.asarray([485.0] + no * [0.0] + nt * [1.4] + nta * nt * [0.0])

    # X \gamma  # Eq.34
<<<<<<< HEAD
    cal_ref = ds.dts.ufunc_per_section(
=======
    cal_ref = ds.ufunc_per_section(
>>>>>>> f7f37608
        sections=sections, label="st", ref_temp_broadcasted=True, calc_per="all"
    )
    # cal_ref = cal_ref  # sort by increasing x
    data_gamma = 1 / (cal_ref.T.ravel() + 273.15)  # gamma
    coord_gamma_row = np.arange(nt * nx, dtype=int)
    coord_gamma_col = np.zeros(nt * nx, dtype=int)
    X_gamma = sp.coo_matrix(
        (data_gamma, (coord_gamma_row, coord_gamma_col)), shape=(nt * nx, 1), copy=False
    )

    # X \Delta\alpha  # Eq.34
    data_dalpha = np.tile(-x_sec, nt)  # dalpha
    coord_dalpha_row = np.arange(nt * nx, dtype=int)
    coord_dalpha_col = np.zeros(nt * nx, dtype=int)
    X_dalpha = sp.coo_matrix(
        (data_dalpha, (coord_dalpha_row, coord_dalpha_col)),
        shape=(nt * nx, 1),
        copy=False,
    )

    # X C  # Eq.34
    data_c = -np.ones(nt * nx, dtype=int)
    coord_c_row = np.arange(nt * nx, dtype=int)
    coord_c_col = np.repeat(np.arange(nt, dtype=int), nx)

    X_c = sp.coo_matrix(
        (data_c, (coord_c_row, coord_c_col)), shape=(nt * nx, nt), copy=False
    )

    # X ta #not documented
    if nta > 0:
        TA_list = []

        for transient_att_xi in trans_att:
            # first index on the right hand side a the difficult splice
            # Deal with connector outside of fiber
            if transient_att_xi >= x_sec[-1]:
                ix_sec_ta_ix0 = nx
            elif transient_att_xi <= x_sec[0]:
                ix_sec_ta_ix0 = 0
            else:
                ix_sec_ta_ix0 = np.flatnonzero(x_sec >= transient_att_xi)[0]

            # Data is -1
            # I = 1/Tref*gamma - C - da - TA
            data_ta = -np.ones(nt * (nx - ix_sec_ta_ix0), dtype=float)

            # skip ix_sec_ta_ix0 locations, because they are upstream of
            # the connector.
            coord_ta_row = np.tile(np.arange(ix_sec_ta_ix0, nx), nt) + np.repeat(
                np.arange(nx * nt, step=nx), nx - ix_sec_ta_ix0
            )

            # nt parameters
            coord_ta_col = np.repeat(np.arange(nt, dtype=int), nx - ix_sec_ta_ix0)

            TA_list.append(
                sp.coo_matrix(
                    (data_ta, (coord_ta_row, coord_ta_col)),
                    shape=(nt * nx, nt),
                    copy=False,
                )
            )

        X_TA = sp.hstack(TA_list)

    else:
        X_TA = sp.coo_matrix(([], ([], [])), shape=(nt * nx, 0))

    if np.any(matching_indices):
        # first make matrix without the TA part (only diff in attentuation)
        data_ma = np.tile(ds_ms1["x"].values - ds_ms0["x"].values, nt)

        coord_ma_row = np.arange(nm * nt)

        coord_ma_col = np.ones(nt * nm)

        X_ma = sp.coo_matrix(
            (data_ma, (coord_ma_row, coord_ma_col)), shape=(nm * nt, 2 + nt), copy=False
        )

        # make TA matrix
        if nta > 0:
            transient_m_data = np.zeros((nm, nta))
            for ii, row in enumerate(matching_indices):
                for jj, transient_att_xi in enumerate(trans_att):
                    transient_m_data[ii, jj] = np.logical_and(
                        transient_att_xi > x_all[row[0]],
                        transient_att_xi < x_all[row[1]],
                    ).astype(int)

            data_mt = np.tile(transient_m_data, (nt, 1)).flatten("F")

            coord_mt_row = np.tile(np.arange(nm * nt), nta)

            coord_mt_col = np.tile(np.repeat(np.arange(nt), nm), nta) + np.repeat(
                np.arange(nta * nt, step=nt), nt * nm
            )

            X_mt = sp.coo_matrix(
                (data_mt, (coord_mt_row, coord_mt_col)),
                shape=(nm * nt, nta * nt),
                copy=False,
            )

        else:
            X_mt = sp.coo_matrix(([], ([], [])), shape=(nm * nt, 0), copy=False)

        # merge the two
        X_m = sp.hstack((X_ma, X_mt))

    else:
        X_m = sp.coo_matrix(([], ([], [])), shape=(0, 2 + nt + nta * nt))

    # Stack all X's
    X = sp.vstack((sp.hstack((X_gamma, X_dalpha, X_c, X_TA)), X_m))

    # y, transpose the values to arrange them correctly
    y = np.log(ds_sec.st / ds_sec.ast).values.T.ravel()

    if np.any(matching_indices):
        # y_m = I_1 - I_2
        y_m = (
            np.log(ds_ms0.st.values / ds_ms0.ast.values)
            - np.log(ds_ms1.st.values / ds_ms1.ast.values)
        ).T.ravel()

        y = np.hstack((y, y_m))

    # w
    if st_var is not None:
        st_var_sec = parse_st_var(ds.st, st_var).isel(x=ix_sec).values
        ast_var_sec = parse_st_var(ds.ast, ast_var).isel(x=ix_sec).values

        w = (
            1
            / (
                ds_sec.st**-2 * st_var_sec + ds_sec.ast**-2 * ast_var_sec
            ).values.ravel()
        )

        if np.any(matching_indices):
            st_var_ms0 = (
                parse_st_var(ds.st, st_var)
                .isel(x=matching_indices[:, 0])
                .values
            )
            st_var_ms1 = (
                parse_st_var(ds.st, st_var)
                .isel(x=matching_indices[:, 1])
                .values
            )
            ast_var_ms0 = (
                parse_st_var(ds.ast, ast_var)
                .isel(x=matching_indices[:, 0])
                .values
            )
            ast_var_ms1 = (
                parse_st_var(ds.ast, ast_var)
                .isel(x=matching_indices[:, 1])
                .values
            )

            w_ms = (
                1
                / (
                    (ds_ms0.st.values**-2 * st_var_ms0)
                    + (ds_ms0.ast.values**-2 * ast_var_ms0)
                    + (ds_ms1.st.values**-2 * st_var_ms1)
                    + (ds_ms1.ast.values**-2 * ast_var_ms1)
                ).ravel()
            )

            w = np.hstack((w, w_ms))
    else:
        w = 1.0  # unweighted

    if solver == "sparse":
        if calc_cov:
            p_sol, p_var, p_cov = wls_sparse(
                X, y, w=w, x0=p0_est_dalpha, calc_cov=calc_cov, verbose=verbose
            )
        else:
            p_sol, p_var = wls_sparse(
                X, y, w=w, x0=p0_est_dalpha, calc_cov=calc_cov, verbose=verbose
            )

    elif solver == "stats":
        if calc_cov:
            p_sol, p_var, p_cov = wls_stats(
                X, y, w=w, calc_cov=calc_cov, verbose=verbose
            )
        else:
            p_sol, p_var = wls_stats(X, y, w=w, calc_cov=calc_cov, verbose=verbose)

    elif solver == "external":
        return X, y, w, p0_est_dalpha

    elif solver == "external_split":
        # Only with external split, alpha can be estimated with double ended setup
        data_alpha = -np.ones(nt * nx, dtype=int)  # np.tile(-x_sec, nt)  # dalpha
        coord_alpha_row = np.arange(nt * nx, dtype=int)
        coord_alpha_col = np.tile(ix_sec, nt)  # np.zeros(nt * nx, dtype=int)
        X_alpha = sp.coo_matrix(
            (data_alpha, (coord_alpha_row, coord_alpha_col)),
            shape=(nt * nx, no),
            copy=False,
        )

        return dict(
            y=y,
            w=w,
            X_gamma=X_gamma,
            X_dalpha=X_dalpha,
            X_alpha=X_alpha,
            X_c=X_c,
            X_m=X_m,
            X_TA=X_TA,
            p0_est_dalpha=p0_est_dalpha,
            p0_est_alpha=p0_est_alpha,
        )

    else:
        raise ValueError("Choose a valid solver")

    return (p_sol, p_var, p_cov) if calc_cov else (p_sol, p_var)


def calibration_double_ended_helper(
    self,
    sections,
    st_var,
    ast_var,
    rst_var,
    rast_var,
    fix_alpha,
    fix_gamma,
    nt,
    nta,
    nx,
    ix_sec,
    matching_sections,
    trans_att,
    solver,
    verbose,
):
    nt = self.dts.nt
    nx = self.dts.nx

    nx_sec = ix_sec.size

    if matching_sections:
        matching_indices = match_sections(self, matching_sections)
    else:
        matching_indices = None
    
    if fix_alpha or fix_gamma:
        split = calibration_double_ended_solver(
            self,
            sections,
            st_var,
            ast_var,
            rst_var,
            rast_var,
            calc_cov=True,
            solver="external_split",
            matching_indices=matching_indices,
            trans_att=trans_att,
            nta=nta,
            verbose=verbose,
        )
    else:
        out = calibration_double_ended_solver(
            self,
            sections,
            st_var,
            ast_var,
            rst_var,
            rast_var,
            calc_cov=True,
            solver=solver,
            matching_indices=matching_indices,
            trans_att=trans_att,
            nta=nta,
            verbose=verbose,
        )

        p_val, p_var, p_cov = out
    # adjust split to fix parameters
    """Wrapped in a function to reduce memory usage.
                Constructing:
                Z_gamma (nt * nx, 1). Data: positive 1/temp
                Z_D (nt * nx, nt). Data: ones
                E (nt * nx, nx). Data: ones
                Zero_gamma (nt * nx, 1)
                zero_d (nt * nx, nt)
                Z_TA_fw (nt * nx, nta * 2 * nt) minus ones
                Z_TA_bw (nt * nx, nta * 2 * nt) minus ones
                Z_TA_E (nt * nx, nta * 2 * nt)
                I_fw = 1/Tref*gamma - D_fw - E - TA_fw
                I_bw = 1/Tref*gamma - D_bw + E - TA_bw
                (I_bw - I_fw) / 2 = D_fw/2 - D_bw/2 + E + TA_fw/2 - TA_bw/2 Eq42
                """
    if fix_alpha and fix_gamma:
        assert np.size(fix_alpha[0]) == self.x.size, "define alpha for each location"
        assert (
            np.size(fix_alpha[1]) == self.x.size
        ), "define var alpha for each location"
        m = (
            "The integrated differential attenuation is zero at the "
            "first index of the reference sections."
        )
        assert np.abs(fix_alpha[0][ix_sec[0]]) < 1e-8, m
        # The array with the integrated differential att is termed E

        if np.any(matching_indices):
            n_E_in_cal = split["ix_from_cal_match_to_glob"].size
            p0_est = np.concatenate(
                (
                    split["p0_est"][1 : 1 + 2 * nt],
                    split["p0_est"][1 + 2 * nt + n_E_in_cal :],
                )
            )
            X_E1 = sp.csr_matrix(([], ([], [])), shape=(nt * nx_sec, self.x.size))
            X_E1[:, ix_sec[1:]] = split["E"]
            X_E2 = X_E1[:, split["ix_from_cal_match_to_glob"]]
            X_E = sp.vstack(
                (
                    -X_E2,
                    X_E2,
                    split["E_match_F"],
                    split["E_match_B"],
                    split["E_match_no_cal"],
                )
            )

            X_gamma = (
                sp.vstack(
                    (
                        split["Z_gamma"],
                        split["Z_gamma"],
                        split["Zero_eq12_gamma"],
                        split["Zero_eq12_gamma"],
                        split["Zero_eq3_gamma"],
                    )
                )
                .toarray()
                .flatten()
            )

            X = sp.vstack(
                (
                    sp.hstack((-split["Z_D"], split["Zero_d"], split["Z_TA_fw"])),
                    sp.hstack((split["Zero_d"], -split["Z_D"], split["Z_TA_bw"])),
                    sp.hstack((split["Zero_d_eq12"], split["Z_TA_eq1"])),
                    sp.hstack((split["Zero_d_eq12"], split["Z_TA_eq2"])),
                    sp.hstack((split["d_no_cal"], split["Z_TA_eq3"])),
                )
            )

            y = np.concatenate(
                (
                    split["y_F"],
                    split["y_B"],
                    split["y_eq1"],
                    split["y_eq2"],
                    split["y_eq3"],
                )
            )
            y -= X_E.dot(fix_alpha[0][split["ix_from_cal_match_to_glob"]])
            y -= fix_gamma[0] * X_gamma

            # variances are added. weight is the inverse of the variance
            # of the observations
            w_ = np.concatenate(
                (
                    split["w_F"],
                    split["w_B"],
                    split["w_eq1"],
                    split["w_eq2"],
                    split["w_eq3"],
                )
            )
            w = 1 / (
                1 / w_
                + X_E.dot(fix_alpha[1][split["ix_from_cal_match_to_glob"]])
                + fix_gamma[1] * X_gamma
            )

        else:
            # X_gamma
            X_E = sp.vstack((-split["E"], split["E"]))
            X_gamma = (
                sp.vstack((split["Z_gamma"], split["Z_gamma"])).toarray().flatten()
            )
            # Use only the remaining coefficients
            # Stack all X's
            X = sp.vstack(
                (
                    sp.hstack((-split["Z_D"], split["Zero_d"], split["Z_TA_fw"])),
                    sp.hstack((split["Zero_d"], -split["Z_D"], split["Z_TA_bw"])),
                )
            )

            # Move the coefficients times the fixed gamma to the
            # observations
            y = np.concatenate((split["y_F"], split["y_B"]))
            y -= X_E.dot(fix_alpha[0][ix_sec[1:]])
            y -= fix_gamma[0] * X_gamma
            # variances are added. weight is the inverse of the variance
            # of the observations
            w_ = np.concatenate((split["w_F"], split["w_B"]))
            w = 1 / (
                1 / w_ + X_E.dot(fix_alpha[1][ix_sec[1:]]) + fix_gamma[1] * X_gamma
            )

            # [C_1, C_2, .., C_nt, TA_fw_a_1, TA_fw_a_2, TA_fw_a_nt,
            # TA_bw_a_1, TA_bw_a_2, TA_bw_a_nt] Then continues with
            # TA for connector b.
            p0_est = np.concatenate(
                (
                    split["p0_est"][1 : 1 + 2 * nt],
                    split["p0_est"][1 + 2 * nt + nx_sec - 1 :],
                )
            )

        if solver == "sparse":
            out = wls_sparse(X, y, w=w, x0=p0_est, calc_cov=True, verbose=False)

        elif solver == "stats":
            out = wls_stats(X, y, w=w, calc_cov=True, verbose=False)

        # Added fixed gamma and its variance to the solution
        p_val = np.concatenate(
            ([fix_gamma[0]], out[0][: 2 * nt], fix_alpha[0], out[0][2 * nt :])
        )
        p_var = np.concatenate(
            ([fix_gamma[1]], out[1][: 2 * nt], fix_alpha[1], out[1][2 * nt :])
        )

        # whether it returns a copy or a view depends on what
        # version of numpy you are using
        p_cov = np.diag(p_var).copy()
        from_i = np.concatenate(
            (
                np.arange(1, 2 * nt + 1),
                np.arange(1 + 2 * nt + nx, 1 + 2 * nt + nx + nta * nt * 2),
            )
        )
        iox_sec1, iox_sec2 = np.meshgrid(from_i, from_i, indexing="ij")
        p_cov[iox_sec1, iox_sec2] = out[2]

    elif fix_gamma:
        if np.any(matching_indices):
            # n_E_in_cal = split['ix_from_cal_match_to_glob'].size
            p0_est = split["p0_est"][1:]
            X_E1 = sp.csr_matrix(([], ([], [])), shape=(nt * nx_sec, self.x.size))
            from_i = ix_sec[1:]
            X_E1[:, from_i] = split["E"]
            X_E2 = X_E1[:, split["ix_from_cal_match_to_glob"]]
            X = sp.vstack(
                (
                    sp.hstack(
                        (
                            -split["Z_D"],
                            split["Zero_d"],
                            -X_E2,
                            split["Z_TA_fw"],
                        )
                    ),
                    sp.hstack((split["Zero_d"], -split["Z_D"], X_E2, split["Z_TA_bw"])),
                    sp.hstack(
                        (
                            split["Zero_d_eq12"],
                            split["E_match_F"],
                            split["Z_TA_eq1"],
                        )
                    ),
                    sp.hstack(
                        (
                            split["Zero_d_eq12"],
                            split["E_match_B"],
                            split["Z_TA_eq2"],
                        )
                    ),
                    sp.hstack(
                        (
                            split["d_no_cal"],
                            split["E_match_no_cal"],
                            split["Z_TA_eq3"],
                        )
                    ),
                )
            )
            X_gamma = (
                sp.vstack(
                    (
                        split["Z_gamma"],
                        split["Z_gamma"],
                        split["Zero_eq12_gamma"],
                        split["Zero_eq12_gamma"],
                        split["Zero_eq3_gamma"],
                    )
                )
                .toarray()
                .flatten()
            )

            y = np.concatenate(
                (
                    split["y_F"],
                    split["y_B"],
                    split["y_eq1"],
                    split["y_eq2"],
                    split["y_eq3"],
                )
            )
            y -= fix_gamma[0] * X_gamma

            # variances are added. weight is the inverse of the variance
            # of the observations
            w_ = np.concatenate(
                (
                    split["w_F"],
                    split["w_B"],
                    split["w_eq1"],
                    split["w_eq2"],
                    split["w_eq3"],
                )
            )
            w = 1 / (1 / w_ + fix_gamma[1] * X_gamma)

        else:
            X_gamma = (
                sp.vstack((split["Z_gamma"], split["Z_gamma"])).toarray().flatten()
            )
            # Use only the remaining coefficients
            X = sp.vstack(
                (
                    sp.hstack(
                        (
                            -split["Z_D"],
                            split["Zero_d"],
                            -split["E"],
                            split["Z_TA_fw"],
                        )
                    ),
                    sp.hstack(
                        (
                            split["Zero_d"],
                            -split["Z_D"],
                            split["E"],
                            split["Z_TA_bw"],
                        )
                    ),
                )
            )
            # Move the coefficients times the fixed gamma to the
            # observations
            y = np.concatenate((split["y_F"], split["y_B"]))
            y -= fix_gamma[0] * X_gamma
            # variances are added. weight is the inverse of the variance
            # of the observations
            w_ = np.concatenate((split["w_F"], split["w_B"]))
            w = 1 / (1 / w_ + fix_gamma[1] * X_gamma)

            p0_est = split["p0_est"][1:]

        if solver == "sparse":
            out = wls_sparse(X, y, w=w, x0=p0_est, calc_cov=True, verbose=False)

        elif solver == "stats":
            out = wls_stats(X, y, w=w, calc_cov=True, verbose=False)

        # put E outside of reference section in solution
        # concatenating makes a copy of the data instead of using a
        # pointer
        ds_sub = self[["st", "ast", "rst", "rast"]]
        ds_sub["df"] = (("time",), out[0][:nt])
        ds_sub["df_var"] = (("time",), out[1][:nt])
        ds_sub["db"] = (("time",), out[0][nt : 2 * nt])
        ds_sub["db_var"] = (("time",), out[1][nt : 2 * nt])

        if nta > 0:
            if np.any(matching_indices):
                n_E_in_cal = split["ix_from_cal_match_to_glob"].size
                ta = out[0][2 * nt + n_E_in_cal :].reshape((nt, 2, nta), order="F")
                ta_var = out[1][2 * nt + n_E_in_cal :].reshape((nt, 2, nta), order="F")

            else:
                ta = out[0][2 * nt + nx_sec - 1 :].reshape((nt, 2, nta), order="F")
                ta_var = out[1][2 * nt + nx_sec - 1 :].reshape((nt, 2, nta), order="F")

            talpha_fw = ta[:, 0, :]
            talpha_bw = ta[:, 1, :]
            talpha_fw_var = ta_var[:, 0, :]
            talpha_bw_var = ta_var[:, 1, :]
        else:
            talpha_fw = None
            talpha_bw = None
            talpha_fw_var = None
            talpha_bw_var = None

        E_all_exact, E_all_var_exact = calc_alpha_double(
            mode="exact",
            ds=ds_sub,
            st_var=st_var,
            ast_var=ast_var,
            rst_var=rst_var,
            rast_var=rast_var,
            ix_alpha_is_zero=ix_sec[0],
            trans_att=trans_att,
            talpha_fw=talpha_fw,
            talpha_bw=talpha_bw,
            talpha_fw_var=talpha_fw_var,
            talpha_bw_var=talpha_bw_var,
        )

        if not np.any(matching_indices):
            # Added fixed gamma and its variance to the solution. And
            # expand to include locations outside reference sections.
            p_val = np.concatenate(
                (
                    [fix_gamma[0]],
                    out[0][: 2 * nt],
                    E_all_exact,
                    out[0][2 * nt + nx_sec - 1 :],
                )
            )
            p_val[1 + 2 * nt + ix_sec[1:]] = out[0][2 * nt : 2 * nt + nx_sec - 1]
            p_val[1 + 2 * nt + ix_sec[0]] = 0.0
            p_var = np.concatenate(
                (
                    [fix_gamma[1]],
                    out[1][: 2 * nt],
                    E_all_var_exact,
                    out[1][2 * nt + nx_sec - 1 :],
                )
            )
            p_var[1 + 2 * nt + ix_sec[1:]] = out[1][2 * nt : 2 * nt + nx_sec - 1]
        else:
            n_E_in_cal = split["ix_from_cal_match_to_glob"].size

            # Added fixed gamma and its variance to the solution. And
            # expand to include locations outside reference sections.
            p_val = np.concatenate(
                (
                    [fix_gamma[0]],
                    out[0][: 2 * nt],
                    E_all_exact,
                    out[0][2 * nt + n_E_in_cal :],
                )
            )
            p_val[1 + 2 * nt + split["ix_from_cal_match_to_glob"]] = out[0][
                2 * nt : 2 * nt + n_E_in_cal
            ]
            p_val[1 + 2 * nt + ix_sec[0]] = 0.0
            p_var = np.concatenate(
                (
                    [fix_gamma[1]],
                    out[1][: 2 * nt],
                    E_all_var_exact,
                    out[1][2 * nt + n_E_in_cal :],
                )
            )
            p_var[1 + 2 * nt + split["ix_from_cal_match_to_glob"]] = out[1][
                2 * nt : 2 * nt + n_E_in_cal
            ]

        p_cov = np.diag(p_var).copy()

        if not np.any(matching_indices):
            from_i = np.concatenate(
                (
                    np.arange(1, 2 * nt + 1),
                    2 * nt + 1 + ix_sec[1:],
                    np.arange(1 + 2 * nt + nx, 1 + 2 * nt + nx + nta * nt * 2),
                )
            )
        else:
            from_i = np.concatenate(
                (
                    np.arange(1, 2 * nt + 1),
                    2 * nt + 1 + split["ix_from_cal_match_to_glob"],
                    np.arange(1 + 2 * nt + nx, 1 + 2 * nt + nx + nta * nt * 2),
                )
            )

        iox_sec1, iox_sec2 = np.meshgrid(from_i, from_i, indexing="ij")
        p_cov[iox_sec1, iox_sec2] = out[2]

    elif fix_alpha:
        assert np.size(fix_alpha[0]) == self.x.size, "define alpha for each location"
        assert (
            np.size(fix_alpha[1]) == self.x.size
        ), "define var alpha for each location"
        m = (
            "The integrated differential attenuation is zero at the "
            "first index of the reference sections."
        )
        assert np.abs(fix_alpha[0][ix_sec[0]]) < 1e-6, m
        # The array with the integrated differential att is termed E

        if not np.any(matching_indices):
            # X_gamma
            X_E = sp.vstack((-split["E"], split["E"]))
            # Use only the remaining coefficients
            # Stack all X's
            X = sp.vstack(
                (
                    sp.hstack(
                        (
                            split["Z_gamma"],
                            -split["Z_D"],
                            split["Zero_d"],
                            split["Z_TA_fw"],
                        )
                    ),
                    sp.hstack(
                        (
                            split["Z_gamma"],
                            split["Zero_d"],
                            -split["Z_D"],
                            split["Z_TA_bw"],
                        )
                    ),
                )
            )
            # Move the coefficients times the fixed gamma to the
            # observations
            y = np.concatenate((split["y_F"], split["y_B"]))
            y -= X_E.dot(fix_alpha[0][ix_sec[1:]])

            # variances are added. weight is the inverse of the variance
            # of the observations
            w_ = np.concatenate((split["w_F"], split["w_B"]))
            w = 1 / (1 / w_ + X_E.dot(fix_alpha[1][ix_sec[1:]]))

            p0_est = np.concatenate(
                (
                    split["p0_est"][: 1 + 2 * nt],
                    split["p0_est"][1 + 2 * nt + nx_sec - 1 :],
                )
            )

        else:
            n_E_in_cal = split["ix_from_cal_match_to_glob"].size
            p0_est = np.concatenate(
                (
                    split["p0_est"][: 1 + 2 * nt],
                    split["p0_est"][1 + 2 * nt + n_E_in_cal :],
                )
            )
            X_E1 = sp.csr_matrix(([], ([], [])), shape=(nt * nx_sec, self.x.size))
            X_E1[:, ix_sec[1:]] = split["E"]
            X_E2 = X_E1[:, split["ix_from_cal_match_to_glob"]]
            X_E = sp.vstack(
                (
                    -X_E2,
                    X_E2,
                    split["E_match_F"],
                    split["E_match_B"],
                    split["E_match_no_cal"],
                )
            )

            X = sp.vstack(
                (
                    sp.hstack(
                        (
                            split["Z_gamma"],
                            -split["Z_D"],
                            split["Zero_d"],
                            split["Z_TA_fw"],
                        )
                    ),
                    sp.hstack(
                        (
                            split["Z_gamma"],
                            split["Zero_d"],
                            -split["Z_D"],
                            split["Z_TA_bw"],
                        )
                    ),
                    sp.hstack(
                        (
                            split["Zero_eq12_gamma"],
                            split["Zero_d_eq12"],
                            split["Z_TA_eq1"],
                        )
                    ),
                    sp.hstack(
                        (
                            split["Zero_eq12_gamma"],
                            split["Zero_d_eq12"],
                            split["Z_TA_eq2"],
                        )
                    ),
                    sp.hstack(
                        (
                            split["Zero_eq3_gamma"],
                            split["d_no_cal"],
                            split["Z_TA_eq3"],
                        )
                    ),
                )
            )

            y = np.concatenate(
                (
                    split["y_F"],
                    split["y_B"],
                    split["y_eq1"],
                    split["y_eq2"],
                    split["y_eq3"],
                )
            )
            y -= X_E.dot(fix_alpha[0][split["ix_from_cal_match_to_glob"]])

            # variances are added. weight is the inverse of the variance
            # of the observations
            w_ = np.concatenate(
                (
                    split["w_F"],
                    split["w_B"],
                    split["w_eq1"],
                    split["w_eq2"],
                    split["w_eq3"],
                )
            )
            w = 1 / (1 / w_ + X_E.dot(fix_alpha[1][split["ix_from_cal_match_to_glob"]]))

        if solver == "sparse":
            out = wls_sparse(X, y, w=w, x0=p0_est, calc_cov=True, verbose=False)

        elif solver == "stats":
            out = wls_stats(X, y, w=w, calc_cov=True, verbose=False)

        # Added fixed gamma and its variance to the solution
        p_val = np.concatenate(
            (out[0][: 1 + 2 * nt], fix_alpha[0], out[0][1 + 2 * nt :])
        )
        p_var = np.concatenate(
            (out[1][: 1 + 2 * nt], fix_alpha[1], out[1][1 + 2 * nt :])
        )

        p_cov = np.diag(p_var).copy()

        from_i = np.concatenate(
            (
                np.arange(1 + 2 * nt),
                np.arange(1 + 2 * nt + nx, 1 + 2 * nt + nx + nta * nt * 2),
            )
        )

        iox_sec1, iox_sec2 = np.meshgrid(from_i, from_i, indexing="ij")
        p_cov[iox_sec1, iox_sec2] = out[2]

    else:
        pass
    return p_cov, p_val, p_var


def calibration_double_ended_solver(  # noqa: MC0001
    ds,
    sections=None,
    st_var=None,
    ast_var=None,
    rst_var=None,
    rast_var=None,
    calc_cov=True,
    solver="sparse",
    matching_indices=None,
    trans_att=None,
    nta=None,
    verbose=False,
):
    """
    The solver for double-ended setups. Assumes `ds` is pre-configured with
    `sections` and `trans_att`.

    The construction of X differs a bit from what is presented in the
    article. The choice to divert from the article is made because
    then remaining modular is easier.
    Eq34 and Eq43 become:
    y = [F, B, (B-F)/2], F=[F_0, F_1, .., F_M], B=[B_0, B_1, .., B_M],
    where F_m and B_m contain the coefficients for all times.

    Parameters
    ----------
    ds : DataStore
    st_var : float, array-like, optional
        If `float` the variance of the noise
        from the Stokes detector is described with a single value. Or when the
        variance is a function of the intensity (Poisson distributed) define an
        array with shape (nx, nt), where nx are the number of calibration
        locations.
    ast_var : float, array-like, optional
        If `float` the variance of the noise
        from the Stokes detector is described with a single value. Or when the
        variance is a function of the intensity (Poisson distributed) define an
        array with shape (nx, nt), where nx are the number of calibration
        locations.
    rst_var : float, array-like, optional
        If `float` the variance of the noise
        from the Stokes detector is described with a single value. Or when the
        variance is a function of the intensity (Poisson distributed) define an
        array with shape (nx, nt), where nx are the number of calibration
        locations.
    rast_var : float, array-like, optional
        If `float` the variance of the noise
        from the Stokes detector is described with a single value. Or when the
        variance is a function of the intensity (Poisson distributed) define an
        array with shape (nx, nt), where nx are the number of calibration
        locations.
    calc_cov : bool
        whether to calculate the covariance matrix. Required for calculation
        of confidence boundaries. But uses a lot of memory.
    solver : {'sparse', 'stats', 'external', 'external_split'}
        Always use sparse to save memory. The statsmodel can be used to validate
        sparse solver. `external` returns the matrices that would enter the
        matrix solver (Eq.37). `external_split` returns a dictionary with
        matrix X split in the coefficients per parameter. The use case for
        the latter is when certain parameters are fixed/combined.
    matching_indices : array-like
        Is an array of size (np, 2), where np is the number of paired
        locations. This array is produced by `matching_sections()`.
    verbose : bool

    Returns
    -------

    """
<<<<<<< HEAD
    ix_sec = ds.dts.ufunc_per_section(sections=sections, x_indices=True, calc_per="all")
=======
    ix_sec = ds.ufunc_per_section(sections=sections, x_indices=True, calc_per="all")
>>>>>>> f7f37608
    ds_sec = ds.isel(x=ix_sec)
    ix_alpha_is_zero = ix_sec[0]  # per definition of E

    x_sec = ds_sec["x"].values
    nx_sec = x_sec.size
    nt = ds.time.size

    # Calculate E as initial estimate for the E calibration.
    # Does not require ta to be passed on
    E_all_guess, E_all_var_guess = calc_alpha_double(
        mode="guess",
        ds=ds,
        st_var=st_var,
        ast_var=ast_var,
        rst_var=rst_var,
        rast_var=rast_var,
        ix_alpha_is_zero=ix_alpha_is_zero,
        trans_att=trans_att
    )
    df_est, db_est = calc_df_db_double_est(ds, sections, ix_alpha_is_zero, 485.0)

    (
        E,
        Z_D,
        Z_gamma,
        Zero_d,
        Z_TA_fw,
        Z_TA_bw,
<<<<<<< HEAD
    ) = construct_submatrices(sections, nt, nx_sec, ds, trans_att, x_sec)
=======
    ) = construct_submatrices(sections, nt, nx_sec, ds, ds.trans_att.values, x_sec)
>>>>>>> f7f37608

    # y  # Eq.41--45
    y_F = np.log(ds_sec.st / ds_sec.ast).values.ravel()
    y_B = np.log(ds_sec.rst / ds_sec.rast).values.ravel()

    # w
    st_var_sec = parse_st_var(ds.st, st_var).isel(x=ix_sec).values
    ast_var_sec = parse_st_var(ds.ast, ast_var).isel(x=ix_sec).values
    rst_var_sec = parse_st_var(ds.rst, rst_var).isel(x=ix_sec).values
    rast_var_sec = parse_st_var(ds.rast, rast_var).isel(x=ix_sec).values

    w_F = (
        1
        / (ds_sec.st**-2 * st_var_sec + ds_sec.ast**-2 * ast_var_sec).values.ravel()
    )
    w_B = (
        1
        / (
            ds_sec.rst**-2 * rst_var_sec + ds_sec.rast**-2 * rast_var_sec
        ).values.ravel()
    )

    if not np.any(matching_indices):
        p0_est = np.concatenate(
            ([485.0], df_est, db_est, E_all_guess[ix_sec[1:]], nta * nt * 2 * [0.0])
        )

        # Stack all X's
        X = sp.vstack(
            (
                sp.hstack((Z_gamma, -Z_D, Zero_d, -E, Z_TA_fw)),
                sp.hstack((Z_gamma, Zero_d, -Z_D, E, Z_TA_bw)),
            )
        )

        y = np.concatenate((y_F, y_B))
        w = np.concatenate((w_F, w_B))

    else:
        (
            E_match_F,
            E_match_B,
            E_match_no_cal,
            Z_TA_eq1,
            Z_TA_eq2,
            Z_TA_eq3,
            d_no_cal,
            ix_from_cal_match_to_glob,
            ix_match_not_cal,
            Zero_eq12_gamma,
            Zero_eq3_gamma,
            Zero_d_eq12,
        ) = construct_submatrices_matching_sections(
            ds.x.values,
            ix_sec,
            matching_indices[:, 0],
            matching_indices[:, 1],
            nt,
            trans_att,
        )

        p0_est = np.concatenate(
            (
                np.asarray([485.0] + 2 * nt * [1.4]),
                E_all_guess[ix_from_cal_match_to_glob],
                nta * nt * 2 * [0.0],
            )
        )
        # Stack all X's
        # X_sec contains a different number of columns than X.
        X_sec = sp.vstack(
            (
                sp.hstack((Z_gamma, -Z_D, Zero_d, -E, Z_TA_fw)),
                sp.hstack((Z_gamma, Zero_d, -Z_D, E, Z_TA_bw)),
            )
        )
        X_sec2 = sp.csr_matrix(
            ([], ([], [])),
            shape=(2 * nt * nx_sec, 1 + 2 * nt + ds.x.size + 2 * nta * nt),
        )

        from_i = np.concatenate(
            (
                np.arange(1 + 2 * nt),
                1 + 2 * nt + ix_sec[1:],
                np.arange(
                    1 + 2 * nt + ds.x.size, 1 + 2 * nt + ds.x.size + 2 * nta * nt
                ),
            )
        )
        X_sec2[:, from_i] = X_sec
        from_i2 = np.concatenate(
            (
                np.arange(1 + 2 * nt),
                1 + 2 * nt + ix_from_cal_match_to_glob,
                np.arange(
                    1 + 2 * nt + ds.x.size, 1 + 2 * nt + ds.x.size + 2 * nta * nt
                ),
            )
        )
        X = sp.vstack(
            (
                X_sec2[:, from_i2],
                sp.hstack((Zero_eq12_gamma, Zero_d_eq12, E_match_F, Z_TA_eq1)),
                sp.hstack((Zero_eq12_gamma, Zero_d_eq12, E_match_B, Z_TA_eq2)),
                sp.hstack((Zero_eq3_gamma, d_no_cal, E_match_no_cal, Z_TA_eq3)),
            )
        )

        y_F = np.log(ds_sec.st / ds_sec.ast).values.ravel()
        y_B = np.log(ds_sec.rst / ds_sec.rast).values.ravel()

        hix = matching_indices[:, 0]
        tix = matching_indices[:, 1]
        ds_hix = ds.isel(x=hix)
        ds_tix = ds.isel(x=tix)
        y_eq1 = (
            np.log(ds_hix.st / ds_hix.ast).values.ravel()
            - np.log(ds_tix.st / ds_tix.ast).values.ravel()
        )
        y_eq2 = (
            np.log(ds_hix.rst / ds_hix.rast).values.ravel()
            - np.log(ds_tix.rst / ds_tix.rast).values.ravel()
        )

        ds_mnc = ds.isel(x=ix_match_not_cal)
        y_eq3 = (
            (np.log(ds_mnc.rst / ds_mnc.rast) - np.log(ds_mnc.st / ds_mnc.ast)) / 2
        ).values.ravel()

        y = np.concatenate((y_F, y_B, y_eq1, y_eq2, y_eq3))

        st_var_hix = parse_st_var(ds.st, st_var).isel(x=hix).values
        ast_var_hix = parse_st_var(ds.ast, ast_var).isel(x=hix).values
        rst_var_hix = parse_st_var(ds.rst, rst_var).isel(x=hix).values
        rast_var_hix = parse_st_var(ds.rast, rast_var).isel(x=hix).values

        st_var_tix = parse_st_var(ds.st, st_var).isel(x=tix).values
        ast_var_tix = parse_st_var(ds.ast, ast_var).isel(x=tix).values
        rst_var_tix = parse_st_var(ds.rst, rst_var).isel(x=tix).values
        rast_var_tix = parse_st_var(ds.rast, rast_var).isel(x=tix).values

        st_var_mnc = (
            parse_st_var(ds.st, st_var).isel(x=ix_match_not_cal).values
        )
        ast_var_mnc = (
            parse_st_var(ds.ast, ast_var).isel(x=ix_match_not_cal).values
        )
        rst_var_mnc = (
            parse_st_var(ds.rst, rst_var).isel(x=ix_match_not_cal).values
        )
        rast_var_mnc = (
            parse_st_var(ds.rast, rast_var).isel(x=ix_match_not_cal).values
        )

        w_eq1 = 1 / (
            (
                ds_hix.st**-2 * st_var_hix + ds_hix.ast**-2 * ast_var_hix
            ).values.ravel()
            + (
                ds_tix.st**-2 * st_var_tix + ds_tix.ast**-2 * ast_var_tix
            ).values.ravel()
        )
        w_eq2 = 1 / (
            (
                ds_hix.rst**-2 * rst_var_hix + ds_hix.rast**-2 * rast_var_hix
            ).values.ravel()
            + (
                ds_tix.rst**-2 * rst_var_tix + ds_tix.rast**-2 * rast_var_tix
            ).values.ravel()
        )
        w_eq3 = (
            1
            / (
                ds_mnc.st**-2 * st_var_mnc
                + ds_mnc.ast**-2 * ast_var_mnc
                + ds_mnc.rst**-2 * rst_var_mnc
                + ds_mnc.rast**-2 * rast_var_mnc
            ).values.ravel()
        )

        w = np.concatenate((w_F, w_B, w_eq1, w_eq2, w_eq3))

    if solver == "sparse":
        solver_fun = wls_sparse
    elif solver == "stats":
        solver_fun = wls_stats
    elif solver == "external":
        return X, y, w, p0_est
    elif solver == "external_split":
        out = dict(
            y_F=y_F,
            y_B=y_B,
            w_F=w_F,
            w_B=w_B,
            Z_gamma=Z_gamma,
            Z_D=Z_D,
            Zero_d=Zero_d,
            E=E,
            Z_TA_fw=Z_TA_fw,
            Z_TA_bw=Z_TA_bw,
            p0_est=p0_est,
            E_all_guess=E_all_guess,
            E_all_var_guess=E_all_var_guess,
        )

        if np.any(matching_indices):
            out.update(
                ix_from_cal_match_to_glob=ix_from_cal_match_to_glob,
                E_match_F=E_match_F,
                E_match_B=E_match_B,
                E_match_no_cal=E_match_no_cal,
                Zero_eq12_gamma=Zero_eq12_gamma,
                Zero_eq3_gamma=Zero_eq3_gamma,
                Zero_d_eq12=Zero_d_eq12,
                d_no_cal=d_no_cal,
                Z_TA_eq1=Z_TA_eq1,
                Z_TA_eq2=Z_TA_eq2,
                Z_TA_eq3=Z_TA_eq3,
                y_eq1=y_eq1,
                y_eq2=y_eq2,
                y_eq3=y_eq3,
                w_eq1=w_eq1,
                w_eq2=w_eq2,
                w_eq3=w_eq3,
            )
        return out
    else:
        raise ValueError("Choose a valid solver")

    out = solver_fun(
        X, y, w=w, x0=p0_est, calc_cov=calc_cov, verbose=verbose, return_werr=verbose
    )
    if calc_cov and verbose:
        p_sol, p_var, p_cov, _ = out
    elif not calc_cov and verbose:
        p_sol, p_var, _ = out
    elif calc_cov and not verbose:
        p_sol, p_var, p_cov = out
    elif not calc_cov and not verbose:
        p_sol, p_var = out

    # calculate talpha_fw and bw for attenuation
    if nta > 0:
        if np.any(matching_indices):
            ta = p_sol[1 + 2 * nt + ix_from_cal_match_to_glob.size :].reshape(
                (nt, 2, nta), order="F"
            )
            ta_var = p_var[1 + 2 * nt + ix_from_cal_match_to_glob.size :].reshape(
                (nt, 2, nta), order="F"
            )

        else:
            ta = p_sol[2 * nt + nx_sec :].reshape((nt, 2, nta), order="F")
            ta_var = p_var[2 * nt + nx_sec :].reshape((nt, 2, nta), order="F")

        talpha_fw = ta[:, 0, :]
        talpha_bw = ta[:, 1, :]
        talpha_fw_var = ta_var[:, 0, :]
        talpha_bw_var = ta_var[:, 1, :]
    else:
        talpha_fw = None
        talpha_bw = None
        talpha_fw_var = None
        talpha_bw_var = None

    # put E outside of reference section in solution
    # concatenating makes a copy of the data instead of using a pointer
    ds_sub = ds[["st", "ast", "rst", "rast"]]
    ds_sub["df"] = (("time",), p_sol[1 : 1 + nt])
    ds_sub["df_var"] = (("time",), p_var[1 : 1 + nt])
    ds_sub["db"] = (("time",), p_sol[1 + nt : 1 + 2 * nt])
    ds_sub["db_var"] = (("time",), p_var[1 + nt : 1 + 2 * nt])
    E_all_exact, E_all_var_exact = calc_alpha_double(
        mode="exact",
        ds=ds_sub,
        st_var=st_var,
        ast_var=ast_var,
        rst_var=rst_var,
        rast_var=rast_var,
        ix_alpha_is_zero=ix_alpha_is_zero,
        trans_att=trans_att,
        talpha_fw=talpha_fw,
        talpha_bw=talpha_bw,
        talpha_fw_var=talpha_fw_var,
        talpha_bw_var=talpha_bw_var,
    )

    if np.any(matching_indices):
        p_sol_size = 1 + 2 * nt + ix_from_cal_match_to_glob.size + 2 * nt * nta
    else:
        p_sol_size = 1 + 2 * nt + (nx_sec - 1) + 2 * nt * nta
    assert p_sol.size == p_sol_size
    assert p_var.size == p_sol_size

    if np.any(matching_indices):
        po_sol = np.concatenate(
            (
                p_sol[: 1 + 2 * nt],
                E_all_exact,
                p_sol[1 + 2 * nt + ix_from_cal_match_to_glob.size :],
            )
        )
        po_sol[1 + 2 * nt + ix_from_cal_match_to_glob] = p_sol[
            1 + 2 * nt : 1 + 2 * nt + ix_from_cal_match_to_glob.size
        ]
    else:
        po_sol = np.concatenate(
            (p_sol[: 1 + 2 * nt], E_all_exact, p_sol[2 * nt + nx_sec :])
        )
        po_sol[1 + 2 * nt + ix_sec[1:]] = p_sol[1 + 2 * nt : 2 * nt + nx_sec]

    po_sol[1 + 2 * nt + ix_sec[0]] = 0.0  # per definition

    if np.any(matching_indices):
        po_var = np.concatenate(
            (
                p_var[: 1 + 2 * nt],
                E_all_var_exact,
                p_var[1 + 2 * nt + ix_from_cal_match_to_glob.size :],
            )
        )
        po_var[1 + 2 * nt + ix_from_cal_match_to_glob] = p_var[
            1 + 2 * nt : 1 + 2 * nt + ix_from_cal_match_to_glob.size
        ]
    else:
        po_var = np.concatenate(
            (p_var[: 1 + 2 * nt], E_all_var_exact, p_var[2 * nt + nx_sec :])
        )
        po_var[1 + 2 * nt + ix_sec[1:]] = p_var[1 + 2 * nt : 2 * nt + nx_sec]
    po_var[1 + 2 * nt + ix_sec[0]] = 0.0  # per definition

    if calc_cov:
        # the COV can be expensive to compute (in the least squares routine)
        po_cov = np.diag(po_var).copy()

        if np.any(matching_indices):
            from_i = np.concatenate(
                (
                    np.arange(1 + 2 * nt),
                    1 + 2 * nt + ix_from_cal_match_to_glob,
                    np.arange(
                        1 + 2 * nt + ix_from_cal_match_to_glob.size,
                        1 + 2 * nt + ix_from_cal_match_to_glob.size + nta * nt * 2,
                    ),
                )
            )
        else:
            from_i = np.concatenate(
                (
                    np.arange(1 + 2 * nt),
                    1 + 2 * nt + ix_sec[1:],
                    np.arange(1 + 2 * nt + nx_sec, 1 + 2 * nt + nx_sec + nta * nt * 2),
                )
            )

        iox_sec1, iox_sec2 = np.meshgrid(from_i, from_i, indexing="ij")
        po_cov[iox_sec1, iox_sec2] = p_cov

        return po_sol, po_var, po_cov
    return po_sol, po_var


def matching_section_location_indices(ix_sec, hix, tix):
    # contains all indices of the entire fiber that either are used for
    # calibrating to reference temperature or for matching sections. Is sorted.
    ix_cal_match = np.unique(np.concatenate((ix_sec, hix, tix)))

    # number of locations of interest, width of the section of interest.
    nx_cal_match = ix_cal_match.size

    # indices in the section of interest. Including E0.
    ix_sec2 = np.searchsorted(ix_cal_match, ix_sec)

    # indices in the section of interest. Excluding E0
    # ix_E0 mask - to exclude E[ix_sec[0]] from the E matrices
    ix_E0_mask = np.array([ix for ix in range(nx_cal_match) if ix != ix_sec2[0]])
    # contains the global coordinate indices of the E
    ix_from_cal_match_to_glob = ix_cal_match[ix_E0_mask]
    return ix_from_cal_match_to_glob


def construct_submatrices_matching_sections(x, ix_sec, hix, tix, nt, trans_att):
    """
    For all matching indices, where subscript 1 refers to the indices in
    `hix` and subscript 2 refers to the indices in `tix`.
    F1 - F2 = E2 - E1 + TAF2 - TAF1  # EQ1
    B1 - B2 = E1 - E2 + TAB2 - TAB1  # EQ2

    For matching indices (`hix` and `tix`) that are outside of the reference
    sections an additional equation is needed for `E` per time step.
    (B3 - F3) / 2 = E3 + (df-db) / 2 + (TAF3 - TAB3) / 2  # EQ3
    where subscript 3 refers an a hix or a tix that is not in a reference
    section.

    Note that E[ix_sec[0]] = 0, and not included in the parameters. Dealt
    with by first assuming it is a parameter, then remove it from coefficent
    matrices. Note that indices _sec2 contain E[ix_sec[0]]

    Ordering when unpaking square matrix: nt observations for location 1 then
    nt observations for location 2.

    # ix of Observations and weights
    # ix_y_eq1_f1 = hix
    # ix_y_eq1_f2 = tix
    # ix_y_eq2_b1 = hix
    # ix_y_eq2_b2 = tix
    # ix_y_eq3 = ix_match_not_cal

    Parameters
    ----------
    x : array-like of float
      coordinates along the fiber, needed to create the matrices for
      transient attenuation.
    ix_sec : array-like of int
    hix : array-like of int
    tix : array-like of int
    nt : int

    Returns
    -------

    """
    # contains all indices of the entire fiber that either are using for
    # calibrating to reference temperature or for matching sections. Is sorted.
    ix_cal_match = np.unique(np.concatenate((ix_sec, hix, tix)))

    # subscript 3 in doc-eqns
    ix_match_not_cal = np.array([ix for ix in ix_cal_match if ix not in ix_sec])

    # number of locations of interest, width of the section of interest.
    nx_cal_match = ix_cal_match.size
    npair = len(hix)

    # indices in the section of interest.
    ix_match_not_cal_sec2 = np.searchsorted(ix_cal_match, ix_match_not_cal)

    # indices in the section of interest. Including E0.
    ix_sec2 = np.searchsorted(ix_cal_match, ix_sec)
    hix_sec2 = np.searchsorted(ix_cal_match, hix)  # subscript 1 in doc-eqns
    tix_sec2 = np.searchsorted(ix_cal_match, tix)  # subscript 2 in doc-eqns

    # indices in the section of interest. Excluding E0
    # ix_E0 mask - to exclude E[ix_sec[0]] from the E matrices
    ix_E0_mask = np.array([ix for ix in range(nx_cal_match) if ix != ix_sec2[0]])
    # contains the global coordinate indices of the E
    ix_from_cal_match_to_glob = ix_cal_match[ix_E0_mask]

    # E in EQ1
    data = np.ones(nt * npair, dtype=float)
    row = np.arange(nt * npair, dtype=int)
    col1 = np.repeat(hix_sec2, nt)
    col2 = np.repeat(tix_sec2, nt)
    E_match_F = (
        sp.coo_matrix(
            (
                np.concatenate((-data, data)),
                (np.concatenate((row, row)), np.concatenate((col1, col2))),
            ),
            shape=(nt * npair, nx_cal_match),
            copy=False,
        )
        .tocsr(copy=False)[:, ix_E0_mask]
        .tocoo()
    )
    Zero_eq12_gamma = sp.coo_matrix(([], ([], [])), shape=(nt * npair, 1))
    Zero_d_eq12 = sp.coo_matrix(([], ([], [])), shape=(nt * npair, 2 * nt))

    # E in EQ2
    data = np.ones(nt * npair, dtype=float)
    row = np.arange(nt * npair, dtype=int)
    col1 = np.repeat(hix_sec2, nt)
    col2 = np.repeat(tix_sec2, nt)
    E_match_B = (
        sp.coo_matrix(
            (
                np.concatenate((data, -data)),
                (np.concatenate((row, row)), np.concatenate((col1, col2))),
            ),
            shape=(nt * npair, nx_cal_match),
            copy=False,
        )
        .tocsr(copy=False)[:, ix_E0_mask]
        .tocoo()
    )

    # E in EQ3
    nx_nm = ix_match_not_cal_sec2.size
    data = np.ones(nt * nx_nm, dtype=float)
    row = np.arange(nt * nx_nm, dtype=int)
    col = np.repeat(ix_match_not_cal_sec2, nt)
    E_match_no_cal = (
        sp.coo_matrix((data, (row, col)), shape=(nt * nx_nm, nx_cal_match), copy=False)
        .tocsr(copy=False)[:, ix_E0_mask]
        .tocoo()
    )

    # DF and DB in EQ3
    data = np.ones(nt * nx_nm, dtype=float) / 2
    row = np.arange(nt * nx_nm, dtype=int)
    colf = np.tile(np.arange(nt, dtype=int), nx_nm)
    colb = np.tile(np.arange(nt, 2 * nt, dtype=int), nx_nm)
    d_no_cal = sp.coo_matrix(
        (
            np.concatenate((data, -data)),
            (np.concatenate((row, row)), np.concatenate((colf, colb))),
        ),
        shape=(nt * nx_nm, 2 * nt),
        copy=False,
    )
    Zero_eq3_gamma = sp.coo_matrix(([], ([], [])), shape=(nt * nx_nm, 1))

    # TA
    if len(trans_att) > 0:
        # unpublished BdT

        TA_eq1_list = []
        TA_eq2_list = []
        TA_eq3_list = []

        for trans_atti in trans_att:
            # For forward direction.
            #
            # first index on the right hand side a the difficult splice
            # Deal with connector outside of fiber
            if trans_atti >= x[-1]:
                ix_ta_ix0 = x.size
            elif trans_atti <= x[0]:
                ix_ta_ix0 = 0
            else:
                ix_ta_ix0 = np.flatnonzero(x >= trans_atti)[0]

            # TAF1 and TAF2 in EQ1
            data_taf = np.repeat(
                -np.array(hix >= ix_ta_ix0, dtype=float)
                + np.array(tix >= ix_ta_ix0, dtype=float),
                nt,
            )
            row_taf = np.arange(nt * npair)
            col_taf = np.tile(np.arange(nt, dtype=int), npair)
            mask_taf = data_taf.astype(bool)  # only store non-zeros in sparse m
            TA_eq1_list.append(
                sp.coo_matrix(
                    (data_taf[mask_taf], (row_taf[mask_taf], col_taf[mask_taf])),
                    shape=(nt * npair, 2 * nt),
                    copy=False,
                )
            )

            # TAB1 and TAB2 in EQ2
            data_tab = np.repeat(
                -np.array(hix < ix_ta_ix0, dtype=float)
                + np.array(tix < ix_ta_ix0, dtype=float),
                nt,
            )
            row_tab = np.arange(nt * npair)
            col_tab = np.tile(np.arange(nt, 2 * nt, dtype=int), npair)
            mask_tab = data_tab.astype(bool)  # only store non-zeros in sparse m
            TA_eq2_list.append(
                sp.coo_matrix(
                    (data_tab[mask_tab], (row_tab[mask_tab], col_tab[mask_tab])),
                    shape=(nt * npair, 2 * nt),
                    copy=False,
                )
            )

            data_taf = np.repeat(
                np.array(ix_match_not_cal >= ix_ta_ix0, dtype=float) / 2, nt
            )
            data_tab = np.repeat(
                -np.array(ix_match_not_cal < ix_ta_ix0, dtype=float) / 2, nt
            )
            row_ta = np.arange(nt * nx_nm)
            col_taf = np.tile(np.arange(nt, dtype=int), nx_nm)
            col_tab = np.tile(np.arange(nt, 2 * nt, dtype=int), nx_nm)
            mask_taf = data_taf.astype(bool)  # only store non-zeros in sparse m
            mask_tab = data_tab.astype(bool)  # only store non-zeros in sparse m
            TA_eq3_list.append(
                sp.coo_matrix(
                    (
                        np.concatenate((data_taf[mask_taf], data_tab[mask_tab])),
                        (
                            np.concatenate((row_ta[mask_taf], row_ta[mask_tab])),
                            np.concatenate((col_taf[mask_taf], col_tab[mask_tab])),
                        ),
                    ),
                    shape=(nt * nx_nm, 2 * nt),
                    copy=False,
                )
            )

        Z_TA_eq1 = sp.hstack(TA_eq1_list)
        Z_TA_eq2 = sp.hstack(TA_eq2_list)
        Z_TA_eq3 = sp.hstack(TA_eq3_list)

    else:
        Z_TA_eq1 = sp.coo_matrix(([], ([], [])), shape=(nt * npair, 0))
        Z_TA_eq2 = sp.coo_matrix(([], ([], [])), shape=(nt * npair, 0))
        Z_TA_eq3 = sp.coo_matrix(([], ([], [])), shape=(nt * nx_nm, 0))

    return (
        E_match_F,
        E_match_B,
        E_match_no_cal,
        Z_TA_eq1,
        Z_TA_eq2,
        Z_TA_eq3,
        d_no_cal,
        ix_from_cal_match_to_glob,
        ix_match_not_cal,
        Zero_eq12_gamma,
        Zero_eq3_gamma,
        Zero_d_eq12,
    )


def construct_submatrices(sections, nt, nx, ds, trans_att, x_sec):
    """Wrapped in a function to reduce memory usage.
    E is zero at the first index of the reference section (ds_sec)
    Constructing:
    Z_gamma (nt * nx, 1). Data: positive 1/temp
    Z_D (nt * nx, nt). Data: ones
    E (nt * nx, nx). Data: ones
    Zero_gamma (nt * nx, 1)
    zero_d (nt * nx, nt)
    Z_TA_fw (nt * nx, nta * 2 * nt) minus ones
    Z_TA_bw (nt * nx, nta * 2 * nt) minus ones

    I_fw = 1/Tref*gamma - D_fw - E - TA_fw
    I_bw = 1/Tref*gamma - D_bw + E - TA_bw
    """

    # Z \gamma  # Eq.47
    cal_ref = np.array(
<<<<<<< HEAD
        ds.dts.ufunc_per_section(
=======
        ds.ufunc_per_section(
>>>>>>> f7f37608
            sections=sections, label="st", ref_temp_broadcasted=True, calc_per="all"
        )
    )
    data_gamma = 1 / (cal_ref.ravel() + 273.15)  # gamma
    coord_gamma_row = np.arange(nt * nx, dtype=int)
    coord_gamma_col = np.zeros(nt * nx, dtype=int)
    Z_gamma = sp.coo_matrix(
        (data_gamma, (coord_gamma_row, coord_gamma_col)), shape=(nt * nx, 1), copy=False
    )

    # Z D  # Eq.47
    data_c = np.ones(nt * nx, dtype=float)
    coord_c_row = np.arange(nt * nx, dtype=int)
    coord_c_col = np.tile(np.arange(nt, dtype=int), nx)
    Z_D = sp.coo_matrix(
        (data_c, (coord_c_row, coord_c_col)), shape=(nt * nx, nt), copy=False
    )
    # E  # Eq.47
    # E is 0 at ix=0
    data_c = np.ones(nt * (nx - 1), dtype=float)
    coord_c_row = np.arange(nt, nt * nx, dtype=int)
    coord_c_col = np.repeat(np.arange(nx - 1, dtype=int), nt)
    E = sp.coo_matrix(
        (data_c, (coord_c_row, coord_c_col)), shape=(nt * nx, (nx - 1)), copy=False
    )
    # Zero  # Eq.45
    Zero_d = sp.coo_matrix(([], ([], [])), shape=(nt * nx, nt))
    # Zero_E = sp.coo_matrix(([], ([], [])), shape=(nt * nx, (nx - 1)))
    if len(trans_att) > 0:
        # unpublished BdT

        TA_fw_list = []
        TA_bw_list = []

        for trans_atti in trans_att:
            # For forward direction.
            #
            # first index on the right hand side a the difficult splice
            # Deal with connector outside of fiber
            if trans_atti >= x_sec[-1]:
                ix_sec_ta_ix0 = nx
            elif trans_atti <= x_sec[0]:
                ix_sec_ta_ix0 = 0
            else:
                ix_sec_ta_ix0 = np.flatnonzero(x_sec >= trans_atti)[0]

            # Data is -1 for both forward and backward
            # I_fw = 1/Tref*gamma - D_fw - E - TA_fw. Eq40
            data_ta_fw = -np.ones(nt * (nx - ix_sec_ta_ix0), dtype=float)
            # skip ix_sec_ta_ix0 locations, because they are upstream of
            # the connector.
            coord_ta_fw_row = np.arange(nt * ix_sec_ta_ix0, nt * nx, dtype=int)
            # nt parameters
            coord_ta_fw_col = np.tile(np.arange(nt, dtype=int), nx - ix_sec_ta_ix0)
            TA_fw_list.append(
                sp.coo_matrix(
                    (data_ta_fw, (coord_ta_fw_row, coord_ta_fw_col)),
                    shape=(nt * nx, 2 * nt),
                    copy=False,
                )
            )  # TA_fw

            # I_bw = 1/Tref*gamma - D_bw + E - TA_bw. Eq41
            data_ta_bw = -np.ones(nt * ix_sec_ta_ix0, dtype=float)
            coord_ta_bw_row = np.arange(nt * ix_sec_ta_ix0, dtype=int)
            coord_ta_bw_col = np.tile(np.arange(nt, 2 * nt, dtype=int), ix_sec_ta_ix0)
            TA_bw_list.append(
                sp.coo_matrix(
                    (data_ta_bw, (coord_ta_bw_row, coord_ta_bw_col)),
                    shape=(nt * nx, 2 * nt),
                    copy=False,
                )
            )  # TA_bw
        Z_TA_fw = sp.hstack(TA_fw_list)
        Z_TA_bw = sp.hstack(TA_bw_list)

    else:
        Z_TA_fw = sp.coo_matrix(([], ([], [])), shape=(nt * nx, 0))
        Z_TA_bw = sp.coo_matrix(([], ([], [])), shape=(nt * nx, 0))

    return E, Z_D, Z_gamma, Zero_d, Z_TA_fw, Z_TA_bw


def wls_sparse(
    X,
    y,
    w=1.0,
    calc_cov=False,
    verbose=False,
    x0=None,
    return_werr=False,
    **solver_kwargs,
):
    """
    If some initial estimate x0 is known and if damp == 0, one could proceed as follows:
    - Compute a residual vector r0 = b - A*x0.
    - Use LSQR to solve the system A*dx = r0.
    - Add the correction dx to obtain a final solution x = x0 + dx.
    from: https://docs.scipy.org/doc/scipy/reference/generated/scipy.sparse.
      linalg.lsqr.html

    Parameters
    ----------
    X
    y
    w
    calc_cov
    verbose
    kwargs

    Returns
    -------

    """
    # The var returned by ln.lsqr is normalized by the variance of the error.
    # To obtain the correct variance, it needs to be scaled by the variance
    # of the error.

    if x0 is not None:
        assert np.all(np.isfinite(x0)), "Nan/inf in p0 initial estimate"
    else:
        raise NotImplementedError

    if sp.issparse(X):
        assert np.all(np.isfinite(X.data)), (
            "Nan/inf in X: check " + "reference temperatures?"
        )
    else:
        assert np.all(np.isfinite(X)), (
            "Nan/inf in X: check " + "reference temperatures?"
        )
    assert np.all(np.isfinite(w)), "Nan/inf in weights"
    assert np.all(np.isfinite(y)), "Nan/inf in observations"

    # precision up to 10th decimal. So that the temperature is approximately
    # estimated with 8 decimal precision.
    if "atol" not in solver_kwargs:
        solver_kwargs["atol"] = 1e-16
    if "btol" not in solver_kwargs:
        solver_kwargs["btol"] = 1e-16

    if w is None:  # gracefully default to unweighted
        w = 1.0

    w_std = np.asarray(np.sqrt(w))
    wy = np.asarray(w_std * y)

    w_std = np.broadcast_to(np.atleast_2d(np.squeeze(w_std)).T, (X.shape[0], 1))

    if not sp.issparse(X):
        wX = w_std * X
    else:
        wX = X.multiply(w_std)

    if x0 is None:
        # noinspection PyTypeChecker
        out_sol = ln.lsqr(wX, wy, show=verbose, calc_var=True, **solver_kwargs)
        p_sol = out_sol[0]

    else:
        wr0 = wy - wX.dot(x0)

        # noinspection PyTypeChecker
        out_sol = ln.lsqr(wX, wr0, show=verbose, calc_var=True, **solver_kwargs)

        p_sol = x0 + out_sol[0]

    # The residual degree of freedom, defined as the number of observations
    # minus the rank of the regressor matrix.
    nobs = len(y)
    npar = X.shape[1]  # ==rank
    degrees_of_freedom_err = nobs - npar
    wresid = wy - wX.dot(p_sol)
    err_var = np.dot(wresid, wresid) / degrees_of_freedom_err

    if calc_cov:
        arg = wX.T.dot(wX)

        if sp.issparse(arg):
            # arg_inv = np.linalg.inv(arg.toarray())
            arg_inv = np.linalg.lstsq(arg.todense(), np.eye(npar), rcond=None)[0]
        else:
            # arg_inv = np.linalg.inv(arg)
            arg_inv = np.linalg.lstsq(arg, np.eye(npar), rcond=None)[0]

        p_cov = np.array(arg_inv * err_var)
        p_var = np.diagonal(p_cov)

        if np.any(p_var < 0):
            m = (
                "Unable to invert the matrix. The following parameters are "
                "difficult to determine:" + str(np.where(p_var < 0))
            )
            assert np.all(p_var >= 0), m

        if return_werr:
            return p_sol, p_var, p_cov, wresid
        return p_sol, p_var, p_cov

    p_var = out_sol[-1] * err_var  # normalized covariance

    if return_werr:
        return p_sol, p_var, wresid
    return p_sol, p_var


def wls_stats(X, y, w=1.0, calc_cov=False, x0=None, return_werr=False, verbose=False):
    """

    Parameters
    ----------
    X
    y
    w
    calc_cov
    verbose

    Returns
    -------

    """
    y = np.asarray(y)
    w = np.asarray(w)

    if sp.issparse(X):
        X = X.toarray()

    if x0 is not None:
        # Initial values not supported by statsmodels
        pass

    mod_wls = sm.WLS(y, X, weights=w)
    res_wls = mod_wls.fit()
    p_sol = res_wls.params

    if verbose:
        print(res_wls.summary())

    p_cov = res_wls.cov_params()
    p_var = res_wls.bse**2

    if return_werr:
        wy = np.sqrt(w) * y
        wX = np.sqrt(w) * X
        werr = wy - wX.dot(p_sol)

    if calc_cov:
        if return_werr:
            return p_sol, p_var, p_cov, werr
        return p_sol, p_var, p_cov
    if return_werr:
        return p_sol, p_var, werr
    return p_sol, p_var


def calc_alpha_double(
    mode,
    ds,
    st_var=None,
    ast_var=None,
    rst_var=None,
    rast_var=None,
    ix_alpha_is_zero=-1,
    trans_att=None,
    talpha_fw=None,
    talpha_bw=None,
    talpha_fw_var=None,
    talpha_bw_var=None,
):
    """Eq.50 if weighted least squares. Assumes ds has `trans_att`
    pre-configured."""

    assert ix_alpha_is_zero >= 0, "Define ix_alpha_is_zero" + str(ix_alpha_is_zero)

    if st_var is not None:
        if callable(st_var):
            st_var_val = st_var(ds.st)
        else:
            st_var_val = np.asarray(st_var)
        if callable(ast_var):
            ast_var_val = ast_var(ds.ast)
        else:
            ast_var_val = np.asarray(ast_var)
        if callable(rst_var):
            rst_var_val = rst_var(ds.rst)
        else:
            rst_var_val = np.asarray(rst_var)
        if callable(rast_var):
            rast_var_val = rast_var(ds.rast)
        else:
            rast_var_val = np.asarray(rast_var)

        i_var_fw = ds.st**-2 * st_var_val + ds.ast**-2 * ast_var_val
        i_var_bw = ds.rst**-2 * rst_var_val + ds.rast**-2 * rast_var_val

        i_fw = np.log(ds.st / ds.ast)
        i_bw = np.log(ds.rst / ds.rast)

        if mode == "guess":
            A_var = (i_var_fw + i_var_bw) / 2
            A = (i_bw - i_fw) / 2

        elif mode == "exact":
            D_F = ds["df"]
            D_B = ds["db"]
            D_F_var = ds["df_var"]
            D_B_var = ds["db_var"]

            if len(trans_att) > 0:
                # Can be improved by including covariances. That reduces the
                # uncert.

                ta_arr_fw = np.zeros((ds.x.size, ds["time"].size))
                ta_arr_fw_var = np.zeros((ds.x.size, ds["time"].size))
                for tai, taxi, tai_var in zip(
                    talpha_fw.T, trans_att, talpha_fw_var.T
                ):
                    ta_arr_fw[ds.x.values >= taxi] = (
                        ta_arr_fw[ds.x.values >= taxi] + tai
                    )
                    ta_arr_fw_var[ds.x.values >= taxi] = (
                        ta_arr_fw_var[ds.x.values >= taxi] + tai_var
                    )

                ta_arr_bw = np.zeros((ds.x.size, ds["time"].size))
                ta_arr_bw_var = np.zeros((ds.x.size, ds["time"].size))
                for tai, taxi, tai_var in zip(
                    talpha_bw.T, trans_att, talpha_bw_var.T
                ):
                    ta_arr_bw[ds.x.values < taxi] = ta_arr_bw[ds.x.values < taxi] + tai
                    ta_arr_bw_var[ds.x.values < taxi] = (
                        ta_arr_bw_var[ds.x.values < taxi] + tai_var
                    )

                A_var = (
                    i_var_fw
                    + i_var_bw
                    + D_B_var
                    + D_F_var
                    + ta_arr_fw_var
                    + ta_arr_bw_var
                ) / 2
                A = (i_bw - i_fw) / 2 + (D_B - D_F) / 2 + (ta_arr_bw - ta_arr_fw) / 2

            else:
                A_var = (i_var_fw + i_var_bw + D_B_var + D_F_var) / 2
                A = (i_bw - i_fw) / 2 + (D_B - D_F) / 2

        E_var = 1 / (1 / A_var).sum(dim="time")
        E = (A / A_var).sum(dim="time") * E_var

    else:
        i_fw = np.log(ds.st / ds.ast)
        i_bw = np.log(ds.rst / ds.rast)

        if mode == "guess":
            A = (i_bw - i_fw) / 2
        elif mode == "exact":
            D_F = ds["df"]
            D_B = ds["db"]
            A = (i_bw - i_fw) / 2 + (D_B - D_F) / 2

        E_var = A.var(dim="time")
        E = A.mean(dim="time")

    # E is defined zero at the first index of the reference sections
    if mode == "guess":
        E -= E.isel(x=ix_alpha_is_zero)

    # assert np.abs(E.isel(x=ix_alpha_is_zero)) < 1e-8, \
    #     'Something went wrong in the estimation of d_f and d_b: ' + str(E)

    return E, E_var


def calc_df_db_double_est(ds, sections, ix_alpha_is_zero, gamma_est):
    Ifwx0 = np.log(
        ds.st.isel(x=ix_alpha_is_zero) / ds.ast.isel(x=ix_alpha_is_zero)
    ).values
    Ibwx0 = np.log(
        ds.rst.isel(x=ix_alpha_is_zero) / ds.rast.isel(x=ix_alpha_is_zero)
    ).values
<<<<<<< HEAD
    ref_temps_refs = ds.dts.ufunc_per_section(
        sections=sections, label="st", ref_temp_broadcasted=True, calc_per="all"
    )
    ix_sec = ds.dts.ufunc_per_section(sections=sections, x_indices=True, calc_per="all")
=======
    ref_temps_refs = ds.ufunc_per_section(
        sections=sections, label="st", ref_temp_broadcasted=True, calc_per="all"
    )
    ix_sec = ds.ufunc_per_section(sections=sections, x_indices=True, calc_per="all")
>>>>>>> f7f37608
    ref_temps_x0 = (
        ref_temps_refs[ix_sec == ix_alpha_is_zero].flatten().compute() + 273.15
    )
    df_est = gamma_est / ref_temps_x0 - Ifwx0
    db_est = gamma_est / ref_temps_x0 - Ibwx0
    return df_est, db_est


def match_sections(ds, matching_sections):
    """
    Matches location indices of two sections.
    Parameters
    ----------
    ds
    matching_sections : List[Tuple[slice, slice, bool]]
        Provide a list of tuples. A tuple per matching section. Each tuple
        has three items. The first two items are the slices of the sections
        that are matched. The third item is a boolean and is True if the two
        sections have a reverse direction ("J-configuration"), most common.

    Returns
    -------
    matching_indices : array-like
        Is an array of size (np, 2), where np is the number of paired
        locations. The array contains indices to locations along the fiber.
    """
    for hslice, tslice, reverse_flag in matching_sections:
        hxs = ds.x.sel(x=hslice).size
        txs = ds.x.sel(x=tslice).size

        assert (
            hxs == txs
        ), "the two sections do not have matching " "number of items: " + str(
            hslice
        ) + "size: " + str(
            hxs
        ) + str(
            tslice
        ) + "size: " + str(
            txs
        )

    hix = ds.dts.ufunc_per_section(
        sections={0: [i[0] for i in matching_sections]}, x_indices=True, calc_per="all", suppress_section_validation=True
    )

    tixl = []
    for _, tslice, reverse_flag in matching_sections:
        ixi = ds.dts.ufunc_per_section(
            sections={0: [tslice]}, x_indices=True, calc_per="all", suppress_section_validation=True
        )

        if reverse_flag:
            tixl.append(ixi[::-1])
        else:
            tixl.append(ixi)

    tix = np.concatenate(tixl)

    return np.stack((hix, tix)).T<|MERGE_RESOLUTION|>--- conflicted
+++ resolved
@@ -242,11 +242,7 @@
 
     """
     # get ix_sec argsort so the sections are in order of increasing x
-<<<<<<< HEAD
-    ix_sec = ds.dts.ufunc_per_section(sections=sections, x_indices=True, calc_per="all")
-=======
-    ix_sec = ds.ufunc_per_section(sections=sections, x_indices=True, calc_per="all")
->>>>>>> f7f37608
+    ix_sec = ds.ufunc_per_section(x_indices=True, calc_per="all")
     ds_sec = ds.isel(x=ix_sec)
 
     x_sec = ds_sec["x"].values
@@ -265,12 +261,8 @@
     p0_est_alpha = np.asarray([485.0] + no * [0.0] + nt * [1.4] + nta * nt * [0.0])
 
     # X \gamma  # Eq.34
-<<<<<<< HEAD
-    cal_ref = ds.dts.ufunc_per_section(
-=======
     cal_ref = ds.ufunc_per_section(
->>>>>>> f7f37608
-        sections=sections, label="st", ref_temp_broadcasted=True, calc_per="all"
+        label="st", ref_temp_broadcasted=True, calc_per="all"
     )
     # cal_ref = cal_ref  # sort by increasing x
     data_gamma = 1 / (cal_ref.T.ravel() + 273.15)  # gamma
@@ -1203,11 +1195,7 @@
     -------
 
     """
-<<<<<<< HEAD
-    ix_sec = ds.dts.ufunc_per_section(sections=sections, x_indices=True, calc_per="all")
-=======
-    ix_sec = ds.ufunc_per_section(sections=sections, x_indices=True, calc_per="all")
->>>>>>> f7f37608
+    ix_sec = ds.ufunc_per_section(x_indices=True, calc_per="all")
     ds_sec = ds.isel(x=ix_sec)
     ix_alpha_is_zero = ix_sec[0]  # per definition of E
 
@@ -1236,11 +1224,7 @@
         Zero_d,
         Z_TA_fw,
         Z_TA_bw,
-<<<<<<< HEAD
-    ) = construct_submatrices(sections, nt, nx_sec, ds, trans_att, x_sec)
-=======
-    ) = construct_submatrices(sections, nt, nx_sec, ds, ds.trans_att.values, x_sec)
->>>>>>> f7f37608
+    ) = construct_submatrices(nt, nx_sec, ds, ds.trans_att.values, x_sec)
 
     # y  # Eq.41--45
     y_F = np.log(ds_sec.st / ds_sec.ast).values.ravel()
@@ -1875,13 +1859,7 @@
 
     # Z \gamma  # Eq.47
     cal_ref = np.array(
-<<<<<<< HEAD
-        ds.dts.ufunc_per_section(
-=======
-        ds.ufunc_per_section(
->>>>>>> f7f37608
-            sections=sections, label="st", ref_temp_broadcasted=True, calc_per="all"
-        )
+        ds.ufunc_per_section(label="st", ref_temp_broadcasted=True, calc_per="all")
     )
     data_gamma = 1 / (cal_ref.ravel() + 273.15)  # gamma
     coord_gamma_row = np.arange(nt * nx, dtype=int)
@@ -2262,17 +2240,10 @@
     Ibwx0 = np.log(
         ds.rst.isel(x=ix_alpha_is_zero) / ds.rast.isel(x=ix_alpha_is_zero)
     ).values
-<<<<<<< HEAD
-    ref_temps_refs = ds.dts.ufunc_per_section(
-        sections=sections, label="st", ref_temp_broadcasted=True, calc_per="all"
+    ref_temps_refs = ds.ufunc_per_section(
+        label="st", ref_temp_broadcasted=True, calc_per="all"
     )
-    ix_sec = ds.dts.ufunc_per_section(sections=sections, x_indices=True, calc_per="all")
-=======
-    ref_temps_refs = ds.ufunc_per_section(
-        sections=sections, label="st", ref_temp_broadcasted=True, calc_per="all"
-    )
-    ix_sec = ds.ufunc_per_section(sections=sections, x_indices=True, calc_per="all")
->>>>>>> f7f37608
+    ix_sec = ds.ufunc_per_section(x_indices=True, calc_per="all")
     ref_temps_x0 = (
         ref_temps_refs[ix_sec == ix_alpha_is_zero].flatten().compute() + 273.15
     )
